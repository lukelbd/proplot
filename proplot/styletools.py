--- conflicted
+++ resolved
@@ -551,6 +551,8 @@
         string = f" 'name': {self.name!r},\n"
         if hasattr(self, '_space'):
             string += f" 'space': {self._space!r},\n"
+        if hasattr(self, '_cyclic'):
+            string += f" 'cyclic': {self._cyclic!r},\n"
         for key,data in self._segmentdata.items():
             string += f' {key!r}: [{data[0][2]:.3f}, ..., {data[-1][1]:.3f}],\n'
         return type(self).__name__ + '({\n' + string + '})'
@@ -561,7 +563,7 @@
         ----------
         cyclic : bool, optional
             Whether this colormap is cyclic. This affects how colors at either
-            end of the colorbar are scaled, and which `extend` settings other
+            end of the colorbar are scaled, and whether `extend` settings other
             than ``'neither'`` are allowed.
         *args, **kwargs
             Passed to `~matplotlib.colors.LinearSegmentedColormap`.
@@ -696,42 +698,36 @@
             N = self.N
         return LinearSegmentedColormap(name, segmentdata, N, gamma=gamma, cyclic=cyclic)
 
-    @staticmethod
-    def from_list(name, colors, *args, **kwargs):
-        """
-        Makes a linear segmented colormap from a list of colors. See
+    def reversed(self, name=None, **kwargs):
+        """
+        Returns a reversed copy of the colormap, as in
         `~matplotlib.colors.LinearSegmentedColormap`.
 
         Parameters
         ----------
-        name : str
-            The colormap name.
-        colors : list of color-spec or (float, color-spec) tuples, optional
-            If list of RGB tuples or color strings, the colormap transitions
-            evenly from ``colors[0]`` at the left-hand side to
-            ``colors[-1]`` at the right-hand side.
-
-            If list of (float, color-spec) tuples, the float values are used
-            as positions for each segment. Using this method, the colormap
-            range can be divided unevenly.
-        *args, **kwargs
-            Passed to `LinearSegmentedColormap`.
-        """
-        if not np.iterable(colors):
-            raise ValueError('colors must be iterable')
-        if (isinstance(colors[0], Sized) and len(colors[0]) == 2
-            and not isinstance(colors[0], str)):
-            vals, colors = zip(*colors)
-        else:
-            vals = np.linspace(0, 1, len(colors))
-        cdict = dict(red=[], green=[], blue=[], alpha=[])
-        for val, color in zip(vals, colors):
-            r, g, b, a = mcolors.to_rgba(color)
-            cdict['red'].append((val, r, r))
-            cdict['green'].append((val, g, g))
-            cdict['blue'].append((val, b, b))
-            cdict['alpha'].append((val, a, a))
-        return LinearSegmentedColormap(name, cdict, *args, **kwargs)
+        name : str, optional
+            The new colormap name. Default is ``self.name + '_r'``.
+        **kwargs
+            Passed to `LinearSegmentedColormap.new`
+            or `PerceptuallyUniformColormap.new`.
+        """
+        if name is None:
+            name = self.name + '_r'
+        def factory(dat):
+            def func_r(x):
+                return dat(1.0 - x)
+            return func_r
+        segmentdata = {key:
+            factory(data) if callable(data) else
+            [(1.0 - x, y1, y0) for x, y0, y1 in reversed(data)]
+            for key, data in self._segmentdata.items()}
+        for key in ('gamma1', 'gamma2'):
+            if key in kwargs:
+                continue
+            gamma = getattr(self, '_' + key, None)
+            if gamma is not None and np.iterable(gamma):
+                kwargs[key] = gamma[::-1]
+        return self.updated(name, segmentdata, **kwargs)
 
     def save(self, path=None):
         """
@@ -774,36 +770,12 @@
                 f.write(data)
         print(f'Saved colormap to {filename!r}.')
 
-    def reversed(self, name=None, **kwargs):
-        """
-        Returns a reversed copy of the colormap, as in
-        `~matplotlib.colors.LinearSegmentedColormap`.
-
-        Parameters
-        ----------
-        name : str, optional
-            The new colormap name. Default is ``self.name + '_r'``.
-        **kwargs
-            Passed to `LinearSegmentedColormap.new`
-            or `PerceptuallyUniformColormap.new`.
-        """
-        if name is None:
-            name = self.name + '_r'
-        def factory(dat):
-            def func_r(x):
-                return dat(1.0 - x)
-            return func_r
-        segmentdata = {key:
-            factory(data) if callable(data) else
-            [(1.0 - x, y1, y0) for x, y0, y1 in reversed(data)]
-            for key, data in self._segmentdata.items()}
-        for key in ('gamma1', 'gamma2'):
-            if key in kwargs:
-                continue
-            gamma = getattr(self, '_' + key, None)
-            if gamma is not None and np.iterable(gamma):
-                kwargs[key] = gamma[::-1]
-        return self.updated(name, segmentdata, **kwargs)
+    def set_cyclic(self, b):
+        """
+        Accepts boolean value that sets whether this colormap is
+        "cyclic". See `LinearSegmentedColormap` for details.
+        """
+        self._cyclic = bool(b)
 
     def shifted(self, shift=None, name=None, **kwargs):
         """
@@ -918,6 +890,43 @@
                 kwargs[ikey] = gamma
         return self.updated(name, segmentdata, **kwargs)
 
+    @staticmethod
+    def from_list(name, colors, *args, **kwargs):
+        """
+        Makes a linear segmented colormap from a list of colors. See
+        `~matplotlib.colors.LinearSegmentedColormap`.
+
+        Parameters
+        ----------
+        name : str
+            The colormap name.
+        colors : list of color-spec or (float, color-spec) tuples, optional
+            If list of RGB tuples or color strings, the colormap transitions
+            evenly from ``colors[0]`` at the left-hand side to
+            ``colors[-1]`` at the right-hand side.
+
+            If list of (float, color-spec) tuples, the float values are used
+            as positions for each segment. Using this method, the colormap
+            range can be divided unevenly.
+        *args, **kwargs
+            Passed to `LinearSegmentedColormap`.
+        """
+        if not np.iterable(colors):
+            raise ValueError('colors must be iterable')
+        if (isinstance(colors[0], Sized) and len(colors[0]) == 2
+            and not isinstance(colors[0], str)):
+            vals, colors = zip(*colors)
+        else:
+            vals = np.linspace(0, 1, len(colors))
+        cdict = dict(red=[], green=[], blue=[], alpha=[])
+        for val, color in zip(vals, colors):
+            r, g, b, a = mcolors.to_rgba(color)
+            cdict['red'].append((val, r, r))
+            cdict['green'].append((val, g, g))
+            cdict['blue'].append((val, b, b))
+            cdict['alpha'].append((val, a, a))
+        return LinearSegmentedColormap(name, cdict, *args, **kwargs)
+
 class ListedColormap(mcolors.ListedColormap, _Colormap):
     """New base class for all `~matplotlib.colors.ListedColormap`\ s."""
     def __str__(self):
@@ -1624,7 +1633,7 @@
         if isinstance(cmap, str):
             if '.' in cmap:
                 if os.path.isfile(os.path.expanduser(cmap)):
-                    tmp, cmap = _load_cmap_cycle(cmap, cmap=(listmode != 'listed'))
+                    tmp, cmap = _load_cmap(cmap, cmap=(listmode != 'listed'))
                 else:
                     raise FileNotFoundError(f'Colormap or cycle file {cmap!r} not found.')
             else:
@@ -2220,39 +2229,35 @@
         paths.insert(0, ipath)
     return paths
 
-def _load_cmap_cycle(filename, cmap=False):
+def _load_cmap(filename, listed=False):
     """
     Helper function that reads generalized colormap and color cycle files.
     """
-<<<<<<< HEAD
-    if os.path.isdir(filename): # no warning
-        return None, None, None
-=======
-    N = rcParams['image.lut'] # query this when register function is called
     filename = os.path.expanduser(filename)
     if os.path.isdir(filename): # no warning
-        return None, None
->>>>>>> 544c5445
+        return
 
     # Directly read segmentdata json file
     # NOTE: This is special case! Immediately return name and cmap
+    N = rcParams['image.lut']
     name, ext = os.path.splitext(os.path.basename(filename))
     ext = ext[1:]
+    cmap = None
     if ext == 'json':
         with open(filename, 'r') as f:
             data = json.load(f)
         if 'red' in data:
-            data = LinearSegmentedColormap(name, data, N=N)
+            cmap = LinearSegmentedColormap(name, data, N=N)
         else:
             kw = {}
             for key in ('space', 'gamma1', 'gamma2'):
                 kw[key] = data.pop(key, None)
-            data = PerceptuallyUniformColormap(name, data, N=N, **kw)
+            cmap = PerceptuallyUniformColormap(name, data, N=N, **kw)
         if name[-2:] == '_r':
-            data = data.reversed(name[:-2])
+            cmap = cmap.reversed(name[:-2])
 
     # Read .rgb, .rgba, .xrgb, and .xrgba files
-    if ext in ('txt', 'rgb', 'xrgb', 'rgba', 'xrgba'):
+    elif ext in ('txt', 'rgb', 'xrgb', 'rgba', 'xrgba'):
         # Load
         # NOTE: This appears to be biggest import time bottleneck! Increases
         # time from 0.05s to 0.2s, with numpy loadtxt or with this regex thing.
@@ -2261,21 +2266,13 @@
         try:
             data = [[float(num) for num in line] for line in data]
         except ValueError:
-            warnings.warn(f'Failed to load "{filename}". Expected a table of comma or space-separated values.')
-<<<<<<< HEAD
-            return None, None, None
-=======
-            return None, None
->>>>>>> 544c5445
+            warnings.warn(f'Failed to load {filename!r}. Expected a table of comma or space-separated values.')
+            return
         # Build x-coordinates and standardize shape
         data = np.array(data)
         if data.shape[1] != len(ext):
-            warnings.warn(f'Failed to load "{filename}". Got {data.shape[1]} columns, but expected {len(ext)}.')
-<<<<<<< HEAD
-            return None, None, None
-=======
-            return None, None
->>>>>>> 544c5445
+            warnings.warn(f'Failed to load {filename!r}. Got {data.shape[1]} columns, but expected {len(ext)}.')
+            return
         if ext[0] != 'x': # i.e. no x-coordinates specified explicitly
             x = np.linspace(0, 1, data.shape[0])
         else:
@@ -2287,28 +2284,14 @@
         try:
             xmldoc = etree.parse(filename)
         except IOError:
-            warnings.warn(f'Failed to load "{filename}".')
-<<<<<<< HEAD
-            return None, None, None
-=======
-            return None, None
->>>>>>> 544c5445
+            warnings.warn(f'Failed to load {filename!r}.')
+            return
         x, data = [], []
         for s in xmldoc.getroot().findall('.//Point'):
             # Verify keys
             if any(key not in s.attrib for key in 'xrgb'):
-                warnings.warn(f'Failed to load "{filename}". Missing an x, r, g, or b specification inside one or more <Point> tags.')
-<<<<<<< HEAD
-                return None, None, None
-            if 'o' in s.attrib and 'a' in s.attrib:
-                warnings.warn(f'Failed to load "{filename}". Contains ambiguous opacity key.')
-                return None, None, None
-=======
-                return None, None
-            if 'o' in s.attrib and 'a' in s.attrib:
-                warnings.warn(f'Failed to load "{filename}". Contains ambiguous opacity key.')
-                return None, None
->>>>>>> 544c5445
+                warnings.warn(f'Failed to load {filename!r}. Missing an x, r, g, or b specification inside one or more <Point> tags.')
+                return
             # Get data
             color = []
             for key in 'rgbao': # o for opacity
@@ -2318,14 +2301,9 @@
             x.append(float(s.attrib['x']))
             data.append(color)
         # Convert to array
-        if not all(len(data[0]) == len(color) for color in data):
-<<<<<<< HEAD
-            warnings.warn(f'File {filename} has some points with alpha channel specified, some without.')
-            return None, None, None
-=======
-             warnings.warn(f'File {filename} has some points with alpha channel specified, some without.')
-             return None, None
->>>>>>> 544c5445
+        if not all(len(data[0]) == len(color) and len(color) in (3,4) for color in data):
+             warnings.warn(f'Failed to load {filename!r}. Unexpected number of channels or mixed channels across <Point> tags.')
+             return
 
     # Read hex strings
     elif ext == 'hex':
@@ -2334,30 +2312,18 @@
         data = re.findall('#[0-9a-fA-F]{6}', string) # list of strings
         if len(data) < 2:
             warnings.warn(f'Failed to load "{filename}".')
-<<<<<<< HEAD
-            return None, None, None
-=======
-            return None, None
->>>>>>> 544c5445
+            return
         # Convert to array
         x = np.linspace(0, 1, len(data))
         data = [to_rgb(color) for color in data]
     else:
         warnings.warn(f'Colormap or cycle file {filename!r} has unknown extension.')
-<<<<<<< HEAD
-        return None, None, None
-=======
-        return None, None
->>>>>>> 544c5445
+        return
 
     # Standardize and reverse if necessary to cmap
     # TODO: Document the fact that filenames ending in _r return a reversed
     # version of the colormap stored in that file.
-    if isinstance(data, LinearSegmentedColormap):
-        if not cmap:
-            warnings.warn(f'Failed to load {filename!r} as color cycle.')
-            return None, None
-    else:
+    if not cmap:
         x, data = np.array(x), np.array(data)
         x = (x - x.min()) / (x.max() - x.min()) # for some reason, some aren't in 0-1 range
         if (data > 2).any(): # from 0-255 to 0-1
@@ -2366,12 +2332,14 @@
             name = name[:-2]
             data = data[::-1,:]
             x = 1 - x[::-1]
-        if cmap:
+        if listed:
+            cmap = ListedColormap(data, name, N=len(data))
+        else:
             data = [(x,color) for x,color in zip(x,data)]
-            data = LinearSegmentedColormap.from_list(name, data, N=N)
+            cmap = LinearSegmentedColormap.from_list(name, data, N=N)
 
     # Return colormap or data
-    return name, data
+    return cmap
 
 @_timer
 def register_cmaps():
@@ -2401,27 +2369,15 @@
         ]
 
     # Add colormaps from ProPlot and user directories
-<<<<<<< HEAD
-    N = rcParams['image.lut'] # query this when register function is called
     for i,path in enumerate(_get_data_paths('cmaps')):
         for filename in sorted(glob.glob(os.path.join(path, '*'))):
-            name, x, cmap = _read_cmap_cycle_data(filename)
-            if name is None:
+            cmap = _load_cmap(filename, listed=False)
+            if not cmap:
                 continue
-            if not isinstance(cmap, LinearSegmentedColormap):
-                cmap = [(ix,color) for ix,color in zip(x,cmap)]
-                cmap = LinearSegmentedColormap.from_list(name, cmap, N=N)
-            if i == 0 and name in ('phase', 'graycycle'):
+            if i == 0 and cmap.name.lower() in ('phase', 'graycycle'):
                 cmap._cyclic = True
-=======
-    for path in _get_data_paths('cmaps'):
-        for filename in sorted(glob.glob(os.path.join(path, '*'))):
-            name, cmap = _load_cmap_cycle(filename, cmap=True)
-            if name is None:
-                continue
->>>>>>> 544c5445
-            mcm.cmap_d[name] = cmap
-            cmaps.append(name)
+            mcm.cmap_d[cmap.name] = cmap
+            cmaps.append(cmap.name)
 
     # Sort
     cmaps[:] = sorted(cmaps, key = lambda s: s.lower())
@@ -2447,29 +2403,13 @@
     # Read cycles from directories
     for path in _get_data_paths('cycles'):
         for filename in sorted(glob.glob(os.path.join(path, '*'))):
-<<<<<<< HEAD
-            name, _, cycle = _read_cmap_cycle_data(filename)
-            if name is None:
+            cmap = _load_cmap(filename, listed=True)
+            if not cmap:
                 continue
-            if isinstance(cycle, LinearSegmentedColormap):
-                cycle = colors(cycle)
-            cmap = ListedColormap(cycle, name=name)
-            cmap.colors = [to_rgb(color) for color in cmap.colors] # sanitize
-            mcm.cmap_d[name] = cmap
-            cycles.append(name)
-=======
-            name, data = _load_cmap_cycle(filename, cmap=False)
-            if name is None:
-                continue
-            icycles[name] = data
-
-    # Register cycles as ListedColormaps
-    for name,colors in {**CYCLES_PRESET, **icycles}.items():
-        cmap = ListedColormap(colors, name=name)
-        cmap.colors = [to_rgb(color) for color in cmap.colors] # sanitize
-        mcm.cmap_d[name] = cmap
-        cycles.append(name)
->>>>>>> 544c5445
+            if isinstance(cmap, LinearSegmentedColormap):
+                cmap = ListedColormap(colors(cmap), name=cmap.name)
+            mcm.cmap_d[cmap.name] = cmap
+            cycles.append(cmap.name)
 
     # Sort
     cycles[:] = sorted(cycles, key = lambda s: s.lower())
