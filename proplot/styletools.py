--- conflicted
+++ resolved
@@ -693,14 +693,9 @@
                              for line in data)
         else:
             raise ValueError(
-<<<<<<< HEAD
                 f'Invalid extension {ext!r}. Options are: '
-                "'hex', 'txt', 'rgb', 'rgba'.")
-=======
-                f'Invalid extension {ext!r}. Options are "hex", "txt", '
-                f'"rgb", or "rgba".'
+                "'hex', 'txt', 'rgb', 'rgba'."
             )
->>>>>>> 2289bcc9
         return data
 
     def _parse_path(self, path, dirname='.', ext=''):
@@ -2037,18 +2032,10 @@
 
 
 def Colormap(
-<<<<<<< HEAD
-        *args, name=None, listmode='perceptual',
-        fade=None, cycle=None,
-        shift=None, cut=None, left=None, right=None, reverse=False,
-        save=False, save_kw=None,
-        **kwargs):
-=======
     *args, name=None, listmode='perceptual', fade=None, cycle=None,
     shift=None, cut=None, left=None, right=None, reverse=False,
     save=False, save_kw=None, **kwargs
 ):
->>>>>>> 2289bcc9
     """
     Generate or retrieve colormaps and optionally merge and manipulate
     them in a variety of ways. Used to interpret the `cmap` and `cmap_kw`
@@ -2149,14 +2136,9 @@
         )
     if listmode not in ('listed', 'linear', 'perceptual'):
         raise ValueError(
-<<<<<<< HEAD
             f'Invalid listmode={listmode!r}. Options are: '
-            "'listed', 'linear', 'perceptual'.")
-=======
-            f'Invalid listmode={listmode!r}. Options are '
-            '"listed", "linear", and "perceptual".'
+            "'listed', 'linear', 'perceptual'."
         )
->>>>>>> 2289bcc9
     tmp = '_no_name'
     cmaps = []
     for i, cmap in enumerate(args):
@@ -2262,21 +2244,12 @@
 
 
 def Cycle(
-<<<<<<< HEAD
-        *args, N=None, name=None,
-        marker=None, alpha=None, dashes=None, linestyle=None, linewidth=None,
-        markersize=None, markeredgewidth=None,
-        markeredgecolor=None, markerfacecolor=None,
-        save=False, save_kw=None,
-        **kwargs):
-=======
-    *args, samples=None, name=None,
+    *args, N=None, name=None,
     marker=None, alpha=None, dashes=None, linestyle=None, linewidth=None,
     markersize=None, markeredgewidth=None,
     markeredgecolor=None, markerfacecolor=None,
     save=False, save_kw=None, **kwargs
 ):
->>>>>>> 2289bcc9
     """
     Generate and merge `~cycler.Cycler` instances in a variety of ways.
     Used to interpret the `cycle` and `cycle_kw` arguments when passed to
@@ -2483,14 +2456,9 @@
         norm_out = normalizers.get(norm, None)
         if norm_out is None:
             raise ValueError(
-<<<<<<< HEAD
                 f'Unknown normalizer {norm!r}. Options are: '
-                + ', '.join(map(repr, normalizers.keys())) + '.')
-=======
-                f'Unknown normalizer {norm!r}. Options are '
                 + ', '.join(map(repr, normalizers.keys())) + '.'
             )
->>>>>>> 2289bcc9
         # Instantiate class
         if norm_out is LinearSegmentedNorm:
             if not np.iterable(levels):
@@ -2889,20 +2857,9 @@
             if any(key not in s.attrib for key in 'xrgb'):
                 _warn_proplot(
                     f'Failed to load {filename!r}. Missing an x, r, g, or b '
-<<<<<<< HEAD
-                    'specification inside one or more <Point> tags.')
-                return
-=======
                     'specification inside one or more <Point> tags.'
                 )
-                return None, None
-            if 'o' in s.attrib and 'a' in s.attrib:
-                _warn_proplot(
-                    f'Failed to load {filename!r}. Contains '
-                    'ambiguous opacity key.'
-                )
-                return None, None
->>>>>>> 2289bcc9
+                return
             # Get data
             color = []
             for key in 'rgbao':  # o for opacity
@@ -2915,16 +2872,10 @@
         if not all(len(data[0]) == len(color) and len(
                 color) in (3, 4) for color in data):
             _warn_proplot(
-<<<<<<< HEAD
                 f'Failed to load {filename!r}. Unexpected number of channels '
-                'or mixed channels across <Point> tags.')
+                'or mixed channels across <Point> tags.'
+            )
             return
-=======
-                f'File {filename!r} has some points with alpha channel '
-                'specified, some without.'
-            )
-            return None, None
->>>>>>> 2289bcc9
 
     # Read hex strings
     elif ext == 'hex':
@@ -2933,27 +2884,17 @@
         data = re.findall('#[0-9a-fA-F]{6}', string)  # list of strings
         if len(data) < 2:
             _warn_proplot(
-<<<<<<< HEAD
-                f'Failed to load {filename!r}. No hex strings found.')
-            return
-=======
                 f'Failed to load {filename!r}. Hex strings not found.'
             )
-            return None, None
->>>>>>> 2289bcc9
+            return
         # Convert to array
         x = np.linspace(0, 1, len(data))
         data = [to_rgb(color) for color in data]
     else:
         _warn_proplot(
-<<<<<<< HEAD
-            f'Colormap or cycle file {filename!r} has unknown extension.')
-        return
-=======
             f'Colormap or cycle file {filename!r} has unknown extension.'
         )
-        return None, None
->>>>>>> 2289bcc9
+        return
 
     # Standardize and reverse if necessary to cmap
     # TODO: Document the fact that filenames ending in _r return a reversed
@@ -3182,8 +3123,7 @@
     fonts[:] = [*fonts_proplot, *fonts_system]
 
 
-<<<<<<< HEAD
-def _draw_bars(cmapdict, length=4.0, width=0.2, nrows=None):
+def _draw_bars(cmapdict, length=4.0, width=0.2):
     """
     Draw colorbars for "colormaps" and "color cycles". This is called by
     `show_cycles` and `show_cmaps`.
@@ -3213,25 +3153,24 @@
                 ax.set_visible(False)
                 ax = axs[iax]
             cmap = mcm.cmap_d[name]
-            ax.imshow(a, cmap=name, origin='lower', aspect='auto',
-                      levels=cmap.N)
-            ax.format(ylabel=name,
-                      ylabel_kw={'rotation': 0, 'ha': 'right', 'va': 'center'},
-                      xticks='none', yticks='none',  # no ticks
-                      xloc='neither', yloc='neither',  # no spines
-                      title=(cat if imap == 0 else None))
+            ax.imshow(
+                a, cmap=name, origin='lower', aspect='auto',
+                levels=cmap.N
+            )
+            ax.format(
+                ylabel=name,
+                ylabel_kw={'rotation': 0, 'ha': 'right', 'va': 'center'},
+                xticks='none', yticks='none',  # no ticks
+                xloc='neither', yloc='neither',  # no spines
+                title=(cat if imap == 0 else None)
+            )
         nbars += len(names)
 
 
 def show_channels(
-        *args, N=100, rgb=True, saturation=True, minhue=0,
-        maxsat=500, width=100, axwidth=1.7):
-=======
-def show_channels(
-    *args, N=100, rgb=True, saturation=True,
-    minhue=0, maxsat=1000, axwidth=None, width=100
+    *args, N=100, rgb=True, saturation=True, minhue=0,
+    maxsat=500, width=100, axwidth=1.7
 ):
->>>>>>> 2289bcc9
     """
     Show how arbitrary colormap(s) vary with respect to the hue, chroma,
     luminance, HSL saturation, and HPL saturation channels, and optionally
