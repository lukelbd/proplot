--- conflicted
+++ resolved
@@ -1,188 +1,7 @@
 #!/usr/bin/env python3
 """
-<<<<<<< HEAD
-A special object named `~proplot.rctools.rc`, belonging to the
-`~proplot.rctools.rc_configurator` class, is created on import.
-This is your one-stop shop for changing global settings belonging to any of
-the following three categories.
-
-1. Builtin matplotlib `rcParams <https://matplotlib.org/users/customizing.html>`__
-   settings. These have the format ``x.y`` or ``x.y.z``.
-2. ProPlot :ref:`rcParamsLong` settings. These also have the format ``x.y``
-   (see below).
-3. ProPlot :ref:`rcParamsShort` settings. These have no dots (see below).
-
-You can change settings with the `~proplot.rctools.rc` object as follows.
-
-* ``plot.rc.name = value``
-* ``plot.rc['name'] = value``
-* ``plot.rc.update(name1=value1, name2=value2)``
-* ``plot.rc.update({'name1':value1, 'name2':value2})``
-
-To temporarily change settings on a particular axes, use either of the
-following.
-
-* ``ax.format(name=value)``
-* ``ax.format(rc_kw={'name':value})``
-
-In all of these examples, if the setting name ``name`` contains
-any dots, you can simply omit the dots. For example, to change the
-:rcraw:`title.loc` property, use ``plot.rc.titleloc = value``,
-``plot.rc.update(titleloc=value)``, or ``ax.format(titleloc=value)``.
-
-#############
-rcParamsShort
-#############
-
-These are **simple, short** names used to change multiple matplotlib and
-ProPlot settings at once, as shorthands for settings with longer names, or
-for special options. For example, :rcraw:`ticklen` changes the tick length for
-the *x* and *y* axes in one go.
-
-================  ====================================================================================================================================================================================================================================
-Key               Description
-================  ====================================================================================================================================================================================================================================
-``abc``           Boolean, indicates whether to draw a-b-c labels by default.
-``autosave``      If not empty or ``0`` and :rcraw:`nbsetup` is ``True``, passed to `%autosave <https://www.webucator.com/blog/2016/03/change-default-autosave-interval-in-ipython-notebook/>`__. Can only be changed from the ``~/.proplotrc`` file.
-``autoreload``    If not empty or ``0`` and :rcraw:`nbsetup` is ``True``, passed to `%autoreload <https://ipython.readthedocs.io/en/stable/config/extensions/autoreload.html#magic-autoreload>`__. Can only be changed from the ``~/.proplotrc`` file.
-``alpha``         The opacity of the background axes patch.
-``facecolor``     The color of the background axes patch.
-``format``        The inline backend figure format, one of ``retina``, ``png``, ``jpeg``, ``pdf``, or ``svg``. Can only be changed from the ``~/.proplotrc`` file.
-``nbsetup``       Whether to run `notebook_setup` on import. Can only be changed from the ``~/.proplotrc`` file.
-``tight``         Boolean, indicates whether to auto-adjust figure bounds and subplot spacings.
-``share``         The axis sharing level, one of ``0``, ``1``, ``2``, or ``3``. See `~proplot.subplots.subplots` for details.
-``align``         Whether to align axis labels during draw. See `aligning labels <https://matplotlib.org/3.1.1/gallery/subplots_axes_and_figures/align_labels_demo.html>`__.
-``span``          Boolean, toggles spanning axis labels. See `~proplot.subplots.subplots` for details.
-``fontname``      Name of font used for all text in the figure. The default is Helvetica Neue. See `~proplot.fonttools` for details.
-``cmap``          The default colormap.
-``lut``           The number of colors to put in the colormap lookup table.
-``cycle``         The default color cycle name, used e.g. for lines.
-``rgbcycle``      If ``True``, and ``colorblind`` is the current cycle, this registers the ``colorblind`` colors as ``'r'``, ``'b'``, ``'g'``, etc., like in `seaborn <https://seaborn.pydata.org/tutorial/color_palettes.html>`__.
-``color``         The color of axis spines, tick marks, tick labels, and labels.
-``small``         Font size for legend text, tick labels, axis labels, and text generated with `~matplotlib.axes.Axes.text`.
-``large``         Font size for titles, "super" titles, and a-b-c subplot labels.
-``linewidth``     Thickness of axes spines and major tick lines.
-``margin``        The margin of space between axes edges and objects plotted inside the axes, if ``xlim`` and ``ylim`` are unset.
-``ticklen``       Length of major ticks in points.
-``tickdir``       Major and minor tick direction. Must be one of ``out``, ``in``, or ``inout``.
-``tickpad``       Padding between ticks and tick labels in points.
-``tickminor``     Boolean, toggles minor ticks on and off.
-``grid``          Boolean, toggles major grid lines on and off.
-``gridminor``     Boolean, toggles minor grid lines on and off.
-``tickratio``     Ratio of minor tickline width to major tickline width.
-``gridratio``     Ratio of minor gridline width to major gridline width.
-``ticklenratio``  Ratio of minor tickline length to major tickline length.
-``reso``          Resolution of geographic features, one of ``'lo'``, ``'med'``, or ``'hi'``
-``geogrid``       Boolean, toggles meridian and parallel gridlines on and off.
-``land``          Boolean, toggles land patches on and off.
-``ocean``         Boolean, toggles ocean patches on and off.
-``lakes``         Boolean, toggles lake patches on and off.
-``coast``         Boolean, toggles coastline lines on and off.
-``borders``       Boolean, toggles country border lines on and off.
-``innerborders``  Boolean, toggles internal border lines on and off, e.g. for states and provinces.
-``rivers``        Boolean, toggles river lines on and off.
-================  ====================================================================================================================================================================================================================================
-
-############
-rcParamsLong
-############
-The ``subplots`` category controls the default layout for figures
-and axes. The ``abc``, ``title``, and ``tick`` categories control
-a-b-c label, title, and axis tick label settings. The
-``suptitle``, ``leftlabel``, ``toplabel``, ``rightlabel``, and ``bottomlabel``
-categories control figure title and edge label settings.
-
-There are two new additions to the ``image`` category, and the new
-``colorbar`` category controls *inset* and *outer*
-`~proplot.axes.Axes.colorbar` properties.
-
-The new ``gridminor`` category controls minor gridline settings,
-and the new ``geogrid`` category controls `~proplot.axes.ProjectionAxes`
-meridian and parallel line settings. For both ``gridminor`` and ``geogrid``,
-if a property is empty, the corresponding property from ``grid`` is used.
-
-Finally, the ``geoaxes``, ``land``, ``ocean``, ``rivers``, ``lakes``,
-``borders``, and ``innerborders`` categories control properties for
-`~proplot.axes.ProjectionAxes` geographic features. These are used when the
-boolean toggles for the corresponding :ref:`rcParamsShort` settings are turned
-on.
-
-===================================================================  =========================================================================================================================================================================================================================================================
-Key(s)                                                               Description
-===================================================================  =========================================================================================================================================================================================================================================================
-``abc.style``                                                        a-b-c label style. For options, see `~proplot.axes.Axes.format`.
-``abc.loc``                                                          a-b-c label position. For options, see `~proplot.axes.Axes.format`.
-``abc.border``                                                       Boolean, indicates whether to draw a white border around a-b-c labels inside an axes.
-``abc.linewidth``                                                    Width of the white border around a-b-c labels.
-``abc.color``, ``abc.size``, ``abc.weight``                          Font color, size, and weight for a-b-c labels.
-``axes.facealpha``                                                   Transparency of the axes background.
-``axes.formatter.zerotrim``                                          Boolean, indicates whether trailing decimal zeros are trimmed on tick labels.
-``axes.formatter.timerotation``                                      Float, indicates the default *x* axis tick label rotation for datetime tick labels.
-``borders.color``, ``borders.linewidth``                             Line color and linewidth for country border lines.
-``bottomlabel.color``, ``bottomlabel.size``, ``bottomlabel.weight``  Font color, size, and weight for column labels on the bottom of the figure.
-``colorbar.loc``                                                     Inset colorbar location, options are listed in `~proplot.axes.Axes.colorbar`.
-``colorbar.grid``                                                    Boolean, indicates whether to draw borders between each level of the colorbar.
-``colorbar.frameon``                                                 Boolean, indicates whether to draw a frame behind inset colorbars.
-``colorbar.framealpha``                                              Opacity for inset colorbar frames.
-``colorbar.length``                                                  Length of outer colorbars.
-``colorbar.insetlength``                                             Length of inset colorbars. Units are interpreted by `~proplot.utils.units`.
-``colorbar.width``                                                   Width of outer colorbars. Units are interpreted by `~proplot.utils.units`.
-``colorbar.insetwidth``                                              Width of inset colorbars. Units are interpreted by `~proplot.utils.units`.
-``colorbar.insetpad``                                                Padding between axes edge and inset colorbars. Units are interpreted by `~proplot.utils.units`.
-``colorbar.extend``                                                  Length of rectangular or triangular "extensions" for panel colorbars. Units are interpreted by `~proplot.utils.units`.
-``colorbar.insetextend``                                             Length of rectangular or triangular "extensions" for inset colorbars. Units are interpreted by `~proplot.utils.units`.
-``geoaxes.facecolor``, ``geoaxes.edgecolor``, ``geoaxes.linewidth``  Face color, edge color, and edge width for the map outline patch.
-``geogrid.labels``                                                   Boolean, indicates whether to label the parallels and meridians.
-``geogrid.labelsize``                                                Font size for latitide and longitude labels. Inherits from ``small``.
-``geogrid.latmax``                                                   Absolute latitude in degrees, poleward of which meridian gridlines are cut off.
-``geogrid.lonstep``, ``geogrid.latstep``                             Interval for meridian and parallel gridlines, in degrees.
-``gridminor.linewidth``, ``geogrid.linewidth``                       The line width.
-``gridminor.linestyle``, ``geogrid.linestyle``                       The line style.
-``gridminor.alpha``, ``geogrid.alpha``                               The line transparency.
-``gridminor.color``, ``geogrid.color``                               The line color.
-``image.levels``                                                     Default number of levels for ``pcolormesh`` and ``contourf`` plots.
-``image.edgefix``                                                    Whether to fix the the `white-lines-between-filled-contours <https://stackoverflow.com/q/8263769/4970632>`__ and `white-lines-between-pcolor-rectangles <https://stackoverflow.com/q/27092991/4970632>`__ issues. This slows down figure rendering a bit.
-``innerborders.color``, ``innerborders.linewidth``                   Line color and linewidth for internal border lines.
-``land.color``, ``ocean.color``, ``lakes.color``                     Face color for land, ocean, and lake patches.
-``leftlabel.color``, ``leftlabel.size``, ``leftlabel.weight``        Font color, size, and weight for row labels on the left-hand side.
-``rightlabel.color``, ``rightlabel.size``, ``rightlabel.weight``     Font color, size, and weight for row labels on the right-hand side.
-``rivers.color``, ``rivers.linewidth``                               Line color and linewidth for river lines.
-``subplots.axwidth``                                                 Default width of each axes. Units are interpreted by `~proplot.utils.units`.
-``subplots.panelwidth``                                              Width of side panels. Units are interpreted by `~proplot.utils.units`.
-``subplots.pad``                                                     Padding around figure edge. Units are interpreted by `~proplot.utils.units`.
-``subplots.axpad``                                                   Padding between adjacent subplots. Units are interpreted by `~proplot.utils.units`.
-``subplots.panelpad``                                                Padding between subplots and panels, and between stacked panels. Units are interpreted by `~proplot.utils.units`.
-``suptitle.color``, ``suptitle.size``, ``suptitle.weight``           Font color, size, and weight for the figure title.
-``tick.labelcolor``, ``tick.labelsize``, ``tick.labelweight``        Font color, size, and weight for axis tick labels. These mirror the ``axes.labelcolor``, ``axes.labelsize``, and ``axes.labelweight`` `~matplotlib.rcParams` settings used for axes labels.
-``title.loc``                                                        Title position. For options, see `~proplot.axes.Axes.format`.
-``title.border``                                                     Boolean, indicates whether to draw a white border around titles inside an axes.
-``title.linewidth``                                                  Width of the white border around titles.
-``title.pad``                                                        Alias for ``axes.titlepad``, the title offset in arbitrary units
-``title.color``, ``title.size``, ``title.weight``                    Font color, size, and weight for subplot titles.
-``toplabel.color``, ``toplabel.size``, ``toplabel.weight``           Font color, size, and weight for column labels on the top of the figure.
-===================================================================  =========================================================================================================================================================================================================================================================
-
-##############
-proplotrc file
-##############
-
-To modify the global settings, edit your
-``~/.proplotrc`` file. To modify settings for a particular project,
-create a ``.proplotrc`` file in the same directory as your ipython
-notebook, or in an arbitrary parent directory.
-
-As an example, the default ``.proplotrc`` file
-is shown below. The syntax is roughly the same as that used for
-``matplotlibrc`` files, although ``.proplotrc`` strictly adheres to
-`YAML <https://en.wikipedia.org/wiki/YAML>`__.
-
-.. include:: ../proplot/.proplotrc
-   :literal:
-
-=======
 Utilities for configuring matplotlib and ProPlot global settings.
 See :ref:`Configuring proplot` for details.
->>>>>>> 55d238b3
 """
 # TODO: Add 'style' option that overrides .proplotrc
 # Adapted from seaborn; see: https://github.com/mwaskom/seaborn/blob/master/seaborn/rcmod.py
@@ -197,18 +16,14 @@
 import matplotlib.cm as mcm
 from matplotlib import style, rcParams
 try:
+    import IPython
     from IPython import get_ipython
-    from IPython.utils.io import capture_output
 except ModuleNotFoundError:
     get_ipython = lambda: None
-<<<<<<< HEAD
-__all__ = ['rc', 'rc_configurator', 'notebook_setup']
-=======
 __all__ = [
     'rc', 'rc_configurator', 'autosave_setup',
     'autoreload_setup', 'backend_setup'
     ]
->>>>>>> 55d238b3
 
 # Initialize
 defaultParamsShort = {
@@ -472,14 +287,6 @@
     ipath = os.path.join(os.path.expanduser('~'), '.proplotrc')
     if os.path.exists(ipath) and ipath not in paths:
         paths.insert(0, ipath)
-<<<<<<< HEAD
-=======
-    # Global configuration
-    ipath = os.path.join(os.path.dirname(__file__), '.proplotrc')
-    if ipath in paths:
-        paths.remove(ipath)
-    paths.insert(0, ipath)
->>>>>>> 55d238b3
     return paths
 
 def _get_synced_params(key, value):
@@ -643,7 +450,6 @@
         return string + '\n... (rcParams) ...'
 
     @_counter # about 0.05s
-<<<<<<< HEAD
     def __init__(self, local=True):
         """
         Parameters
@@ -671,20 +477,6 @@
         # Update from files
         if not local:
             return
-=======
-    def __init__(self):
-        """Magical abstract class for managing matplotlib `rcParams
-        <https://matplotlib.org/users/customizing.html>`__ settings, ProPlot
-        :ref:`rcParamsCustom` settings, and :ref:`rcParamsShort` "global" settings.
-        When initialized, this loads defaults settings plus any user overrides
-        in the ``~/.proplotrc`` file. See :ref:`Configuring proplot`
-        for details."""
-        # Set the default style. Note that after first figure made, backend
-        # is 'sticky', never changes! See: https://stackoverflow.com/a/48322150/4970632
-        plt.style.use('default')
-
-        # Load the defaults from file
->>>>>>> 55d238b3
         for i,file in enumerate(_get_config_paths()):
             if not os.path.exists(file):
                 continue
@@ -1003,26 +795,6 @@
         for key in self:
             yield self[key]
 
-<<<<<<< HEAD
-# Declare rc object
-# WARNING: Must be instantiated after ipython notebook setup! The default
-# backend may change some rc settings!
-rc = rc_configurator(True)
-"""Instance of `rc_configurator`. This is used to change global settings.
-See the `~proplot.rctools` documentation for details."""
-
-# Ipython notebook behavior
-@_timer
-def notebook_setup():
-    """
-    Set up the iPython workspace. This is called on import if :rcraw:`nbsetup`
-    is ``True``. For all iPython sessions, this passes :rcraw:`autoreload` to the useful
-    `autoreload <https://ipython.readthedocs.io/en/stable/config/extensions/autoreload.html>`__
-    extension. For *notebook* iPython sessions, this also configures the inline
-    backend for higher quality figures and passes :rcraw:`autosave` to the
-    `autosave <https://ipython.readthedocs.io/en/stable/interactive/magics.html#magic-matplotlib>`__
-    extension.
-=======
 @_timer
 def backend_setup(backend=None, fmt=None):
     """
@@ -1037,7 +809,6 @@
         The inline backend file format. Valid formats include ``'jpg'``,
         ``'png'``, ``'svg'``, ``'pdf'``, and ``'retina'``. This is ignored
         for non-inline backends.
->>>>>>> 55d238b3
     """
     # Initialize with default 'inline' settings
     # Reset rc object afterwards
@@ -1053,20 +824,7 @@
         warnings.warn(f'Using ProPlot with the {backend!r} backend may result in unexpected behavior due to automatic figure resizing. Try using %matplotlib inline or %matplotlib qt, or just import proplot before specifying the backend and one of these will be automatically loaded.')
         backend = 'auto'
 
-<<<<<<< HEAD
-    # Only do this if not already loaded -- otherwise will get *recursive*
-    # reloading, even with unload_ext command!
-    if rcParamsShort['autoreload']:
-        if 'autoreload' not in ipython.magics_manager.magics['line']:
-            ipython.magic("reload_ext autoreload") # reload instead of load, to avoid annoying message
-        ipython.magic("autoreload " + str(rcParamsShort['autoreload'])) # turn on expensive autoreloading
-
-    # Initialize with default 'inline' settings
-    # Reset rc object afterwards
-=======
     # For notebooks
-    rc._init = False
->>>>>>> 55d238b3
     try:
         ibackend = ('inline' if backend == 'auto' else backend)
         ipython.magic('matplotlib ' + ibackend)
@@ -1078,25 +836,6 @@
             raise err
         ipython.magic('matplotlib qt') # use any available Qt backend
         rc.reset()
-<<<<<<< HEAD
-    else:
-        # Choose svg vector or retina hi-res bitmap backends
-        autosave = rcParamsShort['autosave']
-        if autosave: # capture annoying message + line breaks
-            with capture_output():
-                ipython.magic("autosave " + str(autosave))
-        ipython.magic("config InlineBackend.figure_formats = ['" + rcParamsShort['format'] + "']")
-        ipython.magic("config InlineBackend.rc = {}") # no notebook-specific overrides
-        ipython.magic("config InlineBackend.close_figures = True") # memory issues
-        ipython.magic("config InlineBackend.print_figure_kwargs = {'bbox_inches':None}") # use ProPlot tight layout
-
-# Setup notebook and issue warning
-# TODO: Add to list of incompatible backends?
-if rcParamsShort['nbsetup']:
-    notebook_setup()
-if rcParams['backend'][:2] == 'nb' or rcParams['backend'] in ('MacOSX',):
-    warnings.warn(f'Due to automatic figure resizing, using ProPlot with the {rcParams["backend"]!r} backend may result in unexpected behavior. Try using %matplotlib inline or %matplotlib qt, or just import ProPlot before specifying the backend and ProPlot will automatically load it.')
-=======
 
     # Configure inline backend no matter what type of session this is
     # Should be silently ignored for terminal ipython sessions
@@ -1155,4 +894,3 @@
 backend_setup()
 autoreload_setup()
 autosave_setup()
->>>>>>> 55d238b3
