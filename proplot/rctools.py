#!/usr/bin/env python3
"""
Utilities for configuring matplotlib and ProPlot global settings.
See :ref:`Configuring proplot` for details.
"""
# NOTE: Make sure to add to docs/configuration.rst when updating or adding
# new settings! Much of this script was adapted from seaborn; see:
# https://github.com/mwaskom/seaborn/blob/master/seaborn/rcmod.py
import re
import os
import yaml
import cycler
import numpy as np
import matplotlib.colors as mcolors
import matplotlib.cm as mcm
from matplotlib import style, rcParams
try:
    import IPython
    from IPython import get_ipython
except ModuleNotFoundError:
    def get_ipython():
        return None
from .utils import _warn_proplot, _counter, _benchmark, units
__all__ = [
    'rc', 'rc_configurator', 'ipython_autosave',
    'ipython_autoreload', 'ipython_matplotlib',
]

# Initialize
defaultParamsShort = {
    'abc': False,
    'align': False,
    'alpha': 1,
    'autoreload': 2,
    'autosave': 30,
    'borders': False,
    'cmap': 'fire',
    'coast': False,
    'color': 'k',
    'cycle': 'colorblind',
    'facecolor': 'w',
    'fontname': 'auto',
    'inlinefmt': 'retina',
    'geogrid': True,
    'grid': True,
    'gridminor': False,
    'gridratio': 0.5,
    'innerborders': False,
    'lakes': False,
    'land': False,
    'large': 9,
    'linewidth': 0.6,
    'lut': 256,
    'margin': 0.0,
    'matplotlib': 'auto',
    'nbsetup': True,
    'ocean': False,
    'reso': 'lo',
    'rgbcycle': False,
    'rivers': False,
    'share': 3,
    'small': 8,
    'span': True,
    'tickdir': 'out',
    'ticklen': 4.0,
    'ticklenratio': 0.5,
    'tickminor': True,
    'tickpad': 2.0,
    'tickratio': 0.8,
    'tight': True,
}
defaultParamsLong = {
    'abc.border': True,
    'abc.color': 'k',
    'abc.linewidth': 1.5,
    'abc.loc': 'l',  # left side above the axes
    'abc.size': None,  # = large
    'abc.style': 'a',
    'abc.weight': 'bold',
    'axes.facealpha': None,  # if empty, depends on 'savefig.transparent'
    'axes.formatter.timerotation': 90,
    'axes.formatter.zerotrim': True,
    'axes.geogrid': True,
    'axes.gridminor': True,
    'borders.color': 'k',
    'borders.linewidth': 0.6,
    'bottomlabel.color': 'k',
    'bottomlabel.size': None,  # = large
    'bottomlabel.weight': 'bold',
    'coast.color': 'k',
    'coast.linewidth': 0.6,
    'colorbar.extend': '1.3em',
    'colorbar.framealpha': 0.8,
    'colorbar.frameon': True,
    'colorbar.grid': False,
    'colorbar.insetextend': '1em',
    'colorbar.insetlength': '8em',
    'colorbar.insetpad': '0.5em',
    'colorbar.insetwidth': '1.2em',
    'colorbar.length': 1,
    'colorbar.loc': 'right',
    'colorbar.width': '1.5em',
    'geoaxes.edgecolor': None,  # = color
    'geoaxes.facealpha': None,  # = alpha
    'geoaxes.facecolor': None,  # = facecolor
    'geoaxes.linewidth': None,  # = linewidth
    'geogrid.alpha': 0.5,
    'geogrid.color': 'k',
    'geogrid.labels': False,
    'geogrid.labelsize': None,  # = small
    'geogrid.latmax': 90,
    'geogrid.latstep': 20,
    'geogrid.linestyle': ':',
    'geogrid.linewidth': 1.0,
    'geogrid.lonstep': 30,
    'gridminor.alpha': None,  # = grid.alpha
    'gridminor.color': None,  # = grid.color
    'gridminor.linestyle': None,  # = grid.linewidth
    'gridminor.linewidth': None,  # = grid.linewidth x gridratio
    'image.edgefix': True,
    'image.levels': 11,
    'innerborders.color': 'k',
    'innerborders.linewidth': 0.6,
    'lakes.color': 'w',
    'land.color': 'k',
    'leftlabel.color': 'k',
    'leftlabel.size': None,  # = large
    'leftlabel.weight': 'bold',
    'ocean.color': 'w',
    'rightlabel.color': 'k',
    'rightlabel.size': None,  # = large
    'rightlabel.weight': 'bold',
    'rivers.color': 'k',
    'rivers.linewidth': 0.6,
    'subplots.axpad': '1em',
    'subplots.axwidth': '18em',
    'subplots.pad': '0.5em',
    'subplots.panelpad': '0.5em',
    'subplots.panelwidth': '4em',
    'suptitle.color': 'k',
    'suptitle.size': None,  # = large
    'suptitle.weight': 'bold',
    'tick.labelcolor': None,  # = color
    'tick.labelsize': None,  # = small
    'tick.labelweight': 'normal',
    'title.border': True,
    'title.color': 'k',
    'title.linewidth': 1.5,
    'title.loc': 'c',  # centered above the axes
    'title.pad': 3.0,  # copy
    'title.size': None,  # = large
    'title.weight': 'normal',
    'toplabel.color': 'k',
    'toplabel.size': None,  # = large
    'toplabel.weight': 'bold',
}
defaultParams = {
    'axes.grid': True,
    'axes.labelpad': 3.0,
    'axes.titlepad': 3.0,
    'axes.titleweight': 'normal',
    'axes.xmargin': 0.0,
    'axes.ymargin': 0.0,
    'figure.autolayout': False,
    'figure.dpi': 90,
    'figure.facecolor': '#f2f2f2',
    'figure.max_open_warning': 0,
    'figure.titleweight': 'bold',
    'grid.alpha': 0.1,
    'grid.color': 'k',
    'grid.linestyle': '-',
    'grid.linewidth': 0.6,
    'hatch.color': 'k',
    'hatch.linewidth': 0.6,
    'legend.borderaxespad': 0,
    'legend.borderpad': 0.5,
    'legend.columnspacing': 1.0,
    'legend.fancybox': False,
    'legend.framealpha': 0.8,
    'legend.frameon': True,
    'legend.handlelength': 1.5,
    'legend.handletextpad': 0.5,
    'legend.labelspacing': 0.5,
    'lines.linewidth': 1.3,
    'lines.markersize': 3.0,
    'mathtext.bf': 'sans:bold',
    'mathtext.default': 'regular',
    'mathtext.it': 'sans:it',
    'savefig.bbox': 'standard',
    'savefig.directory': '',
    'savefig.dpi': 300,
    'savefig.facecolor': 'white',
    'savefig.format': 'pdf',
    'savefig.pad_inches': 0.0,
    'savefig.transparent': True,
    'xtick.minor.visible': True,
    'ytick.minor.visible': True,
}
rcParamsShort = {}
rcParamsLong = {}

# Initialize user file
_rc_file = os.path.join(os.path.expanduser('~'), '.proplotrc')
if not os.path.isfile(_rc_file):
    def _tabulate(rcdict):
        string = ''
        maxlen = max(map(len, rcdict))
        for key, value in rcdict.items():
            value = '' if value is None else repr(value)
            space = ' ' * (maxlen - len(key) + 1) * int(bool(value))
            string += f'#  {key}:{space}{value}\n'
        return string.strip()
    with open(_rc_file, 'x') as f:
        f.write(f"""
#------------------------------------------------------
# Use this file to customize settings
# For descriptions of each key name see:
# https://proplot.readthedocs.io/en/latest/rctools.html
#------------------------------------------------------
# ProPlot short name settings
{_tabulate(defaultParamsShort)}
#
# ProPlot long name settings
{_tabulate(defaultParamsLong)}
#
# Matplotlib settings
{_tabulate(defaultParams)}
""".strip())

# "Global" settings and the lower-level settings they change
# NOTE: This whole section, declaring dictionaries and sets, takes 1ms
RC_CHILDREN = {
    'cmap': (
        'image.cmap',
    ),
    'lut': (
        'image.lut',
    ),
    'alpha': (  # this is a custom setting
        'axes.facealpha',
    ),
    'facecolor': (
        'axes.facecolor', 'geoaxes.facecolor'
    ),
<<<<<<< HEAD
    'color': (  # change the 'color' of an axes
=======
    'fontname': (
        'font.family',
    ),
    # change the 'color' of an axes
    'color': (
>>>>>>> d2d388cd
        'axes.edgecolor', 'geoaxes.edgecolor', 'axes.labelcolor',
        'tick.labelcolor', 'hatch.color', 'xtick.color', 'ytick.color'
    ),
    'small': (  # the 'small' fonts
        'font.size', 'tick.labelsize', 'xtick.labelsize', 'ytick.labelsize',
        'axes.labelsize', 'legend.fontsize', 'geogrid.labelsize'
    ),
    'large': (  # the 'large' fonts
        'abc.size', 'figure.titlesize',
        'axes.titlesize', 'suptitle.size', 'title.size',
        'leftlabel.size', 'toplabel.size',
        'rightlabel.size', 'bottomlabel.size'
    ),
    'linewidth': (
        'axes.linewidth', 'geoaxes.linewidth', 'hatch.linewidth',
        'xtick.major.width', 'ytick.major.width'
    ),
    'margin': (
        'axes.xmargin', 'axes.ymargin'
    ),
    'grid': (
        'axes.grid',
    ),
    'gridminor': (
        'axes.gridminor',
    ),
    'geogrid': (
        'axes.geogrid',
    ),
    'ticklen': (
        'xtick.major.size', 'ytick.major.size'
    ),
    'tickdir': (
        'xtick.direction', 'ytick.direction'
    ),
    'labelpad': (
        'axes.labelpad',
    ),
    'titlepad': (
        'axes.titlepad',
    ),
    'tickpad': (
        'xtick.major.pad', 'xtick.minor.pad',
        'ytick.major.pad', 'ytick.minor.pad'
    ),
}

# Names of the new settings
RC_PARAMNAMES = {*rcParams.keys()}
RC_SHORTNAMES = {
    'abc',
    'align',
    'alpha',
    'autoreload',
    'autosave',
    'borders',
    'cmap',
    'coast',
    'color',
    'cycle',
    'facecolor',
    'fontname',
    'geogrid',
    'grid',
    'gridminor',
    'gridratio',
    'inlinefmt',
    'innerborders',
    'lakes',
    'land',
    'large',
    'linewidth',
    'lut',
    'margin',
    'matplotlib',
    'ocean',
    'reso',
    'rgbcycle',
    'rivers',
    'share',
    'small',
    'span',
    'tickdir',
    'ticklen',
    'ticklenratio',
    'tickpad',
    'tickratio',
    'tight',
}
RC_LONGNAMES = {
    'abc.border',
    'abc.color',
    'abc.linewidth',
    'abc.loc',
    'abc.size',
    'abc.style',
    'abc.weight',
    'axes.alpha',
    'axes.formatter.timerotation',
    'axes.formatter.zerotrim',
    'axes.geogrid',
    'axes.gridminor',
    'borders.color',
    'borders.linewidth',
    'bottomlabel.color',
    'bottomlabel.size',
    'bottomlabel.weight',
    'coast.color',
    'coast.linewidth',
    'colorbar.axespad',
    'colorbar.extend',
    'colorbar.framealpha',
    'colorbar.frameon',
    'colorbar.grid',
    'colorbar.insetextend',
    'colorbar.insetlength',
    'colorbar.insetwidth',
    'colorbar.length',
    'colorbar.loc',
    'colorbar.width',
    'geoaxes.edgecolor',
    'geoaxes.facecolor',
    'geoaxes.linewidth',
    'geogrid.alpha',
    'geogrid.color',
    'geogrid.labels',
    'geogrid.labelsize',
    'geogrid.latmax',
    'geogrid.latstep',
    'geogrid.linestyle',
    'geogrid.linewidth',
    'geogrid.lonstep',
    'gridminor.alpha',
    'gridminor.color',
    'gridminor.linestyle',
    'gridminor.linewidth',
    'image.edgefix',
    'image.levels',
    'innerborders.color',
    'innerborders.linewidth',
    'lakes.color',
    'land.color',
    'leftlabel.color',
    'leftlabel.size',
    'leftlabel.weight',
    'ocean.color',
    'rightlabel.color',
    'rightlabel.size',
    'rightlabel.weight',
    'rivers.color',
    'rivers.linewidth',
    'subplots.axpad',
    'subplots.axwidth',
    'subplots.innerspace',
    'subplots.pad',
    'subplots.panelpad',
    'subplots.panelspace',
    'subplots.panelwidth',
    'subplots.titlespace',
    'subplots.xlabspace',
    'subplots.ylabspace',
    'suptitle.color',
    'suptitle.size',
    'suptitle.weight',
    'tick.labelcolor',
    'tick.labelsize',
    'tick.labelweight',
    'title.border',
    'title.color',
    'title.linewidth',
    'title.loc',
    'title.pad',
    'title.size',
    'title.weight',
    'toplabel.color',
    'toplabel.size',
    'toplabel.weight',
}
# Used by Axes.format, allows user to pass rc settings as keyword args,
# way less verbose. For example, landcolor='b' vs. rc_kw={'land.color':'b'}.
RC_NODOTSNAMES = {  # useful for passing these as kwargs
    name.replace('.', ''): name for names in
    (RC_LONGNAMES, RC_PARAMNAMES, RC_SHORTNAMES)
    for name in names
}
# Categories for returning dict of subcategory properties
RC_CATEGORIES = {
    *(re.sub(r'\.[^.]*$', '', name) for names in
        (RC_LONGNAMES, RC_PARAMNAMES) for name in names),
    *(re.sub(r'\..*$', '', name) for names in
        (RC_LONGNAMES, RC_PARAMNAMES) for name in names)
}


def _to_points(key, value):
    """Convert certain rc keys to the units "points"."""
    # See: https://matplotlib.org/users/customizing.html, all props matching
    # the below strings use the units 'points', and custom categories are in
    if (isinstance(value, str)
            and key.split('.')[0] not in ('colorbar', 'subplots')
            and re.match('^.*(width|space|size|pad|len|small|large)$', key)):
        value = units(value, 'pt')
    return value


def _get_config_paths():
<<<<<<< HEAD
    """Return a list of configuration file paths."""
    # Local configuration
=======
    """Return configuration file paths in reverse order of precedence."""
    # Get paths
>>>>>>> d2d388cd
    idir = os.getcwd()
    paths = []
    while idir:  # not empty string
        ipath = os.path.join(idir, '.proplotrc')
        if os.path.exists(ipath):
            paths.append(ipath)
        ndir = os.path.dirname(idir)
        if ndir == idir:  # root
            break
        idir = ndir
    paths = paths[::-1]  # sort from decreasing to increasing importantce
    # Home configuration
    ipath = os.path.join(os.path.expanduser('~'), '.proplotrc')
    if os.path.exists(ipath) and ipath not in paths:
        paths.insert(0, ipath)
    return paths


def _get_synced_params(key, value):
    """Return dictionaries for updating the `rcParamsShort`, `rcParamsLong`,
    and `rcParams` properties associated with this key."""
    kw = {}  # builtin properties that global setting applies to
    kw_long = {}  # custom properties that global setting applies to
    kw_short = {}  # short name properties
    if '.' not in key and key not in rcParamsShort:
        key = RC_NODOTSNAMES.get(key, key)
    # Skip full name keys
    if '.' in key:
        pass
    # Cycler
    elif key in ('cycle', 'rgbcycle'):
        if key == 'rgbcycle':
            cycle, rgbcycle = rcParamsShort['cycle'], value
        else:
            cycle, rgbcycle = value, rcParamsShort['rgbcycle']
        try:
            colors = mcm.cmap_d[cycle].colors
        except (KeyError, AttributeError):
            cycles = sorted(
                name for name,
                cmap in mcm.cmap_d.items() if isinstance(
                    cmap,
                    mcolors.ListedColormap))
            raise ValueError(
                f'Invalid cycle name {cycle!r}. Options are: '
                ', '.join(map(repr, cycles)) + '.')
        if rgbcycle and cycle.lower() == 'colorblind':
            regcolors = colors + [(0.1, 0.1, 0.1)]
        elif mcolors.to_rgb('r') != (1.0, 0.0, 0.0):  # reset
            regcolors = [
                (0.0, 0.0, 1.0), (1.0, 0.0, 0.0), (0.0, 1.0, 0.0),
                (0.75, 0.75, 0.0), (0.75, 0.75, 0.0), (0.0, 0.75, 0.75),
                (0.0, 0.0, 0.0)]
        else:
            regcolors = []  # no reset necessary
        for code, color in zip('brgmyck', regcolors):
            rgb = mcolors.to_rgb(color)
            mcolors.colorConverter.colors[code] = rgb
            mcolors.colorConverter.cache[code] = rgb
        kw['patch.facecolor'] = colors[0]
        kw['axes.prop_cycle'] = cycler.cycler('color', colors)

    # Zero linewidth almost always means zero tick length
    elif key == 'linewidth' and _to_points(key, value) == 0:
        _, ikw_long, ikw = _get_synced_params('ticklen', 0)
        kw.update(ikw)
        kw_long.update(ikw_long)

    # Tick length/major-minor tick length ratio
    elif key in ('ticklen', 'ticklenratio'):
        if key == 'ticklen':
            ticklen = _to_points(key, value)
            ratio = rcParamsShort['ticklenratio']
        else:
            ticklen = rcParamsShort['ticklen']
            ratio = value
        kw['xtick.minor.size'] = ticklen * ratio
        kw['ytick.minor.size'] = ticklen * ratio

    # Spine width/major-minor tick width ratio
    elif key in ('linewidth', 'tickratio'):
        if key == 'linewidth':
            tickwidth = _to_points(key, value)
            ratio = rcParamsShort['tickratio']
        else:
            tickwidth = rcParamsShort['linewidth']
            ratio = value
        kw['xtick.minor.width'] = tickwidth * ratio
        kw['ytick.minor.width'] = tickwidth * ratio

    # Gridline width
    elif key in ('grid.linewidth', 'gridratio'):
        if key == 'grid.linewidth':
            gridwidth = _to_points(key, value)
            ratio = rcParamsShort['gridratio']
        else:
            gridwidth = rcParams['grid.linewidth']
            ratio = value
        kw_long['gridminor.linewidth'] = gridwidth * ratio

    # Gridline toggling, complicated because of the clunky way this is
    # implemented in matplotlib. There should be a gridminor setting!
    elif key in ('grid', 'gridminor'):
        ovalue = rcParams['axes.grid']
        owhich = rcParams['axes.grid.which']
        # Instruction is to turn off gridlines
        if not value:
            # Gridlines are already off, or they are on for the particular
            # ones that we want to turn off. Instruct to turn both off.
            if not ovalue or (key == 'grid' and owhich == 'major') or (
                    key == 'gridminor' and owhich == 'minor'):
                which = 'both'  # disable both sides
            # Gridlines are currently on for major and minor ticks, so we
            # instruct to turn on gridlines for the one we *don't* want off
            elif owhich == 'both':  # and ovalue is True, as we already tested
                # if gridminor=False, enable major, and vice versa
                value = True
                which = 'major' if key == 'gridminor' else 'minor'
            # Gridlines are on for the ones that we *didn't* instruct to turn
            # off, and off for the ones we do want to turn off. This just
            # re-asserts the ones that are already on.
            else:
                value = True
                which = owhich
        # Instruction is to turn on gridlines
        else:
            # Gridlines are already both on, or they are off only for the ones
            # that we want to turn on. Turn on gridlines for both.
            if owhich == 'both' or (key == 'grid' and owhich == 'minor') or (
                    key == 'gridminor' and owhich == 'major'):
                which = 'both'
            # Gridlines are off for both, or off for the ones that we
            # don't want to turn on. We can just turn on these ones.
            else:
                which = owhich
        kw['axes.grid'] = value
        kw['axes.grid.which'] = which

    # Now update linked settings
    value = _to_points(key, value)
    if key in rcParamsShort:
        kw_short[key] = value
    elif key in rcParamsLong:
        kw_long[key] = value
    elif key in rcParams:
        kw[key] = value
    else:
        raise KeyError(f'Invalid key {key!r}.')
    for name in RC_CHILDREN.get(key, ()):
        if name in rcParamsLong:
            kw_long[name] = value
        else:
            kw[name] = value
    return kw_short, kw_long, kw


def _sanitize_key(key):
    """Convert the key to a palatable value."""
    if not isinstance(key, str):
        raise KeyError(f'Invalid key {key!r}. Must be string.')
    if '.' not in key and key not in rcParamsShort:
        key = RC_NODOTSNAMES.get(key, key)
    return key.lower()


class rc_configurator(object):
    """
    Magical abstract class for managing matplotlib
    `rcParams <https://matplotlib.org/users/customizing.html>`__
    and additional ProPlot :ref:`rcParamsLong` and :ref:`rcParamsShort`
    settings. When initialized, this loads defaults settings plus any user
    overrides in the ``~/.proplotrc`` file. See the `~proplot.rctools`
    documentation for details.
    """
    def __contains__(self, key):
        return key in rcParamsShort or key in rcParamsLong or key in rcParams

    def __iter__(self):
        for key in sorted((*rcParamsShort, *rcParamsLong, *rcParams)):
            yield key

    def __repr__(self):
        rcdict = type('rc', (dict,), {})(rcParamsShort)
        string = type(rcParams).__repr__(rcdict)
        indent = ' ' * 4  # indent is rc({
        return string.strip(
            '})') + f'\n{indent}... (rcParams) ...\n{indent}}})'

    def __str__(self):  # encapsulate params in temporary class
        rcdict = type('rc', (dict,), {})(rcParamsShort)
        string = type(rcParams).__str__(rcdict)
        return string + '\n... (rcParams) ...'

    @_counter  # about 0.05s
<<<<<<< HEAD
    def __init__(self, local=True):
        """
        Parameters
        ----------
        local : bool, optional
            Whether to load overrides from local and user ``.proplotrc``
            file(s). Default is ``True``.
        """
        # Attributes and style
        object.__setattr__(self, '_context', [])
        with _benchmark('  use'):
            style.use('default')

        # Update from defaults
        rcParamsLong.clear()
        rcParamsLong.update(defaultParamsLong)
        rcParamsShort.clear()
        rcParamsShort.update(defaultParamsShort)
        for rcdict in (rcParamsShort, rcParamsLong):
            for key, value in rcdict.items():
                _, rc_long, rc = _get_synced_params(key, value)
                rcParamsLong.update(rc_long)
                rcParams.update(rc)

        # Update from files
        if not local:
            return
=======
    def __init__(self):
        """Magical abstract class for managing matplotlib `rcParams \
<https://matplotlib.org/users/customizing.html>`__
        settings, ProPlot :ref:`rcParamsLong` settings, and
        :ref:`rcParamsShort` "global" settings. This starts with the
        default settings plus user ``.proplotrc`` overrides.
        See :ref:`Configuring proplot` for details."""
        # Set the default style. Note that after first figure made, backend
        # is 'sticky', never changes! See:
        # https://stackoverflow.com/a/48322150/4970632
        plt.style.use('default')

        # Prefer more widely used fonts
        # NOTE: Without 'mathtext.fontset' = 'custom', 'fallback_to_cm' is
        # always carried out! The default 'mathtext.fontset' = 'dejavusans'
        # creates a DejaVuFonts class which is evidently a misnomer, *always*
        # falls back to CM and tries to use *active* font rather than DejaVu.
        # NOTE: This will be put in rcParamsDefaults dictionary when #50
        # is merged! For now do not add to .proplotrc.
        import matplotlib.mathtext as _  # noqa
        import logging
        logger = logging.getLogger('matplotlib.mathtext')
        logger.setLevel(logging.ERROR)  # suppress warnings!
        rcParams['mathtext.fontset'] = 'custom'
        rcParams['mathtext.default'] = 'regular'
        rcParams['text.usetex'] = False
        rcParams['font.serif'] = (
            'New Century Schoolbook',
            'Century Schoolbook L',
            'Utopia',
            'ITC Bookman',
            'Bookman',
            'Nimbus Roman No9 L',
            'Times New Roman',
            'Times',
            'Palatino',
            'Charter'
            'Computer Modern Roman',
            'DejaVu Serif',
            'Bitstream Vera Serif',
            'serif',
        )
        rcParams['font.sans-serif'] = (
            'Helvetica',
            'Arial',
            'Lucida Grande',
            'Verdana',
            'Geneva',
            'Lucid',
            'Avant Garde',
            'TeX Gyre Sans',
            'DejaVu Sans',
            'Bitstream Vera Sans',
            'Computer Modern Sans Serif',
            'sans-serif'
        )
        rcParams['font.monospace'] = (
            'Andale Mono',
            'Nimbus Mono L',
            'Courier New',
            'Courier',
            'Fixed',
            'Terminal',
            'Computer Modern Typewriter',
            'DejaVu Sans Mono',
            'Bitstream Vera Sans Mono',
            'monospace'
        )

        # Load the defaults from file
>>>>>>> d2d388cd
        for i, file in enumerate(_get_config_paths()):
            if not os.path.exists(file):
                continue
            with open(file) as f:
                try:
                    data = yaml.safe_load(f)
                except yaml.YAMLError as err:
                    print('{file!r} has invalid YAML syntax.')
                    raise err
            for key, value in (data or {}).items():
                try:
                    self[key] = value
                except KeyError:
                    raise RuntimeError(f'{file!r} has invalid key {key!r}.')

    def __enter__(self):
        """Apply settings from the most recent context block."""
        if not self._context:
            raise RuntimeError(
                f'rc context must be initialized with rc.context().')
        *_, kwargs, cache, restore = self._context[-1]

        def _update(rcdict, newdict):
            for key, value in newdict.items():
                restore[key] = rcdict[key]
                rcdict[key] = cache[key] = value
        for key, value in kwargs.items():
            rc_short, rc_long, rc = _get_synced_params(key, value)
            _update(rcParamsShort, rc_short)
            _update(rcParamsLong, rc_long)
            _update(rcParams, rc)

    def __exit__(self, *args):
        """Restore settings from the most recent context block."""
        if not self._context:
            raise RuntimeError(
                f'rc context must be initialized with rc.context().')
        *_, restore = self._context[-1]
        for key, value in restore.items():
            self[key] = value
        del self._context[-1]

    def __delitem__(self, *args):
        """Raise an error. This enforces pseudo-immutability."""
        raise RuntimeError('rc settings cannot be deleted.')

    def __delattr__(self, *args):
        """Raise an error. This enforces pseudo-immutability."""
        raise RuntimeError('rc settings cannot be deleted.')

    def __getattr__(self, attr):
        """Pass the attribute to `~rc_configurator.__getitem__` and return
        the result."""
        if attr[:1] == '_':
            return super().__getattr__(attr)
        else:
            return self[attr]

    def __getitem__(self, key):
        """Return an `rcParams \
<https://matplotlib.org/users/customizing.html>`__,
        :ref:`rcParamsLong`, or :ref:`rcParamsShort` setting."""
        key = _sanitize_key(key)
        for kw in (rcParamsShort, rcParamsLong, rcParams):
            try:
                return kw[key]
            except KeyError:
                continue
        raise KeyError(f'Invalid property name {key!r}.')

    def __setattr__(self, attr, value):
        """Pass the attribute and value to `~rc_configurator.__setitem__`."""
        self[attr] = value

    def __setitem__(self, key, value):
        """Modify an `rcParams \
<https://matplotlib.org/users/customizing.html>`__,
        :ref:`rcParamsLong`, and :ref:`rcParamsShort` setting(s)."""
        rc_short, rc_long, rc = _get_synced_params(key, value)
        rcParamsShort.update(rc_short)
        rcParamsLong.update(rc_long)
        rcParams.update(rc)

    def _get_item(self, key, mode=None):
        """As with `~rc_configurator.__getitem__` but the search is limited
        based on the context mode and ``None`` is returned if the key is not
        found in the dictionaries."""
        if mode is None:
            mode = min((context[0] for context in self._context), default=0)
        caches = (context[2] for context in self._context)
        if mode == 0:
            rcdicts = (*caches, rcParamsShort, rcParamsLong, rcParams)
        elif mode == 1:
            rcdicts = (*caches, rcParamsShort, rcParamsLong)  # custom only!
        elif mode == 2:
            rcdicts = (*caches,)
        else:
            raise KeyError(f'Invalid caching mode {mode!r}.')
        for rcdict in rcdicts:
            if not rcdict:
                continue
            try:
                return rcdict[key]
            except KeyError:
                continue
        if mode == 0:
            raise KeyError(f'Invalid property name {key!r}.')
        else:
            return None

<<<<<<< HEAD
    def category(self, cat, *, context=False):
        """
        Return a dictionary of settings beginning with the substring
        ``cat + '.'``.
=======
    def __setitem__(self, key, value):
        """Set `rcParams <https://matplotlib.org/users/customizing.html>`__,
        :ref:`rcParamsLong`, and :ref:`rcParamsShort` settings."""
        # Check whether we are in context block
        # NOTE: Do not add key to cache until we are sure it is a valid key
        cache = self._cache
        context = bool(self._context)  # test if context dict is non-empty
        if context:
            restore = self._cache_restore

        # Standardize
        # NOTE: If key is invalid, raise error down the line.
        if '.' not in key and key not in rcParamsShort:
            key = RC_NODOTSNAMES.get(key, key)

        # Special keys
        if key == 'title.pad':
            key = 'axes.titlepad'
        if key == 'matplotlib':
            ipython_matplotlib(value)
        if key == 'autosave':
            ipython_autosave(value)
        if key == 'autoreload':
            ipython_autoreload(value)
        if key == 'rgbcycle':  # if must re-apply cycler afterward
            cache[key] = value
            rcParamsShort[key] = value
            key, value = 'cycle', rcParamsShort['cycle']

        # Set the default cycler
        if key == 'cycle':
            cache[key] = value
            if context:
                restore[key] = rcParamsShort[key]
                restore['axes.prop_cycle'] = rcParams['axes.prop_cycle']
                restore['patch.facecolor'] = rcParams['patch.facecolor']
            _set_cycler(value)

        # Gridline toggling, complicated because of the clunky way this is
        # implemented in matplotlib. There should be a gridminor setting!
        elif key in ('grid', 'gridminor'):
            cache[key] = value
            ovalue = rcParams['axes.grid']
            owhich = rcParams['axes.grid.which']
            if context:
                restore[key] = rcParamsShort[key]
                restore['axes.grid'] = ovalue
                restore['axes.grid.which'] = owhich
            # Instruction is to turn off gridlines
            if not value:
                # Gridlines are already off, or they are on for the particular
                # ones that we want to turn off. Instruct to turn both off.
                if not ovalue or (key == 'grid' and owhich == 'major') or (
                        key == 'gridminor' and owhich == 'minor'):
                    which = 'both'  # disable both sides
                # Gridlines are currently on for major and minor ticks, so we
                # instruct to turn on gridlines for the one we *don't* want off
                elif owhich == 'both':  # and ovalue is True
                    value = True
                    # if gridminor=False, enable major, and vice versa
                    which = 'major' if key == 'gridminor' else 'minor'
                # Gridlines are on for the ones that we *didn't* instruct to
                # turn off, and off for the ones we do want to turn off. This
                # just re-asserts the ones that are already on.
                else:
                    value = True
                    which = owhich
            # Instruction is to turn on gridlines
            else:
                # Gridlines are already both on, or they are off only for the
                # ones that we want to turn on. Turn on gridlines for both.
                if owhich == 'both' or (key == 'grid' and owhich == 'minor') \
                        or (key == 'gridminor' and owhich == 'major'):
                    which = 'both'
                # Gridlines are off for both, or off for the ones that we
                # don't want to turn on. We can just turn on these ones.
                else:
                    which = owhich
            cache.update({'axes.grid': value, 'axes.grid.which': which})
            rcParams.update({'axes.grid': value, 'axes.grid.which': which})

        # Ordinary settings
        elif key in rcParamsShort:
            # Update global setting
            cache[key] = value
            if context:
                restore[key] = rcParamsShort[key]
            rcParamsShort[key] = value
            # Update children of setting
            rc, rc_new = _get_synced_params(key, value)
            cache.update(rc)
            cache.update(rc_new)
            if context:
                restore.update({key: rcParams[key] for key in rc})
                restore.update({key: rcParamsLong[key] for key in rc_new})
            rcParams.update(rc)
            rcParamsLong.update(rc_new)
        # Update normal settings
        elif key in RC_LONGNAMES:
            value = _convert_units(key, value)
            cache[key] = value
            if context:
                restore[key] = rcParamsLong[key]
            rcParamsLong[key] = value
        elif key in RC_PARAMNAMES:
            value = _convert_units(key, value)
            cache[key] = value
            if context:
                restore[key] = rcParams[key]
            rcParams[key] = value  # rcParams dict has key validation
        else:
            raise KeyError(f'Invalid key {key!r}.')
        self._init = False  # we are no longer in initial state

    # Attributes same as items
    def __getattr__(self, attr):
        """Invoke `~rc_configurator.__getitem__` so that ``rc.key``
        is identical to ``rc[key]``."""
        if attr[:1] == '_':
            return object.__getattr__(self, attr)
        else:
            return self[attr]

    def __setattr__(self, attr, value):
        """Invoke `~rc_configurator.__setitem__` so that ``rc.key = value``
        is identical to ``rc[key] = value``."""
        if attr[:1] == '_':
            object.__setattr__(self, attr, value)
        else:
            self[attr] = value

    # Immutability
    def __delitem__(self, *args):
        """Pseudo-immutability."""
        raise RuntimeError('rc settings cannot be deleted.')

    def __delattr__(self, *args):
        """Pseudo-immutability."""
        raise RuntimeError('rc settings cannot be deleted.')

    # Context tools
    def __enter__(self):
        """Apply settings from configurator cache."""
        self._cache_orig = rc._cache.copy()
        self._cache_restore = {}  # shouldn't be necessary but just in case
        self._cache = {}
        for key, value in self._context.items():
            self[key] = value  # applies linked and individual settings
>>>>>>> d2d388cd

        Parameters
        ----------
        cat : str, optional
            The `rc` settings category.
        context : bool, optional
            If ``True``, then each category setting that is not found in the
            context mode dictionaries is omitted from the output dictionary.
            See `~rc_configurator.context`.
        """
        if cat not in RC_CATEGORIES:
            raise ValueError(
                f'Invalid rc category {cat!r}. Valid categories are '
                ', '.join(map(repr, RC_CATEGORIES)) + '.')
        kw = {}
        mode = 0 if not context else None
        for rcdict in (rcParamsLong, rcParams):
            for key in rcdict:
                if not re.search(f'^{cat}[.][^.]+$', key):
                    continue
                value = self._get_item(key, mode)
                if value is None:
                    continue
                kw[key] = value
        return kw

    def context(self, *args, mode=0, **kwargs):
        """
        Temporarily modify the rc settings in a "with as" block.

        This is used by ProPlot internally but may also be useful for power
        users. It was invented to prevent successive calls to
        `~proplot.axes.Axes.format` from constantly looking up and
        re-applying unchanged settings. Testing showed that these gratuitous
        `rcParams <https://matplotlib.org/users/customizing.html>`__
        lookups and artist updates increased runtime by seconds, even for
        relatively simple plots. It also resulted in overwriting previous
        rc changes with the default values upon subsequent calls to
        `~proplot.axes.Axes.format`.

        Parameters
        ----------
        *args
            Dictionaries of `rc` names and values.
        **kwargs
            `rc` names and values passed as keyword arguments. If the
            name has dots, simply omit them.

        Other parameters
        ----------------
        mode : {0,1,2}, optional
            The context mode. Dictates the behavior of `~rc_configurator.get`,
            `~rc_configurator.fill`, and `~rc_configurator.category` within a
            "with as" block when called with ``context=True``. The options are
            as follows.

            0. All settings (`rcParams \
<https://matplotlib.org/users/customizing.html>`__,
               :ref:`rcParamsLong`, and :ref:`rcParamsShort`) are returned,
               whether or not `~rc_configurator.context` has changed them.
            1. Unchanged `rcParams \
<https://matplotlib.org/users/customizing.html>`__
               return ``None``. :ref:`rcParamsLong` and :ref:`rcParamsShort`
               are returned whether or not `~rc_configurator.context` has
               changed them.  This is used in the `~proplot.axes.Axes.__init__`
               call to `~proplot.axes.Axes.format`. When a lookup returns
               ``None``, `~proplot.axes.Axes.format` does not apply it.
            2. All unchanged settings return ``None``. This is used during user
               calls to `~proplot.axes.Axes.format`.

        Example
        -------
        The below applies settings to axes in a specific figure using
        `~rc_configurator.context`.

        >>> import proplot as plot
        >>> with plot.rc.context(linewidth=2, ticklen=5):
        ...     f, ax = plot.subplots()
        ...     ax.plot(data)

        By contrast, the below applies settings to a specific axes using
        `~proplot.axes.Axes.format`.

        >>> import proplot as plot
        >>> f, ax = plot.subplots()
        >>> ax.format(linewidth=2, ticklen=5)

        """
        if mode not in range(3):
            raise ValueError(f'Invalid mode {mode!r}.')
        for arg in args:
            if not isinstance(arg, dict):
                raise ValueError('Non-dictionary argument {arg!r}.')
            kwargs.update(arg)
        self._context.append((mode, kwargs, {}, {}))
        return self

    def dict(self):
        """
        Return a raw dictionary of all settings.
        """
        output = {}
        for key in sorted((*rcParamsShort, *rcParamsLong, *rcParams)):
            output[key] = self[key]
        return output

    def get(self, key, *, context=False):
        """
        Return a single setting.

        Parameters
        ----------
        key : str
            The setting name.
        context : bool, optional
            If ``True``, then ``None`` is returned if the setting is not found
            in the context mode dictionaries. See `~rc_configurator.context`.
        """
        mode = 0 if not context else None
        return self._get_item(key, mode)

    def fill(self, props, *, context=False):
        """
        Return a dictionary filled with settings whose names match the
        string values in the input dictionary.

        Parameters
        ----------
        props : dict-like
            Dictionary whose values are names of settings. The values
            are replaced with the corresponding property only if
            `~rc_configurator.__getitem__` does not return ``None``. Otherwise,
            that key, value pair is omitted from the output dictionary.
        context : bool, optional
            If ``True``, then each setting that is not found in the
            context mode dictionaries is omitted from the output dictionary.
            See `~rc_configurator.context`.
        """
        kw = {}
        mode = 0 if not context else None
        for key, value in props.items():
            item = self._get_item(value, mode)
            if item is not None:
                kw[key] = item
        return kw

    def items(self):
        """
        Return an iterator that loops over all setting names and values.
        Same as `dict.items`.
        """
        for key in self:
            yield key, self[key]

    def keys(self):
        """
        Return an iterator that loops over all setting names.
        Same as `dict.items`.
        """
        for key in self:
            yield key

    def update(self, *args, **kwargs):
        """
        Update multiple settings at once.

        Parameters
        ----------
        *args : str, dict, or (str, dict)
            The first argument can optionally be a "category" string name,
            in which case all other setting names passed to this function are
            prepended with the string ``cat + '.'``. For example,
            ``rc.update('axes', labelsize=20, titlesize=20)`` changes the
            :rcraw:`axes.labelsize` and :rcraw:`axes.titlesize` properties.

            The first or second argument can also be a dictionary of `rc`
            names and values.
        **kwargs
            `rc` names and values passed as keyword arguments. If the
            name has dots, simply omit them.
        """
        # Parse args
        kw = {}
        prefix = ''
        if len(args) > 2:
            raise ValueError(
                'Accepts 1-2 positional arguments. Use plot.rc.update(kw) '
                'to update a bunch of names, or plot.rc.update(category, kw) '
                'to update subcategories belonging to single category '
                'e.g. axes. Keyword args are added to the kw dict.')
        elif len(args) == 2:
            prefix = args[0]
            kw = args[1]
        elif len(args) == 1:
            if isinstance(args[0], str):
                prefix = args[0]
            else:
                kw = args[0]
        # Apply settings
        if prefix:
            prefix = prefix + '.'
        kw.update(kwargs)
        for key, value in kw.items():
            self[prefix + key] = value

    def reset(self, **kwargs):
        """
        Reset the configurator to its initial state.

        Parameters
        ----------
        **kwargs
            Passed to `rc_configurator`.
        """
        self.__init__(**kwargs)

    def values(self):
        """
        Return an iterator that loops over all setting values.
        Same as `dict.values`.
        """
        for key in self:
            yield self[key]


def ipython_matplotlib(backend=None, fmt=None):
    """
    Set up the `matplotlib backend \
<https://ipython.readthedocs.io/en/stable/interactive/magics.html#magic-matplotlib>`__
    for ipython sessions and apply the following ``%config InlineBackend``
    magic commands.

    .. code-block:: ipython

        %config InlineBackend.figure_formats = fmt
        %config InlineBackend.rc = {}  # never override my rc settings!
        %config InlineBackend.close_figures = True  # memory issues
        %config InlineBackend.print_figure_kwargs = {'bbox_inches': None}  \
# we use our own tight layout algorithm

    This must be called *before drawing any figures*! For some ipython
    sessions (e.g. terminals) the backend can only be changed by adding
    ``matplotlib: backend`` to your ``.proplotrc`` file.
    See :ref:`Configuring proplot` for details.

    Parameters
    ----------
    backend : str, optional
        The backend name. Use ``'auto'`` to apply ``%matplotlib inline`` for
        notebooks and ``%matplotlib qt`` for all other sessions.
    fmt : str or list of str, optional
        The inline backend file format(s). Valid formats include ``'jpg'``,
        ``'png'``, ``'svg'``, ``'pdf'``, and ``'retina'``. This is ignored
        for non-inline backends.
    """  # noqa
    # Bail out
    ipython = get_ipython()
    backend = backend or rcParamsShort['matplotlib']
    if ipython is None or backend is None:
        return

    # Default behavior dependent on type of ipython session
    # See: https://stackoverflow.com/a/22424821/4970632
    rc._init = False
    ibackend = backend
    if backend == 'auto':
        if 'IPKernelApp' in getattr(get_ipython(), 'config', ''):
            ibackend = 'inline'
        else:
            ibackend = 'qt'
    try:
        ipython.magic('matplotlib ' + ibackend)
        rc.reset()
    except KeyError:
        if backend != 'auto':
            _warn_proplot(f'{"%matplotlib " + backend!r} failed.')

    # Configure inline backend no matter what type of session this is
    # Should be silently ignored for terminal ipython sessions
    fmt = fmt or rcParamsShort['inlinefmt']
    if isinstance(fmt, str):
        fmt = [fmt]
    elif np.iterable(fmt):
        fmt = list(fmt)
    else:
        raise ValueError(
            f'Invalid inline backend format {fmt!r}. '
            'Must be string or list thereof.')
    ipython.magic(f'config InlineBackend.figure_formats = {fmt!r}')
    ipython.magic('config InlineBackend.rc = {}')  # no notebook overrides
    ipython.magic('config InlineBackend.close_figures = True')  # memory issues
    ipython.magic(  # use proplot tight layout
        'config InlineBackend.print_figure_kwargs = {"bbox_inches":None}')


def ipython_autoreload(autoreload=None):
    """
    Set up the `ipython autoreload utility \
<https://ipython.readthedocs.io/en/stable/config/extensions/autoreload.html>`__
    by running the following ipython magic.

    .. code-block:: ipython

        %autoreload autoreload

    This is called on import by default. Add ``autoreload:`` to your
    ``.proplotrc`` to disable. See :ref:`Configuring proplot` for details.

    Parameters
    ----------
    autoreload : float, optional
        The autoreload level. Default is :rc:`autoreload`.
    """  # noqa
    ipython = get_ipython()
    autoreload = autoreload or rcParamsShort['autoreload']
    if ipython is None or autoreload is None:
        return
    if 'autoreload' not in ipython.magics_manager.magics['line']:
        with IPython.utils.io.capture_output():  # capture annoying message
            ipython.magic('load_ext autoreload')
    ipython.magic('autoreload ' + str(autoreload))


def ipython_autosave(autosave=None):
    """
    Set up the `ipython autosave utility \
<https://ipython.readthedocs.io/en/stable/interactive/magics.html#magic-matplotlib>`__
    by running the following ipython magic.

    .. code-block:: ipython

        %autosave autosave

    This is called on import by default. Add ``autosave:`` to your
    ``.proplotrc`` to disable. See :ref:`Configuring proplot` for details.

    Parameters
    ----------
    autosave : float, optional
        The autosave interval in seconds. Default is :rc:`autosave`.
    """  # noqa
    ipython = get_ipython()
    autosave = autosave or rcParamsShort['autosave']
    if ipython is None or autosave is None:
        return
    with IPython.utils.io.capture_output():  # capture annoying message
        try:
            ipython.magic('autosave ' + str(autosave))
        except IPython.core.error.UsageError:
            pass


#: Instance of `rc_configurator`. This is used to change global settings.
#: See :ref:`Configuring proplot` for details.
rc = rc_configurator()

# Call setup functions
ipython_matplotlib()
ipython_autoreload()
ipython_autosave()<|MERGE_RESOLUTION|>--- conflicted
+++ resolved
@@ -21,6 +21,13 @@
     def get_ipython():
         return None
 from .utils import _warn_proplot, _counter, _benchmark, units
+
+# Disable mathtext "missing glyph" warnings
+import matplotlib.mathtext # noqa
+import logging
+logger = logging.getLogger('matplotlib.mathtext')
+logger.setLevel(logging.ERROR)  # suppress warnings!
+
 __all__ = [
     'rc', 'rc_configurator', 'ipython_autosave',
     'ipython_autoreload', 'ipython_matplotlib',
@@ -39,7 +46,7 @@
     'color': 'k',
     'cycle': 'colorblind',
     'facecolor': 'w',
-    'fontname': 'auto',
+    'fontname': 'sans-serif',
     'inlinefmt': 'retina',
     'geogrid': True,
     'grid': True,
@@ -166,6 +173,48 @@
     'figure.facecolor': '#f2f2f2',
     'figure.max_open_warning': 0,
     'figure.titleweight': 'bold',
+    'font.serif': (
+        'New Century Schoolbook',
+        'Century Schoolbook L',
+        'Utopia',
+        'ITC Bookman',
+        'Bookman',
+        'Nimbus Roman No9 L',
+        'Times New Roman',
+        'Times',
+        'Palatino',
+        'Charter',
+        'Computer Modern Roman',
+        'DejaVu Serif',
+        'Bitstream Vera Serif',
+        'serif',
+    ),
+    'font.sans-serif': (
+        'Helvetica',
+        'Arial',
+        'Lucida Grande',
+        'Verdana',
+        'Geneva',
+        'Lucid',
+        'Avant Garde',
+        'TeX Gyre Sans',
+        'DejaVu Sans',
+        'Bitstream Vera Sans',
+        'Computer Modern Sans Serif',
+        'sans-serif',
+    ),
+    'font.monospace': (
+        'Andale Mono',
+        'Nimbus Mono L',
+        'Courier New',
+        'Courier',
+        'Fixed',
+        'Terminal',
+        'Computer Modern Typewriter',
+        'DejaVu Sans Mono',
+        'Bitstream Vera Sans Mono',
+        'monospace',
+    ),
     'grid.alpha': 0.1,
     'grid.color': 'k',
     'grid.linestyle': '-',
@@ -183,9 +232,8 @@
     'legend.labelspacing': 0.5,
     'lines.linewidth': 1.3,
     'lines.markersize': 3.0,
-    'mathtext.bf': 'sans:bold',
+    'mathtext.fontset': 'custom',
     'mathtext.default': 'regular',
-    'mathtext.it': 'sans:it',
     'savefig.bbox': 'standard',
     'savefig.directory': '',
     'savefig.dpi': 300,
@@ -193,8 +241,10 @@
     'savefig.format': 'pdf',
     'savefig.pad_inches': 0.0,
     'savefig.transparent': True,
+    'text.usetex': False,
     'xtick.minor.visible': True,
     'ytick.minor.visible': True,
+
 }
 rcParamsShort = {}
 rcParamsLong = {}
@@ -242,15 +292,10 @@
     'facecolor': (
         'axes.facecolor', 'geoaxes.facecolor'
     ),
-<<<<<<< HEAD
-    'color': (  # change the 'color' of an axes
-=======
     'fontname': (
         'font.family',
     ),
-    # change the 'color' of an axes
-    'color': (
->>>>>>> d2d388cd
+    'color': (  # change the 'color' of an axes
         'axes.edgecolor', 'geoaxes.edgecolor', 'axes.labelcolor',
         'tick.labelcolor', 'hatch.color', 'xtick.color', 'ytick.color'
     ),
@@ -457,13 +502,9 @@
 
 
 def _get_config_paths():
-<<<<<<< HEAD
-    """Return a list of configuration file paths."""
+    """Return a list of configuration file paths in reverse order of
+    precedence."""
     # Local configuration
-=======
-    """Return configuration file paths in reverse order of precedence."""
-    # Get paths
->>>>>>> d2d388cd
     idir = os.getcwd()
     paths = []
     while idir:  # not empty string
@@ -490,9 +531,20 @@
     kw_short = {}  # short name properties
     if '.' not in key and key not in rcParamsShort:
         key = RC_NODOTSNAMES.get(key, key)
+
     # Skip full name keys
     if '.' in key:
         pass
+
+    # Special ipython settings
+    # TODO: Put this inside __setitem__?
+    elif key == 'matplotlib':
+        ipython_matplotlib(value)
+    elif key == 'autosave':
+        ipython_autosave(value)
+    elif key == 'autoreload':
+        ipython_autoreload(value)
+
     # Cycler
     elif key in ('cycle', 'rgbcycle'):
         if key == 'rgbcycle':
@@ -658,7 +710,6 @@
         return string + '\n... (rcParams) ...'
 
     @_counter  # about 0.05s
-<<<<<<< HEAD
     def __init__(self, local=True):
         """
         Parameters
@@ -673,6 +724,7 @@
             style.use('default')
 
         # Update from defaults
+        rcParams.update(defaultParams)
         rcParamsLong.clear()
         rcParamsLong.update(defaultParamsLong)
         rcParamsShort.clear()
@@ -686,78 +738,6 @@
         # Update from files
         if not local:
             return
-=======
-    def __init__(self):
-        """Magical abstract class for managing matplotlib `rcParams \
-<https://matplotlib.org/users/customizing.html>`__
-        settings, ProPlot :ref:`rcParamsLong` settings, and
-        :ref:`rcParamsShort` "global" settings. This starts with the
-        default settings plus user ``.proplotrc`` overrides.
-        See :ref:`Configuring proplot` for details."""
-        # Set the default style. Note that after first figure made, backend
-        # is 'sticky', never changes! See:
-        # https://stackoverflow.com/a/48322150/4970632
-        plt.style.use('default')
-
-        # Prefer more widely used fonts
-        # NOTE: Without 'mathtext.fontset' = 'custom', 'fallback_to_cm' is
-        # always carried out! The default 'mathtext.fontset' = 'dejavusans'
-        # creates a DejaVuFonts class which is evidently a misnomer, *always*
-        # falls back to CM and tries to use *active* font rather than DejaVu.
-        # NOTE: This will be put in rcParamsDefaults dictionary when #50
-        # is merged! For now do not add to .proplotrc.
-        import matplotlib.mathtext as _  # noqa
-        import logging
-        logger = logging.getLogger('matplotlib.mathtext')
-        logger.setLevel(logging.ERROR)  # suppress warnings!
-        rcParams['mathtext.fontset'] = 'custom'
-        rcParams['mathtext.default'] = 'regular'
-        rcParams['text.usetex'] = False
-        rcParams['font.serif'] = (
-            'New Century Schoolbook',
-            'Century Schoolbook L',
-            'Utopia',
-            'ITC Bookman',
-            'Bookman',
-            'Nimbus Roman No9 L',
-            'Times New Roman',
-            'Times',
-            'Palatino',
-            'Charter'
-            'Computer Modern Roman',
-            'DejaVu Serif',
-            'Bitstream Vera Serif',
-            'serif',
-        )
-        rcParams['font.sans-serif'] = (
-            'Helvetica',
-            'Arial',
-            'Lucida Grande',
-            'Verdana',
-            'Geneva',
-            'Lucid',
-            'Avant Garde',
-            'TeX Gyre Sans',
-            'DejaVu Sans',
-            'Bitstream Vera Sans',
-            'Computer Modern Sans Serif',
-            'sans-serif'
-        )
-        rcParams['font.monospace'] = (
-            'Andale Mono',
-            'Nimbus Mono L',
-            'Courier New',
-            'Courier',
-            'Fixed',
-            'Terminal',
-            'Computer Modern Typewriter',
-            'DejaVu Sans Mono',
-            'Bitstream Vera Sans Mono',
-            'monospace'
-        )
-
-        # Load the defaults from file
->>>>>>> d2d388cd
         for i, file in enumerate(_get_config_paths()):
             if not os.path.exists(file):
                 continue
@@ -868,161 +848,10 @@
         else:
             return None
 
-<<<<<<< HEAD
     def category(self, cat, *, context=False):
         """
         Return a dictionary of settings beginning with the substring
         ``cat + '.'``.
-=======
-    def __setitem__(self, key, value):
-        """Set `rcParams <https://matplotlib.org/users/customizing.html>`__,
-        :ref:`rcParamsLong`, and :ref:`rcParamsShort` settings."""
-        # Check whether we are in context block
-        # NOTE: Do not add key to cache until we are sure it is a valid key
-        cache = self._cache
-        context = bool(self._context)  # test if context dict is non-empty
-        if context:
-            restore = self._cache_restore
-
-        # Standardize
-        # NOTE: If key is invalid, raise error down the line.
-        if '.' not in key and key not in rcParamsShort:
-            key = RC_NODOTSNAMES.get(key, key)
-
-        # Special keys
-        if key == 'title.pad':
-            key = 'axes.titlepad'
-        if key == 'matplotlib':
-            ipython_matplotlib(value)
-        if key == 'autosave':
-            ipython_autosave(value)
-        if key == 'autoreload':
-            ipython_autoreload(value)
-        if key == 'rgbcycle':  # if must re-apply cycler afterward
-            cache[key] = value
-            rcParamsShort[key] = value
-            key, value = 'cycle', rcParamsShort['cycle']
-
-        # Set the default cycler
-        if key == 'cycle':
-            cache[key] = value
-            if context:
-                restore[key] = rcParamsShort[key]
-                restore['axes.prop_cycle'] = rcParams['axes.prop_cycle']
-                restore['patch.facecolor'] = rcParams['patch.facecolor']
-            _set_cycler(value)
-
-        # Gridline toggling, complicated because of the clunky way this is
-        # implemented in matplotlib. There should be a gridminor setting!
-        elif key in ('grid', 'gridminor'):
-            cache[key] = value
-            ovalue = rcParams['axes.grid']
-            owhich = rcParams['axes.grid.which']
-            if context:
-                restore[key] = rcParamsShort[key]
-                restore['axes.grid'] = ovalue
-                restore['axes.grid.which'] = owhich
-            # Instruction is to turn off gridlines
-            if not value:
-                # Gridlines are already off, or they are on for the particular
-                # ones that we want to turn off. Instruct to turn both off.
-                if not ovalue or (key == 'grid' and owhich == 'major') or (
-                        key == 'gridminor' and owhich == 'minor'):
-                    which = 'both'  # disable both sides
-                # Gridlines are currently on for major and minor ticks, so we
-                # instruct to turn on gridlines for the one we *don't* want off
-                elif owhich == 'both':  # and ovalue is True
-                    value = True
-                    # if gridminor=False, enable major, and vice versa
-                    which = 'major' if key == 'gridminor' else 'minor'
-                # Gridlines are on for the ones that we *didn't* instruct to
-                # turn off, and off for the ones we do want to turn off. This
-                # just re-asserts the ones that are already on.
-                else:
-                    value = True
-                    which = owhich
-            # Instruction is to turn on gridlines
-            else:
-                # Gridlines are already both on, or they are off only for the
-                # ones that we want to turn on. Turn on gridlines for both.
-                if owhich == 'both' or (key == 'grid' and owhich == 'minor') \
-                        or (key == 'gridminor' and owhich == 'major'):
-                    which = 'both'
-                # Gridlines are off for both, or off for the ones that we
-                # don't want to turn on. We can just turn on these ones.
-                else:
-                    which = owhich
-            cache.update({'axes.grid': value, 'axes.grid.which': which})
-            rcParams.update({'axes.grid': value, 'axes.grid.which': which})
-
-        # Ordinary settings
-        elif key in rcParamsShort:
-            # Update global setting
-            cache[key] = value
-            if context:
-                restore[key] = rcParamsShort[key]
-            rcParamsShort[key] = value
-            # Update children of setting
-            rc, rc_new = _get_synced_params(key, value)
-            cache.update(rc)
-            cache.update(rc_new)
-            if context:
-                restore.update({key: rcParams[key] for key in rc})
-                restore.update({key: rcParamsLong[key] for key in rc_new})
-            rcParams.update(rc)
-            rcParamsLong.update(rc_new)
-        # Update normal settings
-        elif key in RC_LONGNAMES:
-            value = _convert_units(key, value)
-            cache[key] = value
-            if context:
-                restore[key] = rcParamsLong[key]
-            rcParamsLong[key] = value
-        elif key in RC_PARAMNAMES:
-            value = _convert_units(key, value)
-            cache[key] = value
-            if context:
-                restore[key] = rcParams[key]
-            rcParams[key] = value  # rcParams dict has key validation
-        else:
-            raise KeyError(f'Invalid key {key!r}.')
-        self._init = False  # we are no longer in initial state
-
-    # Attributes same as items
-    def __getattr__(self, attr):
-        """Invoke `~rc_configurator.__getitem__` so that ``rc.key``
-        is identical to ``rc[key]``."""
-        if attr[:1] == '_':
-            return object.__getattr__(self, attr)
-        else:
-            return self[attr]
-
-    def __setattr__(self, attr, value):
-        """Invoke `~rc_configurator.__setitem__` so that ``rc.key = value``
-        is identical to ``rc[key] = value``."""
-        if attr[:1] == '_':
-            object.__setattr__(self, attr, value)
-        else:
-            self[attr] = value
-
-    # Immutability
-    def __delitem__(self, *args):
-        """Pseudo-immutability."""
-        raise RuntimeError('rc settings cannot be deleted.')
-
-    def __delattr__(self, *args):
-        """Pseudo-immutability."""
-        raise RuntimeError('rc settings cannot be deleted.')
-
-    # Context tools
-    def __enter__(self):
-        """Apply settings from configurator cache."""
-        self._cache_orig = rc._cache.copy()
-        self._cache_restore = {}  # shouldn't be necessary but just in case
-        self._cache = {}
-        for key, value in self._context.items():
-            self[key] = value  # applies linked and individual settings
->>>>>>> d2d388cd
 
         Parameters
         ----------
