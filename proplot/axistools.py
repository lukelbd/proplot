#!/usr/bin/env python3
"""
Various axis `~matplotlib.ticker.Formatter` and `~matplotlib.scale.ScaleBase`
classes. Includes constructor functions so that these classes can be selected
with a shorthand syntax.
"""
import re
from .utils import _warn_proplot, _notNone
from .rctools import rc
from numbers import Number
from fractions import Fraction
import copy
import numpy as np
import numpy.ma as ma
import matplotlib.dates as mdates
import matplotlib.projections.polar as mpolar
import matplotlib.ticker as mticker
import matplotlib.scale as mscale
import matplotlib.transforms as mtransforms
__all__ = [
    'formatters', 'locators', 'scales',
    'Formatter', 'Locator', 'Scale',
    'AutoFormatter', 'CutoffScale', 'ExpScale',
    'FracFormatter', 'FuncScale',
    'InverseScale',
    'LinearScale',
    'LogitScale',
    'LogScale',
    'MercatorLatitudeScale', 'PowerScale', 'SimpleFormatter',
    'SineLatitudeScale',
    'SymmetricalLogScale',
]

MAX_DIGITS = 32  # do not draw 1000 digits when LogScale limits include zero!
SCALE_PRESETS = {
    'quadratic': ('power', 2,),
    'cubic': ('power', 3,),
    'quartic': ('power', 4,),
    'height': ('exp', np.e, -1 / 7, 1013.25, True),
    'pressure': ('exp', np.e, -1 / 7, 1013.25, False),
    'db': ('exp', 10, 1, 0.1, True),
    'idb': ('exp', 10, 1, 0.1, False),
    'np': ('exp', np.e, 1, 1, True),
    'inp': ('exp', np.e, 1, 1, False),
}


def Locator(locator, *args, **kwargs):
    """
    Return a `~matplotlib.ticker.Locator` instance. This function is used to
    interpret the `xlocator`, `xlocator_kw`, `ylocator`, `ylocator_kw`, `xminorlocator`,
    `xminorlocator_kw`, `yminorlocator`, and `yminorlocator_kw` arguments when
    passed to `~proplot.axes.XYAxes.format`, and the `locator`, `locator_kw`
    `minorlocator`, and `minorlocator_kw` arguments when passed to colorbar
    methods wrapped by `~proplot.wrappers.colorbar_wrapper`.

    Parameters
    ----------
    locator : `~matplotlib.ticker.Locator`, str, float, or list of float
        If `~matplotlib.ticker.Locator`, the object is returned.

        If number, specifies the *multiple* used to define tick separation.
        Returns a `~matplotlib.ticker.MultipleLocator` instance.

        If list of numbers, these points are ticked. Returns a
        `~matplotlib.ticker.FixedLocator` instance.

        If string, a dictionary lookup is performed (see below table).

        ======================  =================================================  ================================================================================================
        Key                     Class                                              Description
        ======================  =================================================  ================================================================================================
        ``'null'``, ``'none'``  `~matplotlib.ticker.NullLocator`                   No ticks
        ``'auto'``              `~matplotlib.ticker.AutoLocator`                   Major ticks at sensible locations
        ``'minor'``             `~matplotlib.ticker.AutoMinorLocator`              Minor ticks at sensible locations
        ``'date'``              `~matplotlib.dates.AutoDateLocator`                Default tick locations for datetime axes
        ``'fixed'``             `~matplotlib.ticker.FixedLocator`                  Ticks at these exact locations
        ``'index'``             `~matplotlib.ticker.IndexLocator`                  Ticks on the non-negative integers
        ``'linear'``            `~matplotlib.ticker.LinearLocator`                 Exactly ``N`` ticks encompassing the axis limits, spaced as ``numpy.linspace(lo, hi, N)``
        ``'log'``               `~matplotlib.ticker.LogLocator`                    Ticks for log-scale axes
        ``'logminor'``          `~matplotlib.ticker.LogLocator` preset             Ticks for log-scale axes on the 1st through 9th multiples of each power of the base
        ``'logit'``             `~matplotlib.ticker.LogitLocator`                  Ticks for logit-scale axes
        ``'logitminor'``        `~matplotlib.ticker.LogitLocator` preset           Ticks for logit-scale axes with ``minor=True`` passed to `~matplotlib.ticker.LogitLocator`
        ``'maxn'``              `~matplotlib.ticker.MaxNLocator`                   No more than ``N`` ticks at sensible locations
        ``'multiple'``          `~matplotlib.ticker.MultipleLocator`               Ticks every ``N`` step away from zero
        ``'symlog'``            `~matplotlib.ticker.SymmetricalLogLocator`         Ticks for symmetrical log-scale axes
        ``'symlogminor'``       `~matplotlib.ticker.SymmetricalLogLocator` preset  Ticks for symmetrical log-scale axes on the 1st through 9th multiples of each power of the base
        ``'theta'``             `~matplotlib.projections.polar.ThetaLocator`       Like the base locator but default locations are every `numpy.pi`/8 radians
        ``'year'``              `~matplotlib.dates.YearLocator`                    Ticks every ``N`` years
        ``'month'``             `~matplotlib.dates.MonthLocator`                   Ticks every ``N`` months
        ``'weekday'``           `~matplotlib.dates.WeekdayLocator`                 Ticks every ``N`` weekdays
        ``'day'``               `~matplotlib.dates.DayLocator`                     Ticks every ``N`` days
        ``'hour'``              `~matplotlib.dates.HourLocator`                    Ticks every ``N`` hours
        ``'minute'``            `~matplotlib.dates.MinuteLocator`                  Ticks every ``N`` minutes
        ``'second'``            `~matplotlib.dates.SecondLocator`                  Ticks every ``N`` seconds
        ``'microsecond'``       `~matplotlib.dates.MicrosecondLocator`             Ticks every ``N`` microseconds
        ======================  =================================================  ================================================================================================

    *args, **kwargs
        Passed to the `~matplotlib.ticker.Locator` class.

    Returns
    -------
    `~matplotlib.ticker.Locator`
        A `~matplotlib.ticker.Locator` instance.
    """  # noqa
    if isinstance(locator, mticker.Locator):
        return locator
    # Pull out extra args
    if np.iterable(locator) and not isinstance(locator, str) and not all(
            isinstance(num, Number) for num in locator):
        locator, args = locator[0], (*locator[1:], *args)
    # Get the locator
    if isinstance(locator, str):  # dictionary lookup
        # Shorthands and defaults
        if locator in ('logminor', 'logitminor', 'symlogminor'):
            locator, _ = locator.split('minor')
            if locator == 'logit':
                kwargs.setdefault('minor', True)
            else:
                kwargs.setdefault('subs', np.arange(1, 10))
        elif locator == 'index':
            args = args or (1,)
            if len(args) == 1:
                args = (*args, 0)
        # Lookup
        if locator not in locators:
            raise ValueError(
                f'Unknown locator {locator!r}. Options are '
                + ', '.join(map(repr, locators.keys())) + '.')
        locator = locators[locator](*args, **kwargs)
    elif isinstance(locator, Number):  # scalar variable
        locator = mticker.MultipleLocator(locator, *args, **kwargs)
    elif np.iterable(locator):
        locator = mticker.FixedLocator(
            np.sort(locator), *args, **kwargs)  # not necessary
    else:
        raise ValueError(f'Invalid locator {locator!r}.')
    return locator


def Formatter(formatter, *args, date=False, index=False, **kwargs):
    r"""
    Return a `~matplotlib.ticker.Formatter` instance. This function is used to
    interpret the `xformatter`, `xformatter_kw`, `yformatter`, and
    `yformatter_kw` arguments when passed to
    `~proplot.axes.XYAxes.format`, and the `formatter`
    and `formatter_kw` arguments when passed to colorbar methods wrapped by
    `~proplot.wrappers.colorbar_wrapper`.

    Parameters
    ----------
    formatter : `~matplotlib.ticker.Formatter`, str, list of str, or function
        If `~matplotlib.ticker.Formatter`, the object is returned.

        If list of strings, ticks are labeled with these strings. Returns a
        `~matplotlib.ticker.FixedFormatter` instance when `index` is ``False``
        and an `~matplotlib.ticker.IndexFormatter` instance when `index` is
        ``True``.

        If function, labels will be generated using this function. Returns a
        `~matplotlib.ticker.FuncFormatter` instance.

        If string, there are 4 possibilities:

        1. If string contains ``'%'`` and `date` is ``False``, ticks will be
           formatted using the C-notation ``string % number`` method. See
           `this page \
<https://docs.python.org/3/library/stdtypes.html#printf-style-string-formatting>`__
           for a review.
        2. If string contains ``'%'`` and `date` is ``True``, datetime
           ``string % number`` formatting is used. See
           `this page \
<https://docs.python.org/3/library/datetime.html#strftime-and-strptime-format-codes>`__
           for a review.
        3. If string contains ``{x}`` or ``{x:...}``, ticks will be
           formatted by calling ``string.format(x=number)``.
        4. In all other cases, a dictionary lookup is performed
           (see below table).

        ======================  ==============================================  ===================================================================================================================================
        Key                     Class                                           Description
        ======================  ==============================================  ===================================================================================================================================
        ``'null'``, ``'none'``  `~matplotlib.ticker.NullFormatter`              No tick labels
        ``'auto'``              `AutoFormatter`                                 New default tick labels for axes
        ``'simple'``            `SimpleFormatter`                               New default tick labels for e.g. contour labels
        ``'frac'``              `FracFormatter`                                 Rational fractions
        ``'date'``              `~matplotlib.dates.AutoDateFormatter`           Default tick labels for datetime axes
        ``'concise'``           `~matplotlib.dates.ConciseDateFormatter`        More concise date labels introduced in `matplotlib 3.1 <https://matplotlib.org/3.1.0/users/whats_new.html#concisedateformatter>`__
        ``'datestr'``           `~matplotlib.dates.DateFormatter`               Date formatting with C-style ``string % format`` notation
        ``'eng'``               `~matplotlib.ticker.EngFormatter`               Engineering notation
        ``'fixed'``             `~matplotlib.ticker.FixedFormatter`             List of strings
        ``'formatstr'``         `~matplotlib.ticker.FormatStrFormatter`         From C-style ``string % format`` notation
        ``'index'``             `~matplotlib.ticker.IndexFormatter`             List of strings corresponding to non-negative integer positions along the axis
        ``'log'``, ``'sci'``    `~matplotlib.ticker.LogFormatterSciNotation`    For log-scale axes with scientific notation
        ``'logit'``             `~matplotlib.ticker.LogitFormatter`             For logistic-scale axes
        ``'math'``              `~matplotlib.ticker.LogFormatterMathtext`       For log-scale axes with math text
        ``'percent'``           `~matplotlib.ticker.PercentFormatter`           Trailing percent sign
        ``'scalar'``            `~matplotlib.ticker.ScalarFormatter`            Old default tick labels for axes
        ``'strmethod'``         `~matplotlib.ticker.StrMethodFormatter`         From the ``string.format`` method
        ``'theta'``             `~matplotlib.projections.polar.ThetaFormatter`  Formats radians as degrees, with a degree symbol
        ``'e'``                 `FracFormatter` preset                          Fractions of *e*
        ``'pi'``                `FracFormatter` preset                          Fractions of :math:`\\pi`
        ``'deg'``               `AutoFormatter` preset                          Trailing degree symbol
        ``'deglat'``            `AutoFormatter` preset                          Trailing degree symbol and cardinal "SN" indicator
        ``'deglon'``            `AutoFormatter` preset                          Trailing degree symbol and cardinal "WE" indicator
        ``'lat'``               `AutoFormatter` preset                          Cardinal "SN" indicator
        ``'lon'``               `AutoFormatter` preset                          Cardinal "WE" indicator
        ======================  ==============================================  ===================================================================================================================================

    date : bool, optional
        Toggles the behavior when `formatter` contains a ``'%'`` sign (see
        above).
    index : bool, optional
        Controls the behavior when `formatter` is a list of strings (see
        above).
    *args, **kwargs
        Passed to the `~matplotlib.ticker.Formatter` class.

    Returns
    -------
    `~matplotlib.ticker.Formatter`
        A `~matplotlib.ticker.Formatter` instance.
    """  # noqa
    if isinstance(formatter, mticker.Formatter):  # formatter object
        return formatter
    # Pull out extra args
    if np.iterable(formatter) and not isinstance(formatter, str) and not all(
            isinstance(item, str) for item in formatter):
        formatter, args = formatter[0], (*formatter[1:], *args)
    # Get the formatter
    if isinstance(formatter, str):  # assumption is list of strings
        # Format strings
        if re.search(r'{x?(:.+)?}', formatter):
            formatter = mticker.StrMethodFormatter(
                formatter, *args, **kwargs)  # new-style .format() form
        elif '%' in formatter:
            if date:
                formatter = mdates.DateFormatter(
                    formatter, *args, **kwargs)  # %-style, dates
            else:
                formatter = mticker.FormatStrFormatter(
                    formatter, *args, **kwargs)  # %-style, numbers
        else:
            # Fraction shorthands
            if formatter in ('pi', 'e'):
                if formatter == 'pi':
                    symbol, number = r'$\pi$', np.pi
                else:
                    symbol, number = '$e$', np.e
                kwargs.setdefault('symbol', symbol)
                kwargs.setdefault('number', number)
                formatter = 'frac'
            # Cartographic shorthands
            if formatter in ('deg', 'deglon', 'deglat', 'lon', 'lat'):
                negpos, suffix = None, None
                if 'deg' in formatter:
                    suffix = '\N{DEGREE SIGN}'
                if 'lat' in formatter:
                    negpos = 'SN'
                if 'lon' in formatter:
                    negpos = 'WE'
                kwargs.setdefault('suffix', suffix)
                kwargs.setdefault('negpos', negpos)
                formatter = 'auto'
            # Lookup
            if formatter not in formatters:
                raise ValueError(
                    f'Unknown formatter {formatter!r}. Options are '
                    + ', '.join(map(repr, formatters.keys())) + '.')
            formatter = formatters[formatter](*args, **kwargs)
    elif callable(formatter):
        formatter = mticker.FuncFormatter(formatter, *args, **kwargs)
    elif np.iterable(formatter):  # list of strings on the major ticks
        if index:
            formatter = mticker.IndexFormatter(formatter)
        else:
            formatter = mticker.FixedFormatter(formatter)
    else:
        raise ValueError(f'Invalid formatter {formatter!r}.')
    return formatter


def Scale(scale, *args, **kwargs):
    """
    Return a `~matplotlib.scale.ScaleBase` instance. This function is used to
    interpret the `xscale`, `xscale_kw`, `yscale`, and `yscale_kw` arguments
    when passed to `~proplot.axes.CartesianAxes.format`.

    Parameters
    ----------
    scale : `~matplotlib.scale.ScaleBase`, str, (str, ...), or class
        If `~matplotlib.scale.ScaleBase`, the object is returned.

        If string, this is the registered scale name or scale "preset" (see
        below table).

        If list or tuple and the first element is a string, the subsequent
        items are passed to the scale class as positional arguments. For
        example, ``ax.format(xscale=('power', 2))`` applies the ``'quadratic'``
        scale to the *x* axis.

        =================  =======================  =======================================================================
        Key                Class                    Description
        =================  =======================  =======================================================================
        ``'linear'``       `LinearScale`            Linear
        ``'log'``          `LogScale`               Logarithmic
        ``'symlog'``       `SymmetricalLogScale`    Logarithmic beyond finite space around zero
        ``'logit'``        `LogitScale`             Logistic
        ``'inverse'``      `InverseScale`           Inverse
        ``'function'``     `FuncScale`              Scale from arbitrary forward and backwards functions
        ``'sine'``         `SineLatitudeScale`      Sine function (in degrees)
        ``'mercator'``     `MercatorLatitudeScale`  Mercator latitude function (in degrees)
        ``'exp'``          `ExpScale`               Arbitrary exponential function
        ``'power'``        `PowerScale`             Arbitrary power function
        ``'cutoff'``       `CutoffScale`            Arbitrary piecewise linear transformations
        ``'quadratic'``    `PowerScale` (preset)    Quadratic function
        ``'cubic'``        `PowerScale` (preset)    Cubic function
        ``'quartic'``      `PowerScale` (preset)    Cubic function
        ``'db'``           `ExpScale` (preset)      Ratio expressed as `decibels <https://en.wikipedia.org/wiki/Decibel>`__
        ``'np'``           `ExpScale` (preset)      Ratio expressed as `nepers <https://en.wikipedia.org/wiki/Neper>`__
        ``'idb'``          `ExpScale` (preset)      `Decibels <https://en.wikipedia.org/wiki/Decibel>`__ expressed as ratio
        ``'inp'``          `ExpScale` (preset)      `Nepers <https://en.wikipedia.org/wiki/Neper>`__ expressed as ratio
        ``'pressure'``     `ExpScale` (preset)      Height (in km) expressed linear in pressure
        ``'height'``       `ExpScale` (preset)      Pressure (in hPa) expressed linear in height
        =================  =======================  =======================================================================

    *args, **kwargs
        Passed to the `~matplotlib.scale.ScaleBase` class.

    Returns
    -------
    `~matplotlib.scale.ScaleBase`
        The scale instance.
    """  # noqa
    # NOTE: Why not try to interpret FuncScale arguments, like when lists
    # of numbers are passed to Locator? Because FuncScale *itself* accepts
    # ScaleBase classes as arguments... but constructor functions cannot
    # do anything but return the class instance upon receiving one.
    if isinstance(scale, mscale.ScaleBase):
        return scale
    # Pull out extra args
    if np.iterable(scale) and not isinstance(scale, str):
        scale, args = scale[0], (*scale[1:], *args)
    if not isinstance(scale, str):
        raise ValueError(f'Invalid scale name {scale!r}. Must be string.')
    # Get scale preset
    if scale in SCALE_PRESETS:
        if args or kwargs:
            _warn_proplot(
                f'Scale {scale!r} is a scale *preset*. Ignoring positional '
                'argument(s): {args} and keyword argument(s): {kwargs}. ')
        scale, *args = SCALE_PRESETS[scale]
    # Get scale
    scale = scale.lower()
    if scale in scales:
        scale = scales[scale]
    else:
        raise ValueError(
            f'Unknown scale or preset {scale!r}. Options are '
            + ', '.join(map(repr, list(scales) + list(SCALE_PRESETS))) + '.')
    return scale(*args, **kwargs)


def _zerofix(x, string, precision=6):
    """
    Try to fix non-zero tick labels formatted as ``'0'``.
    """
    if string.rstrip('0').rstrip('.') == '0' and x != 0:
        string = ('{:.%df}' % precision).format(x)
    return string


class AutoFormatter(mticker.ScalarFormatter):
    """
    The new default formatter, a simple wrapper around
    `~matplotlib.ticker.ScalarFormatter`. Differs from
    `~matplotlib.ticker.ScalarFormatter` in the following ways:

    1. Trims trailing zeros if any exist.
    2. Allows user to specify *range* within which major tick marks
       are labelled.
    3. Allows user to add arbitrary prefix or suffix to every
       tick label string.
    """
    def __init__(self, *args,
                 zerotrim=None, precision=None, tickrange=None,
                 prefix=None, suffix=None, negpos=None, **kwargs):
        """
        Parameters
        ----------
        zerotrim : bool, optional
            Whether to trim trailing zeros.
            Default is :rc:`axes.formatter.zerotrim`.
        tickrange : (float, float), optional
            Range within which major tick marks are labelled.
        prefix, suffix : str, optional
            Prefix and suffix for all strings.
        negpos : str, optional
            Length-2 string indicating the suffix for "negative" and "positive"
            numbers, meant to replace the minus sign. This is useful for
            indicating cardinal geographic coordinates.
        *args, **kwargs
            Passed to `~matplotlib.ticker.ScalarFormatter`.

        Warning
        -------
        The matplotlib `~matplotlib.ticker.ScalarFormatter` determines the
        number of significant digits based on the axis limits, and therefore
        may *truncate* digits while formatting ticks on highly non-linear
        axis scales like `~proplot.axistools.LogScale`. We try to correct
        this behavior with a patch.
        """
        super().__init__(*args, **kwargs)
        zerotrim = _notNone(zerotrim, rc['axes.formatter.zerotrim'])
        tickrange = tickrange or (-np.inf, np.inf)
        self._zerotrim = zerotrim
        self._tickrange = tickrange
        self._prefix = prefix or ''
        self._suffix = suffix or ''
        self._negpos = negpos or ''

    def __call__(self, x, pos=None):
        """
        Convert number to a string.

        Parameters
        ----------
        x : float
            The value.
        pos : float, optional
            The position.
        """
        # Tick range limitation
        eps = abs(x) / 1000
        tickrange = self._tickrange
        if (x + eps) < tickrange[0] or (x - eps) > tickrange[1]:
            return ''  # avoid some ticks
        # Negative positive handling
        if not self._negpos or x == 0:
            tail = ''
        elif x > 0:
            tail = self._negpos[1]
        else:
            x *= -1
            tail = self._negpos[0]
        # Format the string
        string = super().__call__(x, pos)
        for i in range(2):
            # Try to fix non-zero values formatted as zero
            if self._zerotrim and '.' in string:
                string = string.rstrip('0').rstrip('.')
            string = string.replace('-', '\N{MINUS SIGN}')
            if string == '\N{MINUS SIGN}0':
                string = '0'
            if i == 0 and string == '0' and x != 0:
                # Hard limit of MAX_DIGITS sigfigs
                string = ('{:.%df}' % min(
                    abs(np.log10(x) // 1), MAX_DIGITS)).format(x)
                continue
            break
        # Prefix and suffix
        sign = ''
        if string and string[0] == '\N{MINUS SIGN}':
            sign, string = string[0], string[1:]
        return sign + self._prefix + string + self._suffix + tail


def SimpleFormatter(*args, precision=6, zerotrim=True, **kwargs):
    """
    Return a `~matplotlib.ticker.FuncFormatter` instance that replicates the
    `zerotrim` feature from `AutoFormatter`. This is more suitable for
    arbitrary number formatting not necessarily associated with any
    `~matplotlib.axis.Axis` instance, e.g. labeling contours.

    Parameters
    ----------
    precision : int, optional
        The maximum number of digits after the decimal point.
    zerotrim : bool, optional
        Whether to trim trailing zeros.
        Default is :rc:`axes.formatter.zerotrim`.
    """
    zerotrim = _notNone(zerotrim, rc['axes.formatter.zerotrim'])

    def f(x, pos):
        string = ('{:.%df}' % precision).format(x)
        if zerotrim and '.' in string:
            string = string.rstrip('0').rstrip('.')
        if string == '-0' or string == '\N{MINUS SIGN}0':
            string = '0'
        return string.replace('-', '\N{MINUS SIGN}')
    return mticker.FuncFormatter(f)


def FracFormatter(symbol='', number=1):
    r"""
    Return a `~matplotlib.ticker.FuncFormatter` that formats numbers as
    fractions or multiples of some arbitrary value.
    This is powered by the builtin `~fractions.Fraction` class
    and the `~fractions.Fraction.limit_denominator` method.

    Parameters
    ----------
    symbol : str
        The symbol, e.g. ``r'$\pi$'``. Default is ``''``.
    number : float
        The value, e.g. `numpy.pi`. Default is ``1``.
    """
    def f(x, pos):  # must accept location argument
        frac = Fraction(x / number).limit_denominator()
        if x == 0:
            string = '0'
        elif frac.denominator == 1:  # denominator is one
            if frac.numerator == 1 and symbol:
                string = f'{symbol:s}'
            elif frac.numerator == -1 and symbol:
                string = f'-{symbol:s}'
            else:
                string = f'{frac.numerator:d}{symbol:s}'
        else:
            if frac.numerator == 1 and symbol:  # numerator is +/-1
                string = f'{symbol:s}/{frac.denominator:d}'
            elif frac.numerator == -1 and symbol:
                string = f'-{symbol:s}/{frac.denominator:d}'
            else:  # and again make sure we use unicode minus!
                string = f'{frac.numerator:d}{symbol:s}/{frac.denominator:d}'
        return string.replace('-', '\N{MINUS SIGN}')
    return mticker.FuncFormatter(f)


def _scale_factory(scale, axis, *args, **kwargs):
    """If `scale` is a `~matplotlib.scale.ScaleBase` instance, do nothing. If
    it is a registered scale name, look up and instantiate that scale."""
    if isinstance(scale, mscale.ScaleBase):
        if args or kwargs:
            _warn_proplot(f'Ignoring args {args} and keyword args {kwargs}.')
        return scale  # do nothing
    else:
        scale = scale.lower()
        if scale not in scales:
            raise ValueError(
                f'Unknown scale {scale!r}. Options are '
                + ', '.join(map(repr, scales.keys())) + '.')
        return scales[scale](*args, **kwargs)


def _parse_logscale_args(kwargs, *keys):
    """Parse arguments for `LogScale` and `SymmetricalLogScale` that
    inexplicably require ``x`` and ``y`` suffixes by default."""
    for key in keys:
        value = _notNone(  # issues warning when multiple args passed!
            kwargs.pop(key, None),
            kwargs.pop(key + 'x', None),
            kwargs.pop(key + 'y', None),
            None, names=(key, key + 'x', key + 'y'),
        )
        if key == 'linthresh' and value is None:
            # NOTE: If linthresh is *exactly* on a power of the base, can
            # end up with additional log-locator step inside the threshold,
            # e.g. major ticks on -10, -1, -0.1, 0.1, 1, 10 for linthresh of
            # 1. Adding slight offset to *desired* linthresh prevents this.
            value = 1 + 1e-10
        if key == 'subs' and value is None:
            value = np.arange(1, 10)
        if value is not None:  # dummy axis_name is 'x'
            kwargs[key + 'x'] = value
    return kwargs


class _ScaleBase(object):
    """Mixin scale class that standardizes the
    `~matplotlib.scale.ScaleBase.set_default_locators_and_formatters`
    and `~matplotlib.scale.ScaleBase.get_transform` methods.
    Also overrides `__init__` so you no longer have to instantiate scales
    with an `~matplotlib.axis.Axis` instance."""
    def __init__(self, *args, **kwargs):
        # Pass a dummy axis to the superclass
        axis = type('Axis', (object,), {'axis_name': 'x'})()
        super().__init__(axis, *args, **kwargs)
        self._default_smart_bounds = None
        self._default_major_locator = None
        self._default_minor_locator = None
        self._default_major_formatter = None
        self._default_minor_formatter = None

    def set_default_locators_and_formatters(self, axis, only_if_default=False):
        """
        Apply all locators and formatters defined as attributes on
        initialization and define defaults for all scales.

        Parameters
        ----------
        axis : `~matplotlib.axis.Axis`
            The axis.
        only_if_default : bool, optional
            Whether to refrain from updating the locators and formatters if
            the axis is currently using non-default versions. Useful if we
            want to avoid overwriting user customization when the scale
            is changed.
        """
        # Apply isDefault because matplotlib does this in axis._set_scale
        # but sometimes we need to bypass this method! Minor locator can be
        # "non default" even when user has not changed it, due to "turning
        # minor ticks" on and off, so set as 'default' if AutoMinorLocator.
        if self._default_smart_bounds is not None:
            axis.set_smart_bounds(self._default_smart_bounds)
        if not only_if_default or axis.isDefault_majloc:
            axis.set_major_locator(
                self._default_major_locator or Locator('auto')
            )
            axis.isDefault_majloc = True
        if not only_if_default or axis.isDefault_majfmt:
            axis.set_major_formatter(
                self._default_major_formatter or Formatter('auto')
            )
            axis.isDefault_majfmt = True
        if not only_if_default or axis.isDefault_minloc:
            name = axis.axis_name if axis.axis_name in 'xy' else 'x'
<<<<<<< HEAD
            minor = 'minor' if rc[name + 'tick.minor.visible'] else 'null'
=======
>>>>>>> d2d388cd
            axis.set_minor_locator(
                self._default_minor_locator or Locator(
                    'minor' if rc.get(name + 'tick.minor.visible') else 'null'
                )
            )
            axis.isDefault_minloc = True
        if not only_if_default or axis.isDefault_minfmt:
            axis.set_minor_formatter(
                self._default_minor_formatter or Formatter('null')
            )
            axis.isDefault_minfmt = True

    def get_transform(self):
        """Return the scale transform."""
        return self._transform


class LinearScale(_ScaleBase, mscale.LinearScale):
    """
    As with `~matplotlib.scale.LinearScale`. `AutoFormatter` is the new
    default major formatter.
    """
    name = 'linear'
    """The registered scale name."""
    def __init__(self, **kwargs):
        """
        """
        super().__init__(**kwargs)
        self._transform = mtransforms.IdentityTransform()


class LogitScale(_ScaleBase, mscale.LogitScale):
    """
    As with `~matplotlib.scale.LogitScale`. `AutoFormatter` is the new
    default major formatter.
    """
    name = 'logit'
    """The registered scale name."""

    def __init__(self, **kwargs):
        """
        Parameters
        ----------
        nonpos : {'mask', 'clip'}
          Values outside of (0, 1) can be masked as invalid, or clipped to a
          number very close to 0 or 1.
        """
        super().__init__(**kwargs)
        # self._default_major_formatter = Formatter('logit')
        self._default_major_locator = Locator('logit')
        self._default_minor_locator = Locator('logit', minor=True)


class LogScale(_ScaleBase, mscale.LogScale):
    """
    As with `~matplotlib.scale.LogScale`. `AutoFormatter` is the new
    default major formatter. Separate "``x``" and "``y``" versions of each
    keyword argument are no longer required.
    """
    name = 'log'
    """The registered scale name."""

    def __init__(self, **kwargs):
        """
        Parameters
        ----------
        base : float, optional
            The base of the logarithm. Default is ``10``.
        nonpos : {'mask', 'clip'}, optional
            Non-positive values in *x* or *y* can be masked as
            invalid, or clipped to a very small positive number.
        subs : list of int, optional
            Default *minor* tick locations are on these multiples of each power
            of the base. For example, ``subs=(1,2,5)`` draws ticks on 1, 2, 5,
            10, 20, 50, etc. The default is ``subs=numpy.arange(1, 10)``.
        basex, basey, nonposx, nonposy, subsx, subsy
            Aliases for the above keywords. These used to be conditional
            on the *name* of the axis.
        """
        kwargs = _parse_logscale_args(kwargs, 'base', 'nonpos', 'subs')
        super().__init__(**kwargs)
        # self._default_major_formatter = Formatter('log')
        self._default_major_locator = Locator(
            'log', base=self.base)
        self._default_minor_locator = Locator(
            'log', base=self.base, subs=self.subs)


class SymmetricalLogScale(_ScaleBase, mscale.SymmetricalLogScale):
    """
    As with `~matplotlib.scale.SymmetricLogScale`. `AutoFormatter` is the new
    default major formatter. Separate "``x``" and "``y``" versions of each
    keyword argument are no longer required.
    """
    name = 'symlog'
    """The registered scale name."""

    def __init__(self, **kwargs):
        """
        Parameters
        ----------
        base : float, optional
            The base of the logarithm. Default is ``10``.
        linthresh : float, optional
            Defines the range ``(-linthresh, linthresh)``, within which the
            plot is linear.  This avoids having the plot go to infinity around
            zero. Defaults to 2.
        linscale : float, optional
            This allows the linear range ``(-linthresh, linthresh)`` to be
            stretched relative to the logarithmic range. Its value is the
            number of decades to use for each half of the linear range. For
            example, when `linscale` is ``1`` (the default), the space used
            for the positive and negative halves of the linear range will be
            equal to one decade in the logarithmic range.
        subs : sequence of int, optional
            Default *minor* tick locations are on these multiples of each power
            of the base. For example, ``subs=(1, 2, 5)`` draws ticks on 1, 2,
            5, 10, 20, 50, 100, 200, 500, etc. The default is
            ``subs=numpy.arange(1, 10)``.
        basex, basey, linthreshx, linthreshy, linscalex, linscaley, \
subsx, subsy
            Aliases for the above keywords. These used to be conditional
            on the *name* of the axis.
        """
        # Note the symlog locator gets base and linthresh from the transform
        kwargs = _parse_logscale_args(
            kwargs, 'base', 'linthresh', 'linscale', 'subs')
        super().__init__(**kwargs)
        # self._default_major_formatter = Formatter('symlog'))
        self._default_major_locator = Locator(
            'symlog', transform=self.get_transform())
        self._default_minor_locator = Locator(
            'symlog', transform=self.get_transform(), subs=self.subs)


class FuncScale(_ScaleBase, mscale.ScaleBase):
    """
<<<<<<< HEAD
    Arbitrary scale with user-supplied forward and inverse functions and
    an arbitrary additional transform applied thereafter. The input should
    be a tuple of functions and, optionally, a
    `~matplotlib.transforms.Transform` instance.
=======
    An axis scale comprised of arbitrary forward and inverse transformations.
>>>>>>> d2d388cd
    """
    name = 'function'
    """The registered scale name."""

    def __init__(self, arg, invert=False, parent_scale=None,
                 major_locator=None, minor_locator=None,
                 major_formatter=None, minor_formatter=None,
                 smart_bounds=None,
                 ):
        """
        Parameters
        ----------
        arg : function, (function, function), or \
`~matplotlib.scale.ScaleBase`
            The transform used to translate units from the parent axis to
            the secondary axis. Input can be as follows:

            * A single function that accepts a number and returns some
              transformation of that number. If you do not provide the
              inverse, the function must be
              `linear <https://en.wikipedia.org/wiki/Linear_function>`__ or \
`involutory <https://en.wikipedia.org/wiki/Involution_(mathematics)>`__.
              For example, to convert Kelvin to Celsius, use
              ``ax.dual%(x)s(lambda x: x - 273.15)``. To convert kilometers
              to meters, use ``ax.dual%(x)s(lambda x: x*1e3)``.
            * A 2-tuple of such functions. The second function must be the
              *inverse* of the first. For example, to apply the square, use
              ``ax.dual%(x)s((lambda x: x**2, lambda x: x**0.5))``.
              Again, if the first function is linear or involutory, you do
              not need to provide the second!
            * A `~matplotlib.scale.ScaleBase` instance, e.g. a scale returned
              by the `~proplot.axistools.Scale` constructor function. The
              forward transformation, inverse transformation, and default axis
              locators and formatters are borrowed from the resulting scale
              class.  For example, to apply the inverse, use
              ``ax.dual%(x)s(plot.Scale('inverse'))``.
              To apply the base-10 exponential function, use
              ``ax.dual%(x)s(plot.Scale('exp', 10))``.

        invert : bool, optional
            If ``True``, the forward and inverse functions are *swapped*.
            Used when drawing dual axes.
        parent_scale : `~matplotlib.scale.ScaleBase`
            The axis scale of the "parent" axis. Its forward transform is
            applied to the `FuncTransform`. Used when drawing dual axes.
        major_locator, minor_locator : `~matplotlib.ticker.Locator`, optional
            The default major and minor locator. By default these are
            borrowed from `transform`. If `transform` is not an axis scale,
            they are the same as `~matplotlib.scale.LinearScale`.
        major_formatter, minor_formatter : `~matplotlib.ticker.Formatter`, \
optional
            The default major and minor formatter. By default these are
            borrowed from `transform`. If `transform` is not an axis scale,
            they are the same as `~matplotlib.scale.LinearScale`.
        smart_bounds : bool, optional
            Whether "smart bounds" are enabled by default. If not ``None``,
            this is passed to `~matplotlib.axis.Axis.set_smart_bounds` when
            `~matplotlib.scale.ScaleBase.set_default_locators_and_formatters`
            is called. By default these are borrowed from `transform`.
        """
        # NOTE: We permit *arbitrary* parent axis scales. If the parent is
        # non-linear, we use *its* default locators and formatters. Assumption
        # is this is a log scale and the child is maybe some multiple or offset
        # of that scale. If the parent axis scale is linear, use the funcscale
        # defaults, which can inherit defaults.
        super().__init__()
        if callable(arg):
            forward = inverse = arg
        elif np.iterable(arg) and len(arg) == 2 and all(map(callable, arg)):
            forward, inverse = arg
        elif isinstance(arg, mscale.ScaleBase):
            trans = arg.get_transform()
            forward = trans.transform
            inverse = trans.inverted().transform
        else:
            raise ValueError(
                'Input should be a function, 2-tuple of forward and '
                'and inverse functions, or a matplotlib.scale.ScaleBase '
                f'instance, not {arg!r}.'
            )

        # Create the FuncTransform or composite transform used for this class
        # May need to invert functions for dualx() and dualy()
        if invert:
            forward, inverse = inverse, forward
        functransform = FuncTransform(forward, inverse)

        # Manage the "parent" axis scale
        # NOTE: Makes sense to use the "inverse" function here because this is
        # a transformation from some *other* axis to this one, not vice versa.
        if isinstance(parent_scale, mscale.ScaleBase):
            if isinstance(parent_scale, mscale.SymmetricalLogScale):
                kwargs = {
                    key: getattr(parent_scale, key)
                    for key in ('base', 'linthresh', 'linscale', 'subs')
                }
                kwargs['linthresh'] = inverse(kwargs['linthresh'])
                parent_scale = SymmetricalLogScale(**kwargs)
            elif isinstance(parent_scale, CutoffScale):
                args = list(parent_scale.args)  # copy
                for i in range(0, len(args), 2):
                    args[i] = inverse(args[i])
                parent_scale = CutoffScale(*args)
            functransform = parent_scale.get_transform() + functransform
        elif parent_scale is not None:
            raise ValueError(
                f'parent_scale {parent_scale!r} must be a ScaleBase instance, '
                f'not {type(parent_scale)!r}.'
            )

        # Transform and default stuff
        self.functions = (forward, inverse)
        self._transform = functransform
        self._default_smart_bounds = smart_bounds
        self._default_major_locator = major_locator
        self._default_minor_locator = minor_locator
        self._default_major_formatter = major_formatter
        self._default_minor_formatter = minor_formatter

        # Try to borrow locators and formatters
        # WARNING: Using the same locator on multiple axes can evidently
        # have unintended side effects! Matplotlib bug. So we make copies.
        for scale in (arg, parent_scale):
            if not isinstance(scale, _ScaleBase):
                continue
            if isinstance(scale, mscale.LinearScale):
                continue
            for key in (
                'smart_bounds', 'major_locator', 'minor_locator',
                'major_formatter', 'minor_formatter'
            ):
                key = '_default_' + key
                attr = getattr(scale, key)
                if getattr(self, key) is None and attr is not None:
                    setattr(self, key, copy.copy(attr))


class FuncTransform(mtransforms.Transform):
    input_dims = 1
    output_dims = 1
    is_separable = True
    has_inverse = True

    def __init__(self, forward, inverse):
        super().__init__()
        if callable(forward) and callable(inverse):
            self._forward = forward
            self._inverse = inverse
        else:
            raise ValueError('arguments to FuncTransform must be functions')

    def inverted(self):
        return FuncTransform(self._inverse, self._forward)

    def transform_non_affine(self, values):
        return self._forward(values)


class PowerScale(_ScaleBase, mscale.ScaleBase):
    r"""
    "Power scale" that performs the transformation

    .. math::

        x^{c}

    """
    name = 'power'
    """The registered scale name."""

    def __init__(self, power=1, inverse=False, *, minpos=1e-300, **kwargs):
        """
        Parameters
        ----------
        power : float, optional
            The power :math:`c` to which :math:`x` is raised.
        inverse : bool, optional
            If ``True``, the "forward" direction performs
            the inverse operation :math:`x^{1/c}`.
        minpos : float, optional
            The minimum permissible value, used to truncate negative values.
        """
        super().__init__()
        if not inverse:
            self._transform = PowerTransform(power, minpos)
        else:
            self._transform = InvertedPowerTransform(power, minpos)

    def limit_range_for_scale(self, vmin, vmax, minpos):
        """Returns the range *vmin* and *vmax* limited to positive numbers."""
        return max(vmin, minpos), max(vmax, minpos)


class PowerTransform(mtransforms.Transform):
    input_dims = 1
    output_dims = 1
    has_inverse = True
    is_separable = True

    def __init__(self, power, minpos):
        super().__init__()
        self.minpos = minpos
        self._power = power

    def inverted(self):
        return InvertedPowerTransform(self._power, self.minpos)

    def transform_non_affine(self, a):
        aa = np.array(a)
        aa[aa <= self.minpos] = self.minpos  # necessary
        return np.power(np.array(a), self._power)


class InvertedPowerTransform(mtransforms.Transform):
    input_dims = 1
    output_dims = 1
    has_inverse = True
    is_separable = True

    def __init__(self, power, minpos):
        super().__init__()
        self.minpos = minpos
        self._power = power

    def inverted(self):
        return PowerTransform(self._power, self.minpos)

    def transform_non_affine(self, a):
        aa = np.array(a)
        aa[aa <= self.minpos] = self.minpos  # necessary
        return np.power(np.array(a), 1 / self._power)


class ExpScale(_ScaleBase, mscale.ScaleBase):
    r"""
    "Exponential scale" that performs either of two transformations. When
    `inverse` is ``False`` (the default), performs the transformation

    .. math::

        Ca^{bx}

    where the constants :math:`a`, :math:`b`, and :math:`C` are set by the
    input (see below). When `inverse` is ``True``, this performs the inverse
    transformation

    .. math::

        (\log_a(x) - \log_a(C))/b

    which in appearence is equivalent to `LogScale` since it is just a linear
    transformation of the logarithm.
    """
    name = 'exp'
    """The registered scale name."""

    def __init__(
            self, a=np.e, b=1, c=1, inverse=False, minpos=1e-300,
            **kwargs):
        """
        Parameters
        ----------
        a : float, optional
            The base of the exponential, i.e. the :math:`a` in :math:`Ca^{bx}`.
        b : float, optional
            The scale for the exponent, i.e. the :math:`b` in :math:`Ca^{bx}`.
        c : float, optional
            The coefficient of the exponential, i.e. the :math:`C`
            in :math:`Ca^{bx}`.
        minpos : float, optional
            The minimum permissible value, used to truncate negative values.
        inverse : bool, optional
            If ``True``, the "forward" direction performs the inverse
            operation.
        """
        super().__init__()
        if not inverse:
            self._transform = ExpTransform(a, b, c, minpos)
        else:
            self._transform = InvertedExpTransform(a, b, c, minpos)

    def limit_range_for_scale(self, vmin, vmax, minpos):
        """Return *vmin* and *vmax* limited to positive numbers."""
        return max(vmin, minpos), max(vmax, minpos)


class ExpTransform(mtransforms.Transform):
    input_dims = 1
    output_dims = 1
    has_inverse = True
    is_separable = True

    def __init__(self, a, b, c, minpos):
        super().__init__()
        self.minpos = minpos
        self._a = a
        self._b = b
        self._c = c

    def inverted(self):
        return InvertedExpTransform(self._a, self._b, self._c, self.minpos)

    def transform_non_affine(self, a):
        return self._c * np.power(self._a, self._b * np.array(a))


class InvertedExpTransform(mtransforms.Transform):
    input_dims = 1
    output_dims = 1
    has_inverse = True
    is_separable = True

    def __init__(self, a, b, c, minpos):
        super().__init__()
        self.minpos = minpos
        self._a = a
        self._b = b
        self._c = c

    def inverted(self):
        return ExpTransform(self._a, self._b, self._c, self.minpos)

    def transform_non_affine(self, a):
        aa = np.array(a)
        aa[aa <= self.minpos] = self.minpos  # necessary
        return np.log(aa / self._c) / (self._b * np.log(self._a))


class MercatorLatitudeScale(_ScaleBase, mscale.ScaleBase):
    r"""
    Axis scale that transforms coordinates as with latitude in the `Mercator \
projection <http://en.wikipedia.org/wiki/Mercator_projection>`__.
    Adapted from `this matplotlib example \
<https://matplotlib.org/examples/api/custom_scale_example.html>`__.
    The scale function is as follows.

    .. math::

        y = \\ln(\\tan(\\pi x/180) + \\sec(\\pi x/180))

    The inverse scale function is as follows.

    .. math::

        x = 180\\arctan(\\sinh(y))/\\pi

    """
    name = 'mercator'
    """The registered scale name."""

    def __init__(self, thresh=85.0):
        """
        Parameters
        ----------
        thresh : float, optional
            Threshold between 0 and 90, used to constrain axis limits between
            ``-thresh`` and ``+thresh``.
        """
        super().__init__()
        if thresh >= 90.0:
            raise ValueError('Threshold "thresh" must be <=90.')
        self._thresh = thresh
        self._transform = MercatorLatitudeTransform(thresh)
        self._default_major_formatter = Formatter('deg')
        self._default_smart_bounds = True

    def limit_range_for_scale(self, vmin, vmax, minpos):
        """Return *vmin* and *vmax* limited to some range within
        +/-90 degrees (exclusive)."""
        return max(vmin, -self._thresh), min(vmax, self._thresh)


class MercatorLatitudeTransform(mtransforms.Transform):
    input_dims = 1
    output_dims = 1
    is_separable = True
    has_inverse = True

    def __init__(self, thresh):
        super().__init__()
        self._thresh = thresh

    def inverted(self):
        return InvertedMercatorLatitudeTransform(self._thresh)

    def transform_non_affine(self, a):
        # With safeguards
        # TODO: Can improve this?
        a = np.deg2rad(a)  # convert to radians
        m = ma.masked_where((a < -self._thresh) | (a > self._thresh), a)
        if m.mask.any():
            return ma.log(np.abs(ma.tan(m) + 1 / ma.cos(m)))
        else:
            return np.log(np.abs(np.tan(a) + 1 / np.cos(a)))


class InvertedMercatorLatitudeTransform(mtransforms.Transform):
    input_dims = 1
    output_dims = 1
    is_separable = True
    has_inverse = True

    def __init__(self, thresh):
        super().__init__()
        self._thresh = thresh

    def inverted(self):
        return MercatorLatitudeTransform(self._thresh)

    def transform_non_affine(self, a):
        # m = ma.masked_where((a < -self._thresh) | (a > self._thresh), a)
        # always assume in first/fourth quadrant, i.e. go from -pi/2 to pi/2
        return np.rad2deg(np.arctan2(1, np.sinh(a)))


class SineLatitudeScale(_ScaleBase, mscale.ScaleBase):
    r"""
    Axis scale that is linear in the *sine* of *x*. The axis limits are
    constrained to fall between ``-90`` and ``+90`` degrees. The scale
    function is as follows.

    .. math::

        y = \sin(\pi x/180)

    The inverse scale function is as follows.

    .. math::

        x = 180\arcsin(y)/\pi
    """
    name = 'sine'
    """The registered scale name."""

    def __init__(self):
        super().__init__()
        self._transform = SineLatitudeTransform()
        self._default_major_formatter = Formatter('deg')
        self._default_smart_bounds = True

    def limit_range_for_scale(self, vmin, vmax, minpos):
        """Return *vmin* and *vmax* limited to some range within
        +/-90 degrees (inclusive)."""
        return max(vmin, -90), min(vmax, 90)


class SineLatitudeTransform(mtransforms.Transform):
    input_dims = 1
    output_dims = 1
    is_separable = True
    has_inverse = True

    def __init__(self):
        super().__init__()

    def inverted(self):
        return InvertedSineLatitudeTransform()

    def transform_non_affine(self, a):
        # With safeguards
        # TODO: Can improve this?
        with np.errstate(invalid='ignore'):  # NaNs will always be False
            m = (a >= -90) & (a <= 90)
        if not m.all():
            aa = ma.masked_where(~m, a)
            return ma.sin(np.deg2rad(aa))
        else:
            return np.sin(np.deg2rad(a))


class InvertedSineLatitudeTransform(mtransforms.Transform):
    input_dims = 1
    output_dims = 1
    is_separable = True
    has_inverse = True

    def __init__(self):
        super().__init__()

    def inverted(self):
        return SineLatitudeTransform()

    def transform_non_affine(self, a):
        # Clipping, instead of setting invalid
        # NOTE: Using ma.arcsin below caused super weird errors, dun do that
        aa = a.copy()
        return np.rad2deg(np.arcsin(aa))


class CutoffScale(_ScaleBase, mscale.ScaleBase):
    """
    Axis scale composed of arbitrary piecewise linear transformations.
    The axis can undergo discrete jumps, "accelerations", or "decelerations"
    between successive thresholds. Adapted from
    `this stackoverflow post <https://stackoverflow.com/a/5669301/4970632>`__.
    """
    name = 'cutoff'
    """The registered scale name."""

    def __init__(self, *args, **kwargs):
        """
        Parameters
        ----------
        *args : (thresh_1, scale_1, ..., thresh_N, [scale_N]), optional
            Sequence of "thresholds" and "scales". If the final scale is
            omitted (i.e. you passed an odd number of arguments) it is set
            to ``1``. Each ``scale_i`` in the sequence can be interpreted
            as follows:

            * If ``scale_i < 1``, the axis is decelerated from ``thresh_i`` to
              ``thresh_i+1``. For ``scale_N``, the axis is decelerated
              everywhere above ``thresh_N``.
            * If ``scale_i > 1``, the axis is accelerated from ``thresh_i`` to
              ``thresh_i+1``. For ``scale_N``, the axis is accelerated
              everywhere above ``thresh_N``.
            * If ``scale_i == numpy.inf``, the axis *discretely jumps* from
              ``thresh_i`` to ``thresh_i+1``. The final scale ``scale_N``
              *cannot* be ``numpy.inf``.

        Example
        -------

        >>> import proplot as plot
        ... import numpy as np
        ... scale = plot.CutoffScale(10, 0.5)  # move slower above 10
        ... scale = plot.CutoffScale(10, 2, 20)  # zoom out between 10 and 20
        ... scale = plot.CutoffScale(10, np.inf, 20)  # jump from 10 to 20

        """
        super().__init__()
        args = list(args)
        if len(args) % 2 == 1:
            args.append(1)
        self.args = args
        self.threshs = args[::2]
        self.scales = args[1::2]
        self._transform = CutoffTransform(self.threshs, self.scales)


class CutoffTransform(mtransforms.Transform):
    input_dims = 1
    output_dims = 1
    has_inverse = True
    is_separable = True

    def __init__(self, threshs, scales, zero_dists=None):
        # The zero_dists array is used to fill in distances where scales and
        # threshold steps are zero. Used for inverting discrete transorms.
        super().__init__()
        dists = np.diff(threshs)
        scales = np.asarray(scales)
        threshs = np.asarray(threshs)
        if len(scales) != len(threshs):
            raise ValueError(f'Got {len(threshs)} but {len(scales)} scales.')
        if any(scales < 0):
            raise ValueError('Scales must be non negative.')
        if scales[-1] in (0, np.inf):
            raise ValueError('Final scale must be finite.')
        if any(dists < 0):
            raise ValueError('Thresholds must be monotonically increasing.')
        if any((dists == 0) | (scales == 0)) and (
                any((dists == 0) != (scales == 0)) or zero_dists is None):
            raise ValueError(
                'Got zero scales and distances in different places or '
                'zero_dists is None.')
        self._scales = scales
        self._threshs = threshs
        with np.errstate(divide='ignore', invalid='ignore'):
            dists = np.concatenate((threshs[:1], dists / scales[:-1]))
            if zero_dists is not None:
                dists[scales[:-1] == 0] = zero_dists
            self._dists = dists

    def inverted(self):
        # Use same algorithm for inversion!
        threshs = np.cumsum(self._dists)  # thresholds in transformed space
        with np.errstate(divide='ignore', invalid='ignore'):
            scales = 1 / self._scales  # new scales are inverse
        zero_dists = np.diff(self._threshs)[scales[:-1] == 0]
        return CutoffTransform(threshs, scales, zero_dists=zero_dists)

    def transform_non_affine(self, a):
        # Cannot do list comprehension because this method sometimes
        # received non-1d arrays
        dists = self._dists
        scales = self._scales
        threshs = self._threshs
        aa = np.array(a)  # copy
        with np.errstate(divide='ignore', invalid='ignore'):
            for i, ai in np.ndenumerate(a):
                j = np.searchsorted(threshs, ai)
                if j > 0:
                    aa[i] = dists[:j].sum() + (
                        ai - threshs[j - 1]) / scales[j - 1]
        return aa


class InverseScale(_ScaleBase, mscale.ScaleBase):
    r"""
    Axis scale that is linear in the *inverse* of *x*. The forward and inverse
    scale functions are as follows.

    .. math::

        y = x^{-1}

    """
    # Unlike log-scale, we can't just warp the space between
    # the axis limits -- have to actually change axis limits. Also this
    # scale will invert and swap the limits you provide. Weird!
    name = 'inverse'
    """The registered scale name."""

    def __init__(self, **kwargs):
        super().__init__()
        self._transform = InverseTransform()
        # self._default_major_formatter = Fromatter('log')
        self._default_major_locator = Locator(
            'log', base=10)
        self._default_minor_locator = Locator(
            'log', base=10, subs=np.arange(1, 10))
        self._default_smart_bounds = True

    def limit_range_for_scale(self, vmin, vmax, minpos):
        """Return *vmin* and *vmax* limited to positive numbers."""
        return max(vmin, minpos), max(vmax, minpos)


class InverseTransform(mtransforms.Transform):
    # Create transform object
    input_dims = 1
    output_dims = 1
    is_separable = True
    has_inverse = True

    def __init__(self):
        super().__init__()

    def inverted(self):
        return InverseTransform()

    def transform_non_affine(self, a):
        a = np.array(a)
        # f = np.abs(a) <= self.minpos # attempt for negative-friendly
        # aa[f] = np.sign(a[f])*self.minpos
        with np.errstate(divide='ignore', invalid='ignore'):
            return 1.0 / a


#: The registered scale names and their associated
#: `~matplotlib.scale.ScaleBase` classes. See `Scale` for a table.
scales = mscale._scale_mapping

#: Mapping of strings to `~matplotlib.ticker.Locator` classes. See
#: `Locator` for a table."""
locators = {
    'none': mticker.NullLocator,
    'null': mticker.NullLocator,
    'auto': mticker.AutoLocator,
    'log': mticker.LogLocator,
    'maxn': mticker.MaxNLocator,
    'linear': mticker.LinearLocator,
    'multiple': mticker.MultipleLocator,
    'fixed': mticker.FixedLocator,
    'index': mticker.IndexLocator,
    'symlog': mticker.SymmetricalLogLocator,
    'logit': mticker.LogitLocator,
    'minor': mticker.AutoMinorLocator,
    'date': mdates.AutoDateLocator,
    'microsecond': mdates.MicrosecondLocator,
    'second': mdates.SecondLocator,
    'minute': mdates.MinuteLocator,
    'hour': mdates.HourLocator,
    'day': mdates.DayLocator,
    'weekday': mdates.WeekdayLocator,
    'month': mdates.MonthLocator,
    'year': mdates.YearLocator,
}
if hasattr(mpolar, 'ThetaLocator'):
    locators['theta'] = mpolar.ThetaLocator

#: Mapping of strings to `~matplotlib.ticker.Formatter` classes. See
#: `Formatter` for a table.
formatters = {  # note default LogFormatter uses ugly e+00 notation
    'auto': AutoFormatter,
    'frac': FracFormatter,
    'simple': SimpleFormatter,
    'date': mdates.AutoDateFormatter,
    'datestr': mdates.DateFormatter,
    'scalar': mticker.ScalarFormatter,
    'none': mticker.NullFormatter,
    'null': mticker.NullFormatter,
    'strmethod': mticker.StrMethodFormatter,
    'formatstr': mticker.FormatStrFormatter,
    'log': mticker.LogFormatterSciNotation,
    'sci': mticker.LogFormatterSciNotation,
    'math': mticker.LogFormatterMathtext,
    'logit': mticker.LogitFormatter,
    'eng': mticker.EngFormatter,
    'percent': mticker.PercentFormatter,
    'index': mticker.IndexFormatter,
}
if hasattr(mdates, 'ConciseDateFormatter'):
    formatters['concise'] = mdates.ConciseDateFormatter
if hasattr(mpolar, 'ThetaFormatter'):
    formatters['theta'] = mpolar.ThetaFormatter

# Monkey patch. Force scale_factory to accept ScaleBase instances, so that
# set_xscale and set_yscale can accept scales returned by the Scale constructor
if mscale.scale_factory is not _scale_factory:
    mscale.scale_factory = _scale_factory

# Custom scales and overrides
mscale.register_scale(CutoffScale)
mscale.register_scale(ExpScale)
mscale.register_scale(LogScale)
mscale.register_scale(LinearScale)
mscale.register_scale(LogitScale)
mscale.register_scale(FuncScale)
mscale.register_scale(PowerScale)
mscale.register_scale(SymmetricalLogScale)
mscale.register_scale(InverseScale)
mscale.register_scale(SineLatitudeScale)
mscale.register_scale(MercatorLatitudeScale)<|MERGE_RESOLUTION|>--- conflicted
+++ resolved
@@ -617,10 +617,6 @@
             axis.isDefault_majfmt = True
         if not only_if_default or axis.isDefault_minloc:
             name = axis.axis_name if axis.axis_name in 'xy' else 'x'
-<<<<<<< HEAD
-            minor = 'minor' if rc[name + 'tick.minor.visible'] else 'null'
-=======
->>>>>>> d2d388cd
             axis.set_minor_locator(
                 self._default_minor_locator or Locator(
                     'minor' if rc.get(name + 'tick.minor.visible') else 'null'
@@ -758,14 +754,7 @@
 
 class FuncScale(_ScaleBase, mscale.ScaleBase):
     """
-<<<<<<< HEAD
-    Arbitrary scale with user-supplied forward and inverse functions and
-    an arbitrary additional transform applied thereafter. The input should
-    be a tuple of functions and, optionally, a
-    `~matplotlib.transforms.Transform` instance.
-=======
     An axis scale comprised of arbitrary forward and inverse transformations.
->>>>>>> d2d388cd
     """
     name = 'function'
     """The registered scale name."""
