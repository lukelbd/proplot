--- conflicted
+++ resolved
@@ -16,7 +16,6 @@
 __all__ = ['arange', 'edges', 'edges2d', 'units']
 NUMBER = re.compile('^([-+]?[0-9._]+([eE][-+]?[0-9_]+)?)(.*)$')
 BENCHMARK = False  # change this to turn on benchmarking
-NUMBER = re.compile('^([-+]?[0-9._]+([eE][-+]?[0-9_]+)?)(.*)$')
 
 
 class _benchmark(object):
@@ -180,12 +179,8 @@
     Parameters
     ----------
     Z : array-like
-<<<<<<< HEAD
-        Array of any shape or size.
-=======
         Array of any shape or size. Generally, should be monotonically
         increasing or decreasing along `axis`.
->>>>>>> 71e821e4
     axis : int, optional
         The axis along which "edges" are calculated. The size of this axis
         will be increased by one.
@@ -195,10 +190,7 @@
     `~numpy.ndarray`
         Array of "edge" coordinates.
     """
-<<<<<<< HEAD
-=======
     Z = np.asarray(Z)
->>>>>>> 71e821e4
     Z = np.swapaxes(Z, axis, -1)
     Z = np.concatenate((
         Z[..., :1] - (Z[..., 1] - Z[..., 0]) / 2,
@@ -232,12 +224,8 @@
     Zb = np.zeros((ny + 1, nx + 1))
     # Inner
     Zb[1:-1, 1:-1] = 0.25 * (
-<<<<<<< HEAD
-        Z[1:, 1:] + Z[:-1, 1:] + Z[1:, :-1] + Z[:-1, :-1])
-=======
         Z[1:, 1:] + Z[:-1, 1:] + Z[1:, :-1] + Z[:-1, :-1]
     )
->>>>>>> 71e821e4
     # Lower and upper
     Zb[0] += edges(1.5 * Z[0] - 0.5 * Z[1])
     Zb[-1] += edges(1.5 * Z[-1] - 0.5 * Z[-2])
