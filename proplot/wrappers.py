#!/usr/bin/env python3
"""
Plotting wrappers applied to various `~proplot.axes.Axes` plotting methods.
In a future version these features will be integrated more closely with the
individual plotting methods and documented on the plotting methods themselves,
but for now they are documented separately.
"""
import sys
import numpy as np
import numpy.ma as ma
import functools
import warnings
from . import utils, styletools, axistools
from .utils import _notNone
import matplotlib.axes as maxes
import matplotlib.contour as mcontour
import matplotlib.ticker as mticker
import matplotlib.transforms as mtransforms
import matplotlib.patheffects as mpatheffects
import matplotlib.patches as mpatches
import matplotlib.colors as mcolors
import matplotlib.artist as martist
import matplotlib.legend as mlegend
from numbers import Number
from .rctools import rc
try:
    from cartopy.crs import PlateCarree
except ModuleNotFoundError:
    PlateCarree = object
__all__ = [
    'add_errorbars', 'bar_wrapper', 'barh_wrapper', 'boxplot_wrapper',
    'default_crs', 'default_latlon', 'default_transform',
    'cmap_changer',
    'cycle_changer',
    'colorbar_wrapper',
    'fill_between_wrapper', 'fill_betweenx_wrapper', 'hist_wrapper',
    'legend_wrapper', 'plot_wrapper', 'scatter_wrapper',
    'standardize_1d', 'standardize_2d', 'text_wrapper',
    'violinplot_wrapper',
]


def _load_objects():
    """Delay loading expensive modules. We just want to detect if *input
    arrays* belong to these types -- and if this is the case, it means the
    module has already been imported! So, we only try loading these classes
    within autoformat calls. This saves >~500ms of import time."""
    global DataArray, DataFrame, Series, Index, ndarray
    ndarray = np.ndarray
    DataArray = getattr(sys.modules.get('xarray', None), 'DataArray', ndarray)
    DataFrame = getattr(sys.modules.get('pandas', None), 'DataFrame', ndarray)
    Series = getattr(sys.modules.get('pandas', None), 'Series', ndarray)
    Index = getattr(sys.modules.get('pandas', None), 'Index', ndarray)


_load_objects()

# Keywords for styling cmap overridden plots
STYLE_ARGS_TRANSLATE = {
    'contour': {
        'colors': 'colors',
        'linewidths': 'linewidths',
        'linestyles': 'linestyles'},
    'hexbin': {
        'colors': 'edgecolors',
        'linewidths': 'linewidths'},
    'tricontour': {
        'colors': 'colors',
        'linewidths': 'linewidths',
        'linestyles': 'linestyles'},
    'parametric': {
        'colors': 'color',
        'linewidths': 'linewidth',
        'linestyles': 'linestyle'},
    'pcolor': {
        'colors': 'edgecolors',
        'linewidths': 'linewidth',
        'linestyles': 'linestyle'},
    'tripcolor': {
        'colors': 'edgecolors',
        'linewidths': 'linewidth',
        'linestyles': 'linestyle'},
    'pcolormesh': {
        'colors': 'edgecolors',
        'linewidths': 'linewidth',
        'linestyles': 'linestyle'},
}


<<<<<<< HEAD
class _InsetColorbar(martist.Artist):
    """
    Hidden class for inset colorbars.
    """
    # NOTE: Add this to matplotlib directly?
    # TODO: Write this! Features currently implemented in axes
    # colorbar method.


class _CenteredLegend(martist.Artist):
    """
    Hidden class for legends with centered rows.
    """
    # NOTE: Add this to matplotlib directly?
    # TODO: Embed entire "centered row" feature in this class instead
    # of in hacky legend wrapper!
    def __str__(self):
        return 'CenteredLegend'


    def __init__(self, pairs, loc=None, **kwargs):
        """
        Parameters
        ----------
        pairs : None
            The legend pairs.
        loc : str, optional
            The legend location.
        fancybox : bool, optional
            Whether to use rectangle or rounded box.
        **kwargs
            Passed to `~matplotlib.legend.Legend`.
        """
        # Legend location
        loc = _notNone(loc, 'upper center')
        if not isinstance(loc, str):
            raise ValueError(
                f'Invalid location {loc!r} for legend with center=True. '
                'Must be a location *string*.')
        elif loc == 'best':
            warnings.warn(
                'For centered-row legends, cannot use "best" location. '
                'Defaulting to "upper center".')

        # Determine space we want sub-legend to occupy as fraction of height
        # NOTE: Empirical testing shows spacing fudge factor necessary to
        # exactly replicate the spacing of standard aligned legends.
        fontsize = kwargs.get('fontsize', None) or rc['legend.fontsize']
        spacing = kwargs.get('labelspacing', None) or rc['legend.labelspacing']
        interval = 1 / len(pairs)  # split up axes
        interval = (((1 + spacing * 0.85) * fontsize) / 72) / height
        for i, ipairs in enumerate(pairs):
            if i == 1:
                kwargs.pop('title', None)
            if i >= 1 and title is not None:
                i += 1  # extra space!

            # Legend position
            if 'upper' in loc:
                y1 = 1 - (i + 1) * interval
                y2 = 1 - i * interval
            elif 'lower' in loc:
                y1 = (len(pairs) + i - 2) * interval
                y2 = (len(pairs) + i - 1) * interval
            else:  # center
                y1 = 0.5 + interval * len(pairs) / 2 - (i + 1) * interval
                y2 = 0.5 + interval * len(pairs) / 2 - i * interval
            ymin = min(y1, _notNone(ymin, y1))
            ymax = max(y2, _notNone(ymax, y2))

            # Draw legend
            bbox = mtransforms.Bbox([[0, y1], [1, y2]])
            leg = mlegend.Legend(
                self, *zip(*ipairs), loc=loc, ncol=len(ipairs),
                bbox_transform=self.transAxes, bbox_to_anchor=bbox,
                frameon=False, **kwargs)
            legs.append(leg)

        # Store legend and add frame
        self.leg = legs
        if not frameon:
            return
        if len(legs) == 1:
            legs[0].set_frame_on(True)  # easy!
            return

        # Draw legend frame encompassing centered rows
        facecolor = _notNone(facecolor, rcParams['legend.facecolor'])
        if facecolor == 'inherit':
            facecolor = rcParams['axes.facecolor']
        self.legendPatch = FancyBboxPatch(
            xy=(0.0, 0.0), width=1.0, height=1.0,
            facecolor=facecolor,
            edgecolor=edgecolor,
            mutation_scale=fontsize,
            transform=self.transAxes,
            snap=True
            )

        # Box style
        if fancybox is None:
            fancybox = rcParams['legend.fancybox']
        if fancybox:
            self.legendPatch.set_boxstyle('round', pad=0, rounding_size=0.2)
        else:
            self.legendPatch.set_boxstyle('square', pad=0)
        self._set_artist_props(self.legendPatch)
        self._drawFrame = frameon

        # Initialize with null renderer
        self._init_legend_box(handles, labels, markerfirst)

        # If shadow is activated use framealpha if not
        # explicitly passed. See Issue 8943
        if framealpha is None:
            if shadow:
                self.get_frame().set_alpha(1)
            else:
                self.get_frame().set_alpha(rcParams['legend.framealpha'])
        else:
            self.get_frame().set_alpha(framealpha)

        if kwargs.get('fancybox', rc['legend.fancybox']):
            patch.set_boxstyle('round', pad=0, rounding_size=0.2)
        else:
            patch.set_boxstyle('square', pad=0)
        patch.set_clip_on(False)
        patch.update(outline)
        self.add_artist(patch)
        # Add shadow
        # TODO: This does not work, figure out
        if kwargs.get('shadow', rc['legend.shadow']):
            shadow = mpatches.Shadow(patch, 20, -20)
            self.add_artist(shadow)
        # Add patch to list
        legs = (patch, *legs)


    def draw(renderer):
        """
        Draw the legend and the patch.
        """
        for leg in legs:
            leg.draw(renderer)

        renderer.open_group('legend')
        fontsize = renderer.points_to_pixels(self._fontsize)

        # if mode == fill, set the width of the legend_box to the
        # width of the parent (minus pads)
        if self._mode in ['expand']:
            pad = 2 * (self.borderaxespad + self.borderpad) * fontsize
            self._legend_box.set_width(self.get_bbox_to_anchor().width - pad)

        # update the location and size of the legend. This needs to
        # be done in any case to clip the figure right.
        bbox = self._legend_box.get_window_extent(renderer)
        self.legendPatch.set_bounds(bbox.x0, bbox.y0,
                                    bbox.width, bbox.height)
        self.legendPatch.set_mutation_scale(fontsize)

        if self._drawFrame:
            if self.shadow:
                shadow = Shadow(self.legendPatch, 2, -2)
                shadow.draw(renderer)

            self.legendPatch.draw(renderer)

        self._legend_box.draw(renderer)

        renderer.close_group('legend')
        self.stale = False
=======
def _get_renderer(fig):
    """Get renderer for calculating the legend bounding box for centered-row
    legends. This is copied from tight_layout.py in matplotlib."""
    # NOTE: This will be removed when #74 is done
    if fig._cachedRenderer:
        renderer = fig._cachedRenderer
    else:
        canvas = fig.canvas
        if canvas and hasattr(canvas, 'get_renderer'):
            renderer = canvas.get_renderer()
        else:
            warnings.warn('Falling back to Agg renderer.')
            from matplotlib.backends.backend_agg import FigureCanvasAgg
            canvas = FigureCanvasAgg(fig)
            renderer = canvas.get_renderer()
    return renderer
>>>>>>> 358fb4bb


def default_latlon(self, func, *args, latlon=True, **kwargs):
    """
    Wraps %(methods)s for `~proplot.axes.BasemapAxes`.

    With the default `~mpl_toolkits.basemap` API, you need to pass
    ``latlon=True`` if your data coordinates are longitude and latitude
    instead of map projection coordinates. Now, this is the default.
    """
    return func(self, *args, latlon=latlon, **kwargs)


def default_transform(self, func, *args, transform=None, **kwargs):
    """
    Wraps %(methods)s for `~proplot.axes.GeoAxes`.

    With the default `~cartopy.mpl.geoaxes.GeoAxes` API, you need to pass
    ``transform=cartopy.crs.PlateCarree()`` if your data coordinates are
    longitude and latitude instead of map projection coordinates. Now,
    this is the default.
    """
    # Apply default transform
    # TODO: Do some cartopy methods reset backgroundpatch or outlinepatch?
    # Deleted comment reported this issue
    if transform is None:
        transform = PlateCarree()
    result = func(self, *args, transform=transform, **kwargs)
    return result


def default_crs(self, func, *args, crs=None, **kwargs):
    """
    Wraps %(methods)s for `~proplot.axes.GeoAxes` and fixes a
    `~cartopy.mpl.geoaxes.GeoAxes.set_extent` bug associated with tight
    bounding boxes.

    With the default `~cartopy.mpl.geoaxes.GeoAxes` API, you need to pass
    ``crs=cartopy.crs.PlateCarree()`` if your data coordinates are
    longitude and latitude instead of map projection coordinates. Now,
    this is the default.
    """
    # Apply default crs
    name = func.__name__
    if crs is None:
        crs = PlateCarree()
    try:
        result = func(self, *args, crs=crs, **kwargs)
    except TypeError as err:  # duplicate keyword args, i.e. crs is positional
        if not args:
            raise err
        result = func(self, *args[:-1], crs=args[-1], **kwargs)
    # Fix extent, so axes tight bounding box gets correct box!
    # From this issue:
    # https://github.com/SciTools/cartopy/issues/1207#issuecomment-439975083
    if name == 'set_extent':
        clipped_path = self.outline_patch.orig_path.clip_to_bbox(self.viewLim)
        self.outline_patch._path = clipped_path
        self.background_patch._path = clipped_path
    return result


def _to_iloc(data):
    """Get indexible attribute of array, so we can perform axis
    wise operations."""
    return getattr(data, 'iloc', data)


def _to_array(data):
    """Convert to ndarray cleanly."""
    data = getattr(data, 'values', data)
    return np.array(data)


def _atleast_array(data):
    """Converts list of lists to array."""
    _load_objects()
    if not isinstance(data, (ndarray, DataArray, DataFrame, Series, Index)):
        data = np.array(data)
    if not np.iterable(data):
        data = np.atleast_1d(data)
    return data


def _auto_label(data, axis=None, units=True):
    """Gets data and label for pandas or xarray objects or
    their coordinates."""
    label = ''
    _load_objects()
    if isinstance(data, ndarray):
        if axis is not None and data.ndim > axis:
            data = np.arange(data.shape[axis])
    # Xarray with common NetCDF attribute names
    elif isinstance(data, DataArray):
        if axis is not None and data.ndim > axis:
            data = data.coords[data.dims[axis]]
        label = getattr(data, 'name', '') or ''
        for key in ('standard_name', 'long_name'):
            label = data.attrs.get(key, label)
        if units:
            units = data.attrs.get('units', '')
            if label and units:
                label = f'{label} ({units})'
            elif units:
                label = units
    # Pandas object with name attribute
    # if not label and isinstance(data, DataFrame) and data.columns.size == 1:
    elif isinstance(data, (DataFrame, Series, Index)):
        if axis == 0 and isinstance(data, (DataFrame, Series)):
            data = data.index
        elif axis == 1 and isinstance(data, DataFrame):
            data = data.columns
        elif axis is not None:
            data = np.arange(len(data))  # e.g. for Index
        # DataFrame has no native name attribute but user can add one:
        # https://github.com/pandas-dev/pandas/issues/447
        label = getattr(data, 'name', '') or ''
    return data, str(label).strip()


def standardize_1d(self, func, *args, **kwargs):
    """
    Wraps %(methods)s, standardizes acceptable positional args and optionally
    modifies the x axis label, y axis label, title, and axis ticks
    if a `~xarray.DataArray`, `~pandas.DataFrame`, or `~pandas.Series` is
    passed.

    Positional args are standardized as follows.

    * If a 2D array is passed, the corresponding plot command is called for
      each column of data (except for ``boxplot`` and ``violinplot``, in which
      case each column is interpreted as a distribution).
    * If *x* and *y* or *latitude* and *longitude* coordinates were not
      provided, and a `~pandas.DataFrame` or `~xarray.DataArray`, we
      try to infer them from the metadata. Otherwise,
      ``np.arange(0, data.shape[0])`` is used.
   """
    # Sanitize input
    # TODO: Add exceptions for methods other than 'hist'?
    name = func.__name__
    _load_objects()
    if not args:
        return func(self, *args, **kwargs)
    elif len(args) == 1:
        x = None
        y, *args = args
    elif len(args) in (2, 3, 4):
        x, y, *args = args  # same
    else:
        raise ValueError(f'Too many arguments passed to {name}. Max is 4.')
    vert = kwargs.get('vert', None)
    if vert is not None:
        orientation = ('vertical' if vert else 'horizontal')
    else:
        orientation = kwargs.get('orientation', 'vertical')

    # Iterate through list of ys that we assume are identical
    # Standardize based on the first y input
    if len(args) >= 1 and 'fill_between' in name:
        ys, args = (y, args[0]), args[1:]
    else:
        ys = (y,)
    ys = [_atleast_array(y) for y in ys]

    # Auto x coords
    y = ys[0]  # test the first y input
    if x is None:
        axis = 1 if (name in ('hist', 'boxplot', 'violinplot') or any(
            kwargs.get(s, None) for s in ('means', 'medians'))) else 0
        x, _ = _auto_label(y, axis=axis)
    x = _atleast_array(x)
    if x.ndim != 1:
        raise ValueError(
            f'x coordinates must be 1-dimensional, but got {x.ndim}.')

    # Auto formatting
    xi = None  # index version of 'x'
    if not hasattr(self, 'projection'):
        # First handle string-type x-coordinates
        kw = {}
        xaxis = 'y' if (orientation == 'horizontal') else 'x'
        yaxis = 'x' if xaxis == 'y' else 'y'
        if _to_array(x).dtype == 'object':
            xi = np.arange(len(x))
            kw[xaxis + 'locator'] = mticker.FixedLocator(xi)
            kw[xaxis + 'formatter'] = mticker.IndexFormatter(x)
            kw[xaxis + 'minorlocator'] = mticker.NullLocator()
            if name == 'boxplot':
                kwargs['labels'] = x
            elif name == 'violinplot':
                kwargs['positions'] = xi
        if name in ('boxplot', 'violinplot'):
            kwargs['positions'] = xi
        # Next handle labels if 'autoformat' is on
        if self.figure._auto_format:
            # Ylabel
            y, label = _auto_label(y)
            if label:
                # for histogram, this indicates x coordinate
                iaxis = xaxis if name in ('hist',) else yaxis
                kw[iaxis + 'label'] = label
            # Xlabel
            x, label = _auto_label(x)
            if label and name not in ('hist',):
                kw[xaxis + 'label'] = label
            if name != 'scatter' and len(x) > 1 and xi is None and x[1] < x[0]:
                kw[xaxis + 'reverse'] = True
        # Appply
        if kw:
            self.format(**kw)

    # Standardize args
    if xi is not None:
        x = xi
    if name in ('boxplot', 'violinplot'):
        ys = [_to_array(yi) for yi in ys]  # store naked array

    # Basemap shift x coordiantes without shifting y, we fix this!
    if getattr(self, 'name', '') == 'basemap' and kwargs.get('latlon', None):
        ix, iys = x, []
        xmin, xmax = self.projection.lonmin, self.projection.lonmax
        for y in ys:
            # Ensure data is monotonic and falls within map bounds
            ix, iy = _enforce_bounds(*_standardize_latlon(x, y), xmin, xmax)
            iys.append(iy)
        x, ys = ix, iys

    # WARNING: For some functions, e.g. boxplot and violinplot, we *require*
    # cycle_changer is also applied so it can strip 'x' input.
    return func(self, x, *ys, *args, **kwargs)


def _interp_poles(y, Z):
    """Adds data points on the poles as the average of highest
    latitude data."""
    # Get means
    with np.errstate(all='ignore'):
        p1 = Z[0, :].mean()  # pole 1, make sure is not 0D DataArray!
        p2 = Z[-1, :].mean()  # pole 2
    if hasattr(p1, 'item'):
        p1 = np.asscalar(p1)  # happens with DataArrays
    if hasattr(p2, 'item'):
        p2 = np.asscalar(p2)
    # Concatenate
    ps = (-90, 90) if (y[0] < y[-1]) else (90, -90)
    Z1 = np.repeat(p1, Z.shape[1])[None, :]
    Z2 = np.repeat(p2, Z.shape[1])[None, :]
    y = ma.concatenate((ps[:1], y, ps[1:]))
    Z = ma.concatenate((Z1, Z, Z2), axis=0)
    return y, Z


def _standardize_latlon(x, y):
    """Ensures monotonic longitudes and makes `~numpy.ndarray` copies so the
    contents can be modified. Ignores 2D coordinate arrays."""
    # Sanitization and bail if 2D
    if x.ndim == 1:
        x = ma.array(x)
    if y.ndim == 1:
        y = ma.array(y)
    if x.ndim != 1 or all(x < x[0]):  # skip monotonic backwards data
        return x, y
    # Enforce monotonic longitudes
    lon1 = x[0]
    while True:
        filter_ = (x < lon1)
        if filter_.sum() == 0:
            break
        x[filter_] += 360
    return x, y


def _enforce_bounds(x, y, xmin, xmax):
    """Ensures data for basemap plots is restricted between the minimum and
    maximum longitude of the projection. Input is the ``x`` and ``y``
    coordinates. The ``y`` coordinates are rolled along the rightmost axis."""
    if x.ndim != 1:
        return x, y
    # Roll in same direction if some points on right-edge extend
    # more than 360 above min longitude; *they* should be on left side
    lonroll = np.where(x > xmin + 360)[0]  # tuple of ids
    if lonroll.size:  # non-empty
        roll = x.size - lonroll.min()
        x = np.roll(x, roll)
        y = np.roll(y, roll, axis=-1)
        x[:roll] -= 360  # make monotonic

    # Set NaN where data not in range xmin, xmax. Must be done
    # for regional smaller projections or get weird side-effects due
    # to having valid data way outside of the map boundaries
    y = y.copy()
    if x.size - 1 == y.shape[-1]:  # test western/eastern grid cell edges
        y[..., (x[1:] < xmin) | (x[:-1] > xmax)] = np.nan
    elif x.size == y.shape[-1]:  # test the centers and pad by one for safety
        where = np.where((x < xmin) | (x > xmax))[0]
        y[..., where[1:-1]] = np.nan
    return x, y


def standardize_2d(self, func, *args, order='C', globe=False, **kwargs):
    """
    Wraps %(methods)s, standardizes acceptable positional args and optionally
    modifies the x axis label, y axis label, title, and axis ticks if the
    a `~xarray.DataArray`, `~pandas.DataFrame`, or `~pandas.Series` is passed.

    Positional args are standardized as follows.

    * If *x* and *y* or *latitude* and *longitude* coordinates were not
      provided, and a `~pandas.DataFrame` or `~xarray.DataArray` is passed, we
      try to infer them from the metadata. Otherwise,
      ``np.arange(0, data.shape[0])`` and ``np.arange(0, data.shape[1])``
      are used.
    * For ``pcolor`` and ``pcolormesh``, coordinate *edges* are calculated
      if *centers* were provided. For all other methods, coordinate *centers*
      are calculated if *edges* were provided.

    For `~proplot.axes.GeoAxes` and `~proplot.axes.BasemapAxes`, the
    `globe` keyword arg is added, suitable for plotting datasets with global
    coverage. Passing ``globe=True`` does the following.

    1. "Interpolates" input data to the North and South poles.
    2. Makes meridional coverage "circular", i.e. the last longitude coordinate
       equals the first longitude coordinate plus 360\N{DEGREE SIGN}.

    For `~proplot.axes.BasemapAxes`, 1D longitude vectors are also cycled to
    fit within the map edges. For example, if the projection central longitude
    is 90\N{DEGREE SIGN}, the data is shifted so that it spans
    -90\N{DEGREE SIGN} to 270\N{DEGREE SIGN}.
    """
    # Sanitize input
    name = func.__name__
    _load_objects()
    if not args:
        return func(self, *args, **kwargs)
    elif len(args) > 4:
        raise ValueError(f'Too many arguments passed to {name}. Max is 4.')
    x, y = None, None
    if len(args) > 2:
        x, y, *args = args

    # Ensure DataArray, DataFrame or ndarray
    Zs = []
    for Z in args:
        Z = _atleast_array(Z)
        if Z.ndim != 2:
            raise ValueError(f'Z must be 2-dimensional, got shape {Z.shape}.')
        Zs.append(Z)
    if not all(Zs[0].shape == Z.shape for Z in Zs):
        raise ValueError(
            f'Zs must be same shape, got shapes {[Z.shape for Z in Zs]}.')

    # Retrieve coordinates
    if x is None and y is None:
        Z = Zs[0]
        if order == 'C':  # TODO: check order stuff works
            idx, idy = 1, 0
        else:
            idx, idy = 0, 1
        if isinstance(Z, ndarray):
            x = np.arange(Z.shape[idx])
            y = np.arange(Z.shape[idy])
        elif isinstance(Z, DataArray):  # DataArray
            x = Z.coords[Z.dims[idx]]
            y = Z.coords[Z.dims[idy]]
        else:  # DataFrame; never Series or Index because these are 1D
            x = Z.index
            y = Z.columns

    # Check coordinates
    x, y = _atleast_array(x), _atleast_array(y)
    if x.ndim != y.ndim:
        raise ValueError(
            f'x coordinates are {x.ndim}-dimensional, '
            f'but y coordinates are {y.ndim}-dimensional.')
    for s, array in zip(('x', 'y'), (x, y)):
        if array.ndim not in (1, 2):
            raise ValueError(
                f'{s} coordinates are {array.ndim}-dimensional, '
                f'but must be 1 or 2-dimensional.')

    # Auto formatting
    kw = {}
    xi, yi = None, None
    if not hasattr(self, 'projection'):
        # First handle string-type x and y-coordinates
        if _to_array(x).dtype == 'object':
            xi = np.arange(len(x))
            kw['xlocator'] = mticker.FixedLocator(xi)
            kw['xformatter'] = mticker.IndexFormatter(x)
            kw['xminorlocator'] = mticker.NullLocator()
        if _to_array(y).dtype == 'object':
            yi = np.arange(len(y))
            kw['ylocator'] = mticker.FixedLocator(yi)
            kw['yformatter'] = mticker.IndexFormatter(y)
            kw['yminorlocator'] = mticker.NullLocator()
        # Handle labels if 'autoformat' is on
        if self.figure._auto_format:
            for key, xy in zip(('xlabel', 'ylabel'), (x, y)):
                _, label = _auto_label(xy)
                if label:
                    kw[key] = label
                if len(xy) > 1 and all(isinstance(xy, Number)
                                       for xy in xy[:2]) and xy[1] < xy[0]:
                    kw[key[0] + 'reverse'] = True
    if xi is not None:
        x = xi
    if yi is not None:
        y = yi
    # Handle figure titles
    if self.figure._auto_format:
        _, title = _auto_label(Zs[0], units=False)
        if title:
            kw['title'] = title
        if kw:
            self.format(**kw)

    # Enforce edges
    if name in ('pcolor', 'pcolormesh'):
        # Get centers or raise error. If 2D, don't raise error, but don't fix
        # either, because matplotlib pcolor just trims last column and row.
        xlen, ylen = x.shape[-1], y.shape[0]
        for Z in Zs:
            if Z.ndim != 2:
                raise ValueError(
                    f'Input arrays must be 2D, instead got shape {Z.shape}.')
            elif Z.shape[1] == xlen and Z.shape[0] == ylen:
                if all(z.ndim == 1 and z.size > 1
                       and z.dtype != 'object' for z in (x, y)):
                    x = utils.edges(x)
                    y = utils.edges(y)
                else:
                    if (x.ndim == 2 and x.shape[0] > 1 and x.shape[1] > 1
                            and x.dtype != 'object'):
                        x = utils.edges2d(x)
                    if (y.ndim == 2 and y.shape[0] > 1 and y.shape[1] > 1
                            and y.dtype != 'object'):
                        y = utils.edges2d(y)
            elif Z.shape[1] != xlen - 1 or Z.shape[0] != ylen - 1:
                raise ValueError(
                    f'Input shapes x {x.shape} and y {y.shape} must match '
                    f'Z centers {Z.shape} or '
                    f'Z borders {tuple(i+1 for i in Z.shape)}.')
        # Optionally re-order
        # TODO: Double check this
        if order == 'F':
            x, y = x.T, y.T  # in case they are 2-dimensional
            Zs = (Z.T for Z in Zs)
        elif order != 'C':
            raise ValueError(
                f'Invalid order {order!r}. Choose from '
                '"C" (row-major, default) and "F" (column-major).')

    # Enforce centers
    else:
        # Get centers given edges. If 2D, don't raise error, let matplotlib
        # raise error down the line.
        xlen, ylen = x.shape[-1], y.shape[0]
        for Z in Zs:
            if Z.ndim != 2:
                raise ValueError(
                    f'Input arrays must be 2D, instead got shape {Z.shape}.')
            elif Z.shape[1] == xlen - 1 and Z.shape[0] == ylen - 1:
                if all(z.ndim == 1 and z.size > 1
                        and z.dtype != 'object' for z in (x, y)):
                    x = (x[1:] + x[:-1]) / 2
                    y = (y[1:] + y[:-1]) / 2
                else:
                    if (x.ndim == 2 and x.shape[0] > 1 and x.shape[1] > 1
                            and x.dtype != 'object'):
                        x = 0.25 * (x[:-1, :-1] + x[:-1, 1:]
                                    + x[1:, :-1] + x[1:, 1:])
                    if (y.ndim == 2 and y.shape[0] > 1 and y.shape[1] > 1
                            and y.dtype != 'object'):
                        y = 0.25 * (y[:-1, :-1] + y[:-1, 1:]
                                    + y[1:, :-1] + y[1:, 1:])
            elif Z.shape[1] != xlen or Z.shape[0] != ylen:
                raise ValueError(
                    f'Input shapes x {x.shape} and y {y.shape} '
                    f'must match Z centers {Z.shape} '
                    f'or Z borders {tuple(i+1 for i in Z.shape)}.')
        # Optionally re-order
        # TODO: Double check this
        if order == 'F':
            x, y = x.T, y.T  # in case they are 2-dimensional
            Zs = (Z.T for Z in Zs)
        elif order != 'C':
            raise ValueError(
                f'Invalid order {order!r}. Choose from '
                '"C" (row-major, default) and "F" (column-major).')

    # Cartopy projection axes
    if (getattr(self, 'name', '') == 'geo'
            and isinstance(kwargs.get('transform', None), PlateCarree)):
        x, y = _standardize_latlon(x, y)
        ix, iZs = x, []
        for Z in Zs:
            if globe and x.ndim == 1 and y.ndim == 1:
                # Fix holes over poles by *interpolating* there
                y, Z = _interp_poles(y, Z)

                # Fix seams by ensuring circular coverage. Unlike basemap,
                # cartopy can plot across map edges.
                if (x[0] % 360) != ((x[-1] + 360) % 360):
                    ix = ma.concatenate((x, [x[0] + 360]))
                    Z = ma.concatenate((Z, Z[:, :1]), axis=1)
            iZs.append(Z)
        x, Zs = ix, iZs

    # Basemap projection axes
    elif getattr(self, 'name', '') == 'basemap' and kwargs.get('latlon', None):
        # Fix grid
        xmin, xmax = self.projection.lonmin, self.projection.lonmax
        x, y = _standardize_latlon(x, y)
        ix, iZs = x, []
        for Z in Zs:
            # Ensure data is within map bounds
            ix, Z = _enforce_bounds(x, Z, xmin, xmax)

            # Globe coverage fixes
            if globe and ix.ndim == 1 and y.ndim == 1:
                # Fix holes over poles by interpolating there (equivalent to
                # simple mean of highest/lowest latitude points)
                y, Z = _interp_poles(y, Z)

                # Fix seams at map boundary; 3 scenarios here:
                # Have edges (e.g. for pcolor), and they fit perfectly against
                # basemap seams. Does not augment size.
                if ix[0] == xmin and ix.size - 1 == Z.shape[1]:
                    pass  # do nothing
                # Have edges (e.g. for pcolor), and the projection edge is
                # in-between grid cell boundaries. Augments size by 1.
                elif ix.size - 1 == Z.shape[1]:  # just add grid cell
                    ix = ma.append(xmin, ix)
                    ix[-1] = xmin + 360
                    Z = ma.concatenate((Z[:, -1:], Z), axis=1)
                # Have centers (e.g. for contourf), and we need to interpolate
                # to left/right edges of the map boundary. Augments size by 2.
                elif ix.size == Z.shape[1]:
                    xi = np.array([ix[-1], ix[0] + 360])  # x
                    if xi[0] != xi[1]:
                        Zq = ma.concatenate((Z[:, -1:], Z[:, :1]), axis=1)
                        xq = xmin + 360
                        Zq = (Zq[:, :1] * (xi[1] - xq) + Zq[:, 1:]
                              * (xq - xi[0])) / (xi[1] - xi[0])
                        ix = ma.concatenate(([xmin], ix, [xmin + 360]))
                        Z = ma.concatenate((Zq, Z, Zq), axis=1)
                else:
                    raise ValueError(
                        'Unexpected shape of longitude/latitude/data arrays.')
            iZs.append(Z)
        x, Zs = ix, iZs

        # Convert to projection coordinates
        if x.ndim == 1 and y.ndim == 1:
            x, y = np.meshgrid(x, y)
        x, y = self.projection(x, y)
        kwargs['latlon'] = False

    # Finally return result
    return func(self, x, y, *Zs, **kwargs)


def _errorbar_values(data, idata, bardata=None, barrange=None, barstd=False):
    """Returns values that can be passed to the `~matplotlib.axes.Axes.errorbar`
    `xerr` and `yerr` keyword args."""
    if bardata is not None:
        err = np.array(bardata)
        if err.ndim == 1:
            err = err[:, None]
        if err.ndim != 2 or err.shape[0] != 2 \
                or err.shape[1] != idata.shape[-1]:
            raise ValueError(
                f'bardata must have shape (2, {idata.shape[-1]}), '
                f'but got {err.shape}.')
    elif barstd:
        err = np.array(idata) + np.std(
            data, axis=0)[None, :] * np.array(barrange)[:, None]
    else:
        err = np.percentile(data, barrange, axis=0)
    err = err - np.array(idata)
    err[0, :] *= -1  # array now represents error bar sizes
    return err


def add_errorbars(
        self, func, *args,
        medians=False, means=False,
        boxes=None, bars=None,
        boxdata=None, bardata=None,
        boxstd=False, barstd=False,
        boxmarker=True, boxmarkercolor='white',
        boxrange=(25, 75), barrange=(5, 95), boxcolor=None, barcolor=None,
        boxlw=None, barlw=None, capsize=None,
        boxzorder=3, barzorder=3,
        **kwargs):
    """
    Wraps %(methods)s, adds support for drawing error bars. Includes
    options for interpreting columns of data as ranges, representing the mean
    or median of each column with lines, points, or bars, and drawing error
    bars representing percentile ranges or standard deviation multiples for
    the data in each column.

    Parameters
    ----------
    *args
        The input data.
    bars : bool, optional
        Toggles *thin* error bars with optional "whiskers" (i.e. caps). Default
        is ``True`` when `means` is ``True``, `medians` is ``True``, or
        `bardata` is not ``None``.
    boxes : bool, optional
        Toggles *thick* boxplot-like error bars with a marker inside
        representing the mean or median. Default is ``True`` when `means` is
        ``True``, `medians` is ``True``, or `boxdata` is not ``None``.
    means : bool, optional
        Whether to plot the means of each column in the input data.
    medians : bool, optional
        Whether to plot the medians of each column in the input data.
    bardata, boxdata : 2xN ndarray, optional
        Arrays that manually specify the thin and thick error bar coordinates.
        The first row contains lower bounds, and the second row contains
        upper bounds. Columns correspond to points in the dataset.
    barstd, boxstd : bool, optional
        Whether `barrange` and `boxrange` refer to multiples of the standard
        deviation, or percentile ranges. Default is ``False``.
    barrange : (float, float), optional
        Percentile ranges or standard deviation multiples for drawing thin
        error bars. The defaults are ``(-3,3)`` (i.e. +/-3 standard deviations)
        when `barstd` is ``True``, and ``(0,100)`` (i.e. the full data range)
        when `barstd` is ``False``.
    boxrange : (float, float), optional
        Percentile ranges or standard deviation multiples for drawing thick
        error bars. The defaults are ``(-1,1)`` (i.e. +/-1 standard deviation)
        when `boxstd` is ``True``, and ``(25,75)`` (i.e. the middle 50th
        percentile) when `boxstd` is ``False``.
    barcolor, boxcolor : color-spec, optional
        Colors for the thick and thin error bars. Default is ``'k'``.
    barlw, boxlw : float, optional
        Line widths for the thin and thick error bars, in points. Default
        `barlw` is ``0.7`` and default `boxlw` is ``4*barlw``.
    boxmarker : bool, optional
        Whether to draw a small marker in the middle of the box denoting
        the mean or median position. Ignored if `boxes` is ``False``.
        Default is ``True``.
    boxmarkercolor : color-spec, optional
        Color for the `boxmarker` marker. Default is ``'w'``.
    capsize : float, optional
        The cap size for thin error bars, in points.
    barzorder, boxzorder : float, optional
        The "zorder" for the thin and thick error bars.
    lw, linewidth : float, optional
        If passed, this is used for the default `barlw`.
    edgecolor : float, optional
        If passed, this is used for the default `barcolor` and `boxcolor`.
    """
    name = func.__name__
    x, y, *args = args
    # Sensible defaults
    if boxdata is not None:
        bars = _notNone(bars, True)
    if bardata is not None:
        boxes = _notNone(boxes, True)
    if boxdata is not None or bardata is not None:
        # e.g. if boxdata passed but bardata not passed, use bars=False
        bars = _notNone(bars, False)
        boxes = _notNone(boxes, False)

    # Get means or medians for plotting
    iy = y
    if (means or medians):
        bars = _notNone(bars, True)
        boxes = _notNone(boxes, True)
        if y.ndim != 2:
            raise ValueError(
                f'Need 2D data array for means=True or medians=True, '
                f'got {y.ndim}D array.')
        if means:
            iy = np.mean(y, axis=0)
        elif medians:
            iy = np.percentile(y, 50, axis=0)

    # Call function, accounting for different signatures of plot and violinplot
    get = kwargs.pop if name == 'violinplot' else kwargs.get
    lw = _notNone(get('lw', None), get('linewidth', None), 0.7)
    get = kwargs.pop if name != 'bar' else kwargs.get
    edgecolor = _notNone(get('edgecolor', None), 'k')
    if name == 'violinplot':
        xy = (x, y)  # full data
    else:
        xy = (x, iy)  # just the stats
    obj = func(self, *xy, *args, **kwargs)
    if not boxes and not bars:
        return obj

    # Account for horizontal bar plots
    if 'vert' in kwargs:
        orientation = 'vertical' if kwargs['vert'] else 'horizontal'
    else:
        orientation = kwargs.get('orientation', 'vertical')
    if orientation == 'horizontal':
        axis = 'x'  # xerr
        xy = (iy, x)
    else:
        axis = 'y'  # yerr
        xy = (x, iy)

    # Defaults settings
    barlw = _notNone(barlw, lw)
    boxlw = _notNone(boxlw, 4 * barlw)
    capsize = _notNone(capsize, 3)
    barcolor = _notNone(barcolor, edgecolor)
    boxcolor = _notNone(boxcolor, edgecolor)

    # Draw boxes and bars
    if boxes:
        default = (-1, 1) if barstd else (25, 75)
        boxrange = _notNone(boxrange, default)
        err = _errorbar_values(y, iy, boxdata, boxrange, boxstd)
        if boxmarker:
            self.scatter(*xy, marker='o', color=boxmarkercolor,
                         s=boxlw, zorder=5)
        self.errorbar(*xy, **{
            axis + 'err': err, 'capsize': 0, 'zorder': boxzorder,
            'color': boxcolor, 'linestyle': 'none', 'linewidth': boxlw})
    if bars:  # now impossible to make thin bar width different from cap width!
        default = (-3, 3) if barstd else (0, 100)
        barrange = _notNone(barrange, default)
        err = _errorbar_values(y, iy, bardata, barrange, barstd)
        self.errorbar(*xy, **{
            axis + 'err': err, 'capsize': capsize, 'zorder': barzorder,
            'color': barcolor, 'linewidth': barlw, 'linestyle': 'none',
            'markeredgecolor': barcolor, 'markeredgewidth': barlw})
    return obj


def plot_wrapper(self, func, *args, cmap=None, values=None, **kwargs):
    """
    Wraps %(methods)s, draws a "colormap line" if the `cmap` argument was
    passed. "Colormap lines" change color as a function of the parametric
    coordinate `values` using the input colormap `cmap`.

    Parameters
    ----------
    *args : (y,), (x,y), or (x,y,fmt)
        Passed to `~matplotlib.axes.Axes.plot`.
    cmap, values : optional
        Passed to `~proplot.axes.Axes.parametric`.
    **kwargs
        `~matplotlib.lines.Line2D` properties.
    """
    if len(args) > 3:  # e.g. with fmt string
        raise ValueError(f'Expected 1-3 positional args, got {len(args)}.')
    if cmap is None:
        lines = func(self, *args, values=values, **kwargs)
    else:
        lines = self.parametric(*args, cmap=cmap, values=values, **kwargs)
    return lines


def scatter_wrapper(
        self, func, *args,
        s=None, size=None, markersize=None,
        c=None, color=None, markercolor=None,
        smin=None, smax=None,
        cmap=None, cmap_kw=None, vmin=None, vmax=None, norm=None, norm_kw=None,
        lw=None, linewidth=None, linewidths=None,
        markeredgewidth=None, markeredgewidths=None,
        edgecolor=None, edgecolors=None,
        markeredgecolor=None, markeredgecolors=None,
        **kwargs):
    """
    Wraps `~matplotlib.axes.Axes.scatter`, adds optional keyword args
    more consistent with the `~matplotlib.axes.Axes.plot` keywords.

    Parameters
    ----------
    s, size, markersize : float or list of float, optional
        Aliases for the marker size.
    smin, smax : float, optional
        Used to scale the `s` array. These are the minimum and maximum marker
        sizes. Defaults are the minimum and maximum of the `s` array.
    c, color, markercolor : color-spec or list thereof, or array, optional
        Aliases for the marker fill color. If just an array of values, the
        colors will be generated by passing the values through the `norm`
        normalizer and drawing from the `cmap` colormap.
    cmap : colormap-spec, optional
        The colormap specifer, passed to the `~proplot.styletools.Colormap`
        constructor.
    cmap_kw : dict-like, optional
        Passed to `~proplot.styletools.Colormap`.
    vmin, vmax : float, optional
        Used to generate a `norm` for scaling the `c` array. These are the
        values corresponding to the leftmost and rightmost colors in the
        colormap. Defaults are the minimum and maximum values of the `c` array.
    norm : normalizer spec, optional
        The colormap normalizer, passed to the `~proplot.styletools.Norm`
        constructor.
    norm_kw : dict, optional
        Passed to `~proplot.styletools.Norm`.
    lw, linewidth, linewidths, markeredgewidth, markeredgewidths : float or list thereof, optional
        Aliases for the marker edge width.
    edgecolors, markeredgecolor, markeredgecolors : color-spec or list thereof, optional
        Aliases for the marker edge color.
    **kwargs
        Passed to `~matplotlib.axes.Axes.scatter`.
    """  # noqa
    # Manage input arguments
    # NOTE: Parse 1D must come before this
    nargs = len(args)
    if len(args) > 4:
        raise ValueError(f'Expected 1-4 positional args, got {nargs}.')
    args = list(args)
    if len(args) == 4:
        c = args.pop(1)
    if len(args) == 3:
        s = args.pop(0)

    # Format cmap and norm
    cmap_kw = cmap_kw or {}
    norm_kw = norm_kw or {}
    if cmap is not None:
        cmap = styletools.Colormap(cmap, **cmap_kw)
    if norm is not None:
        norm = styletools.Norm(norm, **norm_kw)

    # Apply some aliases for keyword arguments
    c = _notNone(c, color, markercolor, None,
                 names=('c', 'color', 'markercolor'))
    s = _notNone(s, size, markersize, None,
                 names=('s', 'size', 'markersize'))
    lw = _notNone(
        lw, linewidth, linewidths, markeredgewidth, markeredgewidths, None,
        names=(
            'lw', 'linewidth', 'linewidths',
            'markeredgewidth', 'markeredgewidths'
        ))
    ec = _notNone(
        edgecolor, edgecolors, markeredgecolor, markeredgecolors, None,
        names=(
            'edgecolor', 'edgecolors', 'markeredgecolor', 'markeredgecolors'
        ))

    # Scale s array
    if np.iterable(s):
        smin_true, smax_true = min(s), max(s)
        if smin is None:
            smin = smin_true
        if smax is None:
            smax = smax_true
        s = smin + (smax - smin) * (np.array(s) - smin_true) / \
            (smax_true - smin_true)
    return func(self, *args, c=c, s=s,
                cmap=cmap, vmin=vmin, vmax=vmax,
                norm=norm, linewidths=lw, edgecolors=ec,
                **kwargs)


def _fill_between_apply(self, func, *args,
                        negcolor='blue', poscolor='red', negpos=False,
                        **kwargs):
    """Parse args and call function."""
    # Allow common keyword usage
    x = 'y' if 'x' in func.__name__ else 'y'
    y = 'x' if x == 'y' else 'y'
    if x in kwargs:
        args = (kwargs.pop(x), *args)
    for y in (y + '1', y + '2'):
        if y in kwargs:
            args = (*args, kwargs.pop(y))
    if len(args) == 1:
        args = (np.arange(len(args[0])), *args)
    if len(args) == 2:
        if kwargs.get('stacked', False):
            args = (*args, 0)
        else:
            args = (args[0], 0, args[1])  # default behavior
    if len(args) != 3:
        raise ValueError(f'Expected 2-3 positional args, got {len(args)}.')
    if not negpos:
        obj = func(self, *args, **kwargs)
        return obj

    # Get zero points
    objs = []
    kwargs.setdefault('interpolate', True)
    y1, y2 = np.atleast_1d(
        args[-2]).squeeze(), np.atleast_1d(args[-1]).squeeze()
    if y1.ndim > 1 or y2.ndim > 1:
        raise ValueError(f'When "negpos" is True, y must be 1-dimensional.')
    if kwargs.get('where', None) is not None:
        raise ValueError(
            'When "negpos" is True, you cannot set the "where" keyword.')
    for i in range(2):
        kw = {**kwargs}
        kw.setdefault('color', negcolor if i == 0 else poscolor)
        where = (y2 < y1) if i == 0 else (y2 >= y1)
        obj = func(self, *args, where=where, **kw)
        objs.append(obj)
    return (*objs,)


def fill_between_wrapper(self, func, *args, **kwargs):
    """
    Wraps `~matplotlib.axes.Axes.fill_between`, also accessible via the
    `~proplot.axes.Axes.area` alias.

    Parameters
    ----------
    *args : (y1,), (x,y1), or (x,y1,y2)
        The *x* and *y* coordinates. If `x` is not provided, it will be
        inferred from `y1`. If `y1` and `y2` are provided, their shapes
        must be identical, and we fill between respective columns of these
        arrays.
    stacked : bool, optional
        If `y2` is ``None``, this indicates whether to "stack" successive
        columns of the `y1` array.
    negpos : bool, optional
        Whether to shade where `y2` is greater than `y1` with the color
        `poscolor`, and where `y1` is greater than `y2` with the color
        `negcolor`. For example, to shade positive values red and negtive blue,
        use ``ax.fill_between(x, 0, y)``.
    negcolor, poscolor : color-spec, optional
        Colors to use for the negative and positive values. Ignored if `negpos`
        is ``False``.
    where : ndarray, optional
        Boolean ndarray mask for points you want to shade. See `this example
        <https://matplotlib.org/3.1.0/gallery/pyplots/whats_new_98_4_fill_between.html#sphx-glr-gallery-pyplots-whats-new-98-4-fill-between-py>`__.
    **kwargs
        Passed to `~matplotlib.axes.Axes.fill_between`.
    """  # noqa
    return _fill_between_apply(self, func, *args, **kwargs)


def fill_betweenx_wrapper(self, func, *args, **kwargs):
    """Wraps %(methods)s, also accessible via the `~proplot.axes.Axes.areax`
    alias. Usage is same as `fill_between_wrapper`."""
    return _fill_between_apply(self, func, *args, **kwargs)


def hist_wrapper(self, func, x, bins=None, **kwargs):
    """Wraps %(methods)s, enforces that all arguments after `bins` are
    keyword-only and sets the default patch linewidth to ``0``."""
    kwargs.setdefault('linewidth', 0)
    return func(self, x, bins=bins, **kwargs)


def barh_wrapper(self, func, y=None, width=None,
                 height=0.8, left=None, **kwargs):
    """Wraps %(methods)s, usage is same as `bar_wrapper`."""
    kwargs.setdefault('orientation', 'horizontal')
    if y is None and width is None:
        raise ValueError(
            f'barh() requires at least 1 positional argument, got 0.')
    return self.bar(x=left, height=height, width=width, bottom=y, **kwargs)


def bar_wrapper(
        self, func, x=None, height=None, width=0.8, bottom=None, *, left=None,
        vert=None, orientation='vertical', stacked=False,
        lw=None, linewidth=0.7, edgecolor='k',
        **kwargs):
    """
    Wraps %(methods)s, permits bar stacking and bar grouping.

    Parameters
    ----------
    x, height, width, bottom : float or list of float, optional
        The dimensions of the bars. If the *x* coordinates are not provided,
        they are set to ``np.arange(0, len(height))``.
    orientation : {'vertical', 'horizontal'}, optional
        The orientation of the bars.
    vert : bool, optional
        Alternative to the `orientation` keyword arg. If ``False``, horizontal
        bars are drawn. This is for consistency with
        `~matplotlib.axes.Axes.boxplot` and `~matplotlib.axes.Axes.violinplot`.
    stacked : bool, optional
        Whether to stack columns of input data, or plot the bars side-by-side.
    edgecolor : color-spec, optional
        The edge color for the bar patches.
    lw, linewidth : float, optional
        The edge width for the bar patches.
    """
    # Barh converts y-->bottom, left-->x, width-->height, height-->width.
    # Convert back to (x, bottom, width, height) so we can pass stuff through
    # cycle_changer.
    # NOTE: You *must* do juggling of barh keyword order --> bar keyword order
    # --> barh keyword order, because horizontal hist passes arguments to bar
    # directly and will not use a 'barh' method with overridden argument order!
    if vert is not None:
        orientation = ('vertical' if vert else 'horizontal')
    if orientation == 'horizontal':
        x, bottom = bottom, x
        width, height = height, width

    # Parse args
    # TODO: Stacked feature is implemented in `cycle_changer`, but makes more
    # sense do document here; figure out way to move it here?
    if left is not None:
        warnings.warn(
            f'The "left" keyword with bar() is deprecated. Use "x" instead.')
        x = left
    if x is None and height is None:
        raise ValueError(
            f'bar() requires at least 1 positional argument, got 0.')
    elif height is None:
        x, height = None, x

    # Call func
    # TODO: This *must* also be wrapped by cycle_changer, which ultimately
    # permutes back the x/bottom args for horizontal bars! Need to clean up.
    lw = _notNone(lw, linewidth, None, names=('lw', 'linewidth'))
    return func(self, x, height, width=width, bottom=bottom,
                linewidth=lw, edgecolor=edgecolor,
                stacked=stacked, orientation=orientation,
                **kwargs)


def boxplot_wrapper(
        self, func, *args,
        color='k', fill=True, fillcolor=None, fillalpha=0.7,
        lw=None, linewidth=0.7, orientation=None,
        marker=None, markersize=None,
        boxcolor=None, boxlw=None,
        capcolor=None, caplw=None,
        meancolor=None, meanlw=None,
        mediancolor=None, medianlw=None,
        whiskercolor=None, whiskerlw=None,
        fliercolor=None, flierlw=None,
        **kwargs):
    """
    Wraps %(methods)s, adds convenient keyword args.
    Fills the objects with a cycle color by default.

    Parameters
    ----------
    *args : 1D or 2D ndarray
        The data array.
    color : color-spec, optional
        The color of all objects.
    fill : bool, optional
        Whether to fill the box with a color.
    fillcolor : color-spec, optional
        The fill color for the boxes. Default is the next color cycler color.
    fillalpha : float, optional
        The opacity of the boxes. Default is ``1``.
    lw, linewidth : float, optional
        The linewidth of all objects.
    orientation : {None, 'horizontal', 'vertical'}, optional
        Alternative to the native `vert` keyword arg. Controls orientation.
    marker : marker-spec, optional
        Marker style for the 'fliers', i.e. outliers.
    markersize : float, optional
        Marker size for the 'fliers', i.e. outliers.
    boxcolor, capcolor, meancolor, mediancolor, whiskercolor : color-spec, optional
        The color of various boxplot components. These are shorthands so you
        don't have to pass e.g. a ``boxprops`` dictionary.
    boxlw, caplw, meanlw, medianlw, whiskerlw : float, optional
        The line width of various boxplot components. These are shorthands so
        you don't have to pass e.g. a ``boxprops`` dictionary.
    """  # noqa
    # Call function
    if len(args) > 2:
        raise ValueError(f'Expected 1-2 positional args, got {len(args)}.')
    if orientation is not None:
        if orientation == 'horizontal':
            kwargs['vert'] = False
        elif orientation != 'vertical':
            raise ValueError(
                'Orientation must be "horizontal" or "vertical", '
                f'got {orientation!r}.')
    obj = func(self, *args, **kwargs)
    if not args:
        return obj

    # Modify results
    # TODO: Pass props keyword args instead? Maybe does not matter.
    lw = _notNone(lw, linewidth, None, names=('lw', 'linewidth'))
    if fillcolor is None:
        cycler = next(self._get_lines.prop_cycler)
        fillcolor = cycler.get('color', None)
    for key, icolor, ilw in (
        ('boxes', boxcolor, boxlw),
        ('caps', capcolor, caplw),
        ('whiskers', whiskercolor, whiskerlw),
        ('means', meancolor, meanlw),
        ('medians', mediancolor, medianlw),
        ('fliers', fliercolor, flierlw),
    ):
        if key not in obj:  # possible if not rendered
            continue
        artists = obj[key]
        ilw = _notNone(ilw, lw)
        icolor = _notNone(icolor, color)
        for artist in artists:
            if icolor is not None:
                artist.set_color(icolor)
                artist.set_markeredgecolor(icolor)
            if ilw is not None:
                artist.set_linewidth(ilw)
                artist.set_markeredgewidth(ilw)
            if key == 'boxes' and fill:
                patch = mpatches.PathPatch(
                    artist.get_path(), color=fillcolor,
                    alpha=fillalpha, linewidth=0)
                self.add_artist(patch)
            if key == 'fliers':
                if marker is not None:
                    artist.set_marker(marker)
                if markersize is not None:
                    artist.set_markersize(markersize)
    return obj


def violinplot_wrapper(
        self, func, *args,
        lw=None, linewidth=0.7, fillcolor=None, edgecolor='k',
        fillalpha=0.7, orientation=None,
        **kwargs):
    """
    Wraps %(methods)s, adds convenient keyword args.
    Makes the style shown in right plot of `this matplotlib example
    <https://matplotlib.org/3.1.0/gallery/statistics/customized_violin.html>`__
    the default. It is also no longer possible to show minima and maxima with
    whiskers, because this is redundant.

    Parameters
    ----------
    *args : 1D or 2D ndarray
        The data array.
    lw, linewidth : float, optional
        The linewidth of the line objects. Default is ``1``.
    edgecolor : color-spec, optional
        The edge color for the violin patches. Default is ``'k'``.
    fillcolor : color-spec, optional
        The violin plot fill color. Default is the next color cycler color.
    fillalpha : float, optional
        The opacity of the violins. Default is ``1``.
    orientation : {None, 'horizontal', 'vertical'}, optional
        Alternative to the native `vert` keyword arg. Controls orientation.
    boxrange, barrange : (float, float), optional
        Percentile ranges for the thick and thin central bars. The defaults
        are ``(25, 75)`` and ``(5, 95)``, respectively.
    """
    # Orientation and checks
    if len(args) > 2:
        raise ValueError(f'Expected 1-2 positional args, got {len(args)}.')
    if orientation is not None:
        if orientation == 'horizontal':
            kwargs['vert'] = False
        elif orientation != 'vertical':
            raise ValueError(
                'Orientation must be "horizontal" or "vertical", '
                f'got {orientation!r}.')

    # Sanitize input
    lw = _notNone(lw, linewidth, None, names=('lw', 'linewidth'))
    if kwargs.pop('showextrema', None):
        warnings.warn(f'Ignoring showextrema=True.')
    if 'showmeans' in kwargs:
        kwargs.setdefault('means', kwargs.pop('showmeans'))
    if 'showmedians' in kwargs:
        kwargs.setdefault('medians', kwargs.pop('showmedians'))
    kwargs.setdefault('capsize', 0)
    obj = func(self, *args,
               showmeans=False, showmedians=False, showextrema=False,
               edgecolor=edgecolor, lw=lw, **kwargs)
    if not args:
        return obj

    # Modify body settings
    for artist in obj['bodies']:
        artist.set_alpha(fillalpha)
        artist.set_edgecolor(edgecolor)
        artist.set_linewidths(lw)
        if fillcolor is not None:
            artist.set_facecolor(fillcolor)
    return obj


def _get_transform(self, transform):
    """Translates user input transform. Also used in an axes method."""
    try:
        from cartopy.crs import CRS
    except ModuleNotFoundError:
        CRS = None
    cartopy = (getattr(self, 'name', '') == 'geo')
    if (isinstance(transform, mtransforms.Transform)
            or CRS and isinstance(transform, CRS)):
        return transform
    elif transform == 'figure':
        return self.figure.transFigure
    elif transform == 'axes':
        return self.transAxes
    elif transform == 'data':
        return PlateCarree() if cartopy else self.transData
    elif cartopy and transform == 'map':
        return self.transData
    else:
        raise ValueError(f'Unknown transform {transform!r}.')


def text_wrapper(
        self, func,
        x=0, y=0, text='', transform='data',
        fontfamily=None, fontname=None, fontsize=None, size=None,
        border=False, bordercolor='w', invert=False, lw=None, linewidth=2,
        **kwargs):
    """
    Wraps %(methods)s, and enables specifying `tranform` with a string name and
    adds feature for drawing borders around text.

    Parameters
    ----------
    x, y : float
        The *x* and *y* coordinates for the text.
    text : str
        The text string.
    transform : {'data', 'axes', 'figure'} or `~matplotlib.transforms.Transform`, optional
        The transform used to interpret `x` and `y`. Can be a
        `~matplotlib.transforms.Transform` object or a string representing the
        `~matplotlib.axes.Axes.transData`, `~matplotlib.axes.Axes.transAxes`,
        or `~matplotlib.figure.Figure.transFigure` transforms. Default is
        ``'data'``, i.e. the text is positioned in data coordinates.
    size, fontsize : float or str, optional
        The font size. If float, units are inches. If string, units are
        interpreted by `~proplot.utils.units`.
    fontname, fontfamily : str, optional
        Aliases for the ``fontfamily`` `~matplotlib.text.Text` property.
    border : bool, optional
        Whether to draw border around text.
    bordercolor : color-spec, optional
        The color of the border. Default is ``'w'``.
    invert : bool, optional
        If ``False``, ``'color'`` is used for the text and ``bordercolor``
        for the border. If ``True``, this is inverted.
    lw, linewidth : float, optional
        Ignored if `border` is ``False``. The width of the text border.

    Other parameters
    ----------------
    **kwargs
        Passed to `~matplotlib.text.Text` instantiator.
    """  # noqa
    # Default transform by string name
    if not transform:
        transform = self.transData
    else:
        transform = _get_transform(self, transform)

    # More flexible keyword args and more helpful warning if invalid font
    # is specified
    fontname = _notNone(fontfamily, fontname, None,
                        names=('fontfamily', 'fontname'))
    if fontname is not None:
        if not isinstance(fontname, str) and np.iterable(
                fontname) and len(fontname) == 1:
            fontname = fontname[0]
        if fontname in styletools.fonts:
            kwargs['fontfamily'] = fontname
        else:
            warnings.warn(
                f'Font {fontname!r} unavailable. Available fonts are '
                ', '.join(map(repr, styletools.fonts)) + '.')
    size = _notNone(fontsize, size, None, names=('fontsize', 'size'))
    if size is not None:
        kwargs['fontsize'] = utils.units(size, 'pt')
    # text.color is ignored sometimes unless we apply this
    kwargs.setdefault('color', rc.get('text.color'))
    obj = func(self, x, y, text, transform=transform, **kwargs)

    # Optionally draw border around text
    if border:
        linewidth = lw or linewidth
        facecolor, bgcolor = kwargs['color'], bordercolor
        if invert:
            facecolor, bgcolor = bgcolor, facecolor
        kwargs = {'linewidth': linewidth,
                  'foreground': bgcolor, 'joinstyle': 'miter'}
        obj.update({
            'color': facecolor,
            'zorder': 100,
            'path_effects':
                [mpatheffects.Stroke(**kwargs), mpatheffects.Normal()]
        })
    return obj


def cycle_changer(
        self, func, *args,
        cycle=None, cycle_kw=None,
        markers=None, linestyles=None,
        label=None, labels=None, values=None,
        legend=None, legend_kw=None,
        colorbar=None, colorbar_kw=None,
        panel_kw=None,
        **kwargs):
    """
    Wraps methods that use the property cycler (%(methods)s),
    adds features for controlling colors in the property cycler and drawing
    legends or colorbars in one go.

    This wrapper also *standardizes acceptable input* -- these methods now all
    accept 2D arrays holding columns of data, and *x*-coordinates are always
    optional. Note this alters the behavior of `~matplotlib.axes.Axes.boxplot`
    and `~matplotlib.axes.Axes.violinplot`, which now compile statistics on
    *columns* of data instead of *rows*.

    Parameters
    ----------
    cycle : cycle-spec, optional
        The cycle specifer, passed to the `~proplot.styletools.Cycle`
        constructor. If the returned list of colors is unchanged from the
        current axes color cycler, the axes cycle will **not** be reset to the
        first position.
    cycle_kw : dict-like, optional
        Passed to `~proplot.styletools.Cycle`.
    label : float or str, optional
        The legend label to be used for this plotted element.
    labels, values : list of float or list of str, optional
        Used with 2D input arrays. The legend labels or colorbar coordinates
        for each column in the array. Can be numeric or string, and must match
        the number of columns in the 2D array.
    legend : bool, int, or str, optional
        If not ``None``, this is a location specifying where to draw an *inset*
        or *panel* legend from the resulting handle(s). If ``True``, the
        default location is used. Valid locations are described in
        `~proplot.axes.Axes.legend`.
    legend_kw : dict-like, optional
        Ignored if `legend` is ``None``. Extra keyword args for our call
        to `~proplot.axes.Axes.legend`.
    colorbar : bool, int, or str, optional
        If not ``None``, this is a location specifying where to draw an *inset*
        or *panel* colorbar from the resulting handle(s). If ``True``, the
        default location is used. Valid locations are described in
        `~proplot.axes.Axes.colorbar`.
    colorbar_kw : dict-like, optional
        Ignored if `colorbar` is ``None``. Extra keyword args for our call
        to `~proplot.axes.Axes.colorbar`.
    panel_kw : dict-like, optional
        Dictionary of keyword arguments passed to
        `~proplot.axes.Axes.panel`, if you are generating an
        on-the-fly panel.

    Other parameters
    ----------------
    *args, **kwargs
        Passed to the matplotlib plotting method.

    See also
    --------
    `~proplot.styletools.Cycle`, `~proplot.styletools.colors`

    Notes
    -----
    See the `matplotlib source
    <https://github.com/matplotlib/matplotlib/blob/master/lib/matplotlib/axes/_base.py>`_.
    The `set_prop_cycle` command modifies underlying
    `_get_lines` and `_get_patches_for_fill`.
    """
    # No mutable defaults
    cycle_kw = cycle_kw or {}
    legend_kw = legend_kw or {}
    colorbar_kw = colorbar_kw or {}
    panel_kw = panel_kw or {}

    # Test input
    # NOTE: Requires standardize_1d wrapper before reaching this. Also note
    # that the 'x' coordinates are sometimes ignored below.
    name = func.__name__
    if not args:
        return func(self, *args, **kwargs)
    barh = (name == 'bar' and kwargs.get('orientation', None) == 'horizontal')
    x, y, *args = args
    if len(args) >= 1 and 'fill_between' in name:
        ys = (y, args[0])
        args = args[1:]
    else:
        ys = (y,)
    is1d = (y.ndim == 1)

    # Determine and temporarily set cycler
    # NOTE: Axes cycle has no getter, only set_prop_cycle, which sets a
    # prop_cycler attribute on the hidden _get_lines and _get_patches_for_fill
    # objects. This is the only way to query current axes cycler! Should not
    # wrap set_prop_cycle because would get messy and fragile.
    # NOTE: The _get_lines cycler is an *itertools cycler*. Has no length, so
    # we must cycle over it with next(). We try calling next() the same number
    # of times as the length of user input cycle. If the input cycle *is* in
    # fact the same, below does not reset the color position, cycles us to
    # start!
    if cycle is not None or cycle_kw:
        # Get the new cycler
        cycle_args = () if cycle is None else (cycle,)
        if not is1d and y.shape[1] > 1:  # default samples count
            cycle_kw.setdefault('samples', y.shape[1])
        cycle = styletools.Cycle(*cycle_args, **cycle_kw)
        # Get the original property cycle
        # NOTE: Matplotlib saves itertools.cycle(cycler), not the original
        # cycler object, so we must build up the keys again.
        i = 0
        by_key = {}
        cycle_orig = self._get_lines.prop_cycler
        for i in range(len(cycle)):  # use the cycler object length as a guess
            prop = next(cycle_orig)
            for key, value in prop.items():
                if key not in by_key:
                    by_key[key] = {*()}  # set
                by_key[key].add(value)
        # Reset property cycler if it differs
        reset = ({*by_key} != {*cycle.by_key()})  # reset if keys are different
        if not reset:  # test individual entries
            for key, value in cycle.by_key().items():
                if by_key[key] != {*value}:
                    reset = True
                    break
        if reset:
            self.set_prop_cycle(cycle)

    # Custom property cycler additions
    # NOTE: By default matplotlib uses _get_patches_for_fill.get_next_color
    # for scatter properties! So we simultaneously iterate through the
    # _get_lines property cycler and apply them.
    apply = {*()}  # which keys to apply from property cycler
    if name == 'scatter':
        # Figure out which props should be updated
        keys = {*self._get_lines._prop_keys} - {'color', 'linestyle', 'dashes'}
        for key, prop in (
            ('markersize', 's'),
            ('linewidth', 'linewidths'),
            ('markeredgewidth', 'linewidths'),
            ('markeredgecolor', 'edgecolors'),
            ('alpha', 'alpha'),
            ('marker', 'marker'),
        ):
            prop = kwargs.get(prop, None)
            if key in keys and prop is None:
                apply.add(key)

    # Plot susccessive columns
    # WARNING: Most methods that accept 2D arrays use columns of data, but when
    # pandas DataFrame passed to hist, boxplot, or violinplot, rows of data
    # assumed! This is fixed in parse_1d by converting to values.
    objs = []
    ncols = 1
    label_leg = None  # for colorbar or legend
    labels = _notNone(values, labels, label, None,
                      names=('values', 'labels', 'label'))
    stacked = kwargs.pop('stacked', False)
    if name in ('pie', 'boxplot', 'violinplot'):
        if labels is not None:
            kwargs['labels'] = labels
    else:
        ncols = (1 if is1d else y.shape[1])
        if labels is None or isinstance(labels, str):
            labels = [labels] * ncols
    if name in ('bar',):
        # for bar plots; 0.8 is matplotlib default
        width = kwargs.pop('width', 0.8)
        kwargs['height' if barh else 'width'] = (
            width if stacked else width / ncols)
    for i in range(ncols):
        # Prop cycle properties
        kw = {**kwargs}  # copy
        if apply:
            props = next(self._get_lines.prop_cycler)
            for key in apply:
                value = props[key]
                if key in ('size', 'markersize'):
                    key = 's'
                elif key in ('linewidth', 'markeredgewidth'):  # translate
                    key = 'linewidths'
                elif key == 'markeredgecolor':
                    key = 'edgecolors'
                kw[key] = value
        # Get x coordinates
        ix, iy = x, ys[0]  # samples
        if name in ('pie',):
            kw['labels'] = _notNone(labels, ix)  # TODO: move to pie wrapper?
        if name in ('bar',):  # adjust
            if not stacked:
                ix = x + (i - ncols / 2 + 0.5) * width / ncols
            elif stacked and not is1d:
                key = 'x' if barh else 'bottom'
                # sum of empty slice will be zero
                kw[key] = _to_iloc(iy)[:, :i].sum(axis=1)
        # Get y coordinates and labels
        if name in ('pie', 'boxplot', 'violinplot'):
            iys = (iy,)  # only ever have one y value, cannot have legend labs
        else:
            # The coordinates
            if stacked and 'fill_between' in name:
                iys = tuple(iy if is1d else _to_iloc(
                    iy)[:, :j].sum(axis=1) for j in (i, i + 1))
            else:
                iys = tuple(iy if is1d else _to_iloc(iy)[:, i] for iy in ys)
            # Possible legend labels
            if len(labels) != ncols:
                raise ValueError(
                    f'Got {ncols} columns in data array, '
                    f'but {len(labels)} labels.')
            label = labels[i]
            # _auto_label(iy) # e.g. a pd.Series name
            values, label_leg = _auto_label(iy, axis=1)
            if label_leg and label is None:
                label = _to_array(values)[i]
            if label is not None:
                kw['label'] = label
        # Call with correct args
        xy = ()
        if barh:  # special, use kwargs only!
            kw.update({'bottom': ix, 'width': iys[0]})
            # must always be provided
            kw.setdefault('x', kwargs.get('bottom', 0))
        elif name in ('pie', 'hist', 'boxplot', 'violinplot'):
            xy = (*iys,)
        else:  # has x-coordinates, and maybe more than one y
            xy = (ix, *iys)
        obj = func(self, *xy, *args, **kw)
        # plot always returns list or tuple
        if isinstance(obj, (list, tuple)) and len(obj) == 1:
            obj = obj[0]
        objs.append(obj)

    # Add colorbar and/or legend
    if colorbar:
        # Add handles
        panel_kw.setdefault('mode', 'colorbar')
        loc = self._loc_translate(colorbar, **panel_kw)
        if not isinstance(loc, str):
            raise ValueError(
                f'Invalid on-the-fly location {loc!r}. '
                'Must be a preset location. See Axes.colorbar')
        if loc not in self._auto_colorbar:
            self._auto_colorbar[loc] = ([], {})
        self._auto_colorbar[loc][0].extend(objs)
        # Add keywords
        if loc != 'fill':
            colorbar_kw.setdefault('loc', loc)
        if label_leg:
            colorbar_kw.setdefault('label', label_leg)
        self._auto_colorbar[loc][1].update(colorbar_kw)
    if legend:
        # Add handles
        panel_kw.setdefault('mode', 'legend')
        loc = self._loc_translate(legend, **panel_kw)
        if not isinstance(loc, str):
            raise ValueError(
                f'Invalid on-the-fly location {loc!r}. '
                'Must be a preset location. See Axes.legend')
        if loc not in self._auto_legend:
            self._auto_legend[loc] = ([], {})
        self._auto_legend[loc][0].extend(objs)
        # Add keywords
        if loc != 'fill':
            legend_kw.setdefault('loc', loc)
        if label_leg:
            legend_kw.setdefault('label', label_leg)
        self._auto_legend[loc][1].update(legend_kw)

    # Return
    # WARNING: Make sure plot always returns tuple of objects, and bar always
    # returns singleton unless we have bulk drawn bar plots! Other matplotlib
    # methods call these internally!
    if name == 'plot':
        return (*objs,)  # always return tuple of objects
    elif name in ('boxplot', 'violinplot'):
        # always singleton, because these methods accept the whole 2D object
        return objs[0]
    else:
        return objs[0] if is1d else (*objs,)  # sensible default behavior


def cmap_changer(
        self, func, *args, cmap=None, cmap_kw=None,
        extend='neither', norm=None, norm_kw=None,
        N=None, levels=None, values=None, centers=None, vmin=None, vmax=None,
        locator=None, symmetric=False, locator_kw=None,
        edgefix=None, labels=False, labels_kw=None, fmt=None, precision=2,
        colorbar=False, colorbar_kw=None, panel_kw=None,
        lw=None, linewidth=None, linewidths=None,
        ls=None, linestyle=None, linestyles=None,
        color=None, colors=None, edgecolor=None, edgecolors=None,
        **kwargs):
    """
    Wraps methods that take a `cmap` argument (%(methods)s),
    adds several new keyword args and features.
    Uses the `~proplot.styletools.BinNorm` normalizer to bin data into
    discrete color levels (see notes).

    Parameters
    ----------
    cmap : colormap spec, optional
        The colormap specifer, passed to the `~proplot.styletools.Colormap`
        constructor.
    cmap_kw : dict-like, optional
        Passed to `~proplot.styletools.Colormap`.
    norm : normalizer spec, optional
        The colormap normalizer, used to warp data before passing it
        to `~proplot.styletools.BinNorm`. This is passed to the
        `~proplot.styletools.Norm` constructor.
    norm_kw : dict-like, optional
        Passed to `~proplot.styletools.Norm`.
    extend : {'neither', 'min', 'max', 'both'}, optional
        Where to assign unique colors to out-of-bounds data and draw
        "extensions" (triangles, by default) on the colorbar.
    levels, N : int or list of float, optional
        The number of level edges, or a list of level edges. If the former,
        `locator` is used to generate this many levels at "nice" intervals.
        Default is :rc:`image.levels`.

        Since this function also wraps `~matplotlib.axes.Axes.pcolor` and
        `~matplotlib.axes.Axes.pcolormesh`, this means they now
        accept the `levels` keyword arg. You can now discretize your
        colors in a ``pcolor`` plot just like with ``contourf``.
    values, centers : int or list of float, optional
        The number of level centers, or a list of level centers. If provided,
        levels are inferred using `~proplot.utils.edges`. This will override
        any `levels` input.
    vmin, vmax : float, optional
        Used to determine level locations if `levels` is an integer. Actual
        levels may not fall exactly on `vmin` and `vmax`, but the minimum
        level will be no smaller than `vmin` and the maximum level will be
        no larger than `vmax`.

        If `vmin` or `vmax` is not provided, the minimum and maximum data
        values are used.
    locator : locator-spec, optional
        The locator used to determine level locations if `levels` or `values`
        is an integer and `vmin` and `vmax` were not provided. Passed to the
        `~proplot.axistools.Locator` constructor. Default is
        `~matplotlib.ticker.MaxNLocator` with ``levels`` or ``values+1``
        integer levels.
    locator_kw : dict-like, optional
        Passed to `~proplot.axistools.Locator`.
    symmetric : bool, optional
        Toggle this to make automatically generated levels symmetric
        about zero.
    edgefix : bool, optional
        Whether to fix the the `white-lines-between-filled-contours
        <https://stackoverflow.com/q/8263769/4970632>`__
        and `white-lines-between-pcolor-rectangles
        <https://stackoverflow.com/q/27092991/4970632>`__
        issues. This slows down figure rendering by a bit. Default is
        :rc:`image.edgefix`.
    labels : bool, optional
        For `~matplotlib.axes.Axes.contour`, whether to add contour labels
        with `~matplotlib.axes.Axes.clabel`. For `~matplotlib.axes.Axes.pcolor`
        or `~matplotlib.axes.Axes.pcolormesh`, whether to add labels to the
        center of grid boxes. In the latter case, the text will be black
        when the luminance of the underlying grid box color is >50%%, and
        white otherwise (see the `~proplot.styletools` documentation).
    labels_kw : dict-like, optional
        Ignored if `labels` is ``False``. Extra keyword args for the labels.
        For `~matplotlib.axes.Axes.contour`, passed to
        `~matplotlib.axes.Axes.clabel`.  For `~matplotlib.axes.Axes.pcolor`
        or `~matplotlib.axes.Axes.pcolormesh`, passed to
        `~matplotlib.axes.Axes.text`.
    fmt : format-spec, optional
        Passed to the `~proplot.styletools.Norm` constructor, used to format
        number labels. You can also use the `precision` keyword arg.
    precision : int, optional
        Maximum number of decimal places for the number labels.
        Number labels are generated with the
        `~proplot.axistools.SimpleFormatter` formatter, which allows us to
        limit the precision.
    colorbar : bool, int, or str, optional
        If not ``None``, this is a location specifying where to draw an *inset*
        or *panel* colorbar from the resulting mappable. If ``True``, the
        default location is used. Valid locations are described in
        `~proplot.axes.Axes.colorbar`.
    colorbar_kw : dict-like, optional
        Ignored if `colorbar` is ``None``. Extra keyword args for our call
        to `~proplot.axes.Axes.colorbar`.
    panel_kw : dict-like, optional
        Dictionary of keyword arguments passed to
        `~proplot.axes.Axes.panel`, if you are generating an
        on-the-fly panel.

    Other parameters
    ----------------
    lw, linewidth, linewidths
        The width of `~matplotlib.axes.Axes.contour` lines and
        `~proplot.axes.Axes.parametric` lines. Also the width of lines
        *between* `~matplotlib.axes.Axes.pcolor` boxes,
        `~matplotlib.axes.Axes.pcolormesh` boxes, and
        `~matplotlib.axes.Axes.contourf` filled contours.
    ls, linestyle, linestyles
        As above, but for the line style.
    color, colors, edgecolor, edgecolors
        As above, but for the line color.
    *args, **kwargs
        Passed to the matplotlib plotting method.

    Notes
    -----
    The `~proplot.styletools.BinNorm` normalizer, used with all colormap
    plots, makes sure that your "levels" always span the full range of colors
    in the colormap, whether you are extending max, min, neither, or both. By
    default, when you select `extend` not ``'both'``, matplotlib seems to just
    cut off the most intense colors (reserved for coloring "out of bounds"
    data), even though they are not being used.

    This could also be done by limiting the number of colors in the colormap
    lookup table by selecting a smaller ``N`` (see
    `~matplotlib.colors.LinearSegmentedColormap`).  But I prefer the approach
    of always building colormaps with hi-res lookup tables, and leaving the job
    of normalizing data values to colormap locations to the
    `~matplotlib.colors.Normalize` object.

    See also
    --------
    `~proplot.styletools.Colormap`, `~proplot.styletools.Norm`,
    `~proplot.styletools.BinNorm`
    """
    # No mutable defaults
    cmap_kw = cmap_kw or {}
    norm_kw = norm_kw or {}
    locator_kw = locator_kw or {}
    labels_kw = labels_kw or {}
    colorbar_kw = colorbar_kw or {}
    panel_kw = panel_kw or {}

    # Parse args
    # Disable edgefix=True for certain keyword combos e.g. if user wants
    # white lines around their pcolor mesh.
    name = func.__name__
    if not args:
        return func(self, *args, **kwargs)
    vmin = _notNone(
        vmin, norm_kw.pop('vmin', None), None,
        names=('vmin', 'norm_kw={"vmin":value}'))
    vmax = _notNone(
        vmax, norm_kw.pop('vmax', None), None,
        names=('vmax', 'norm_kw={"vmax":value}'))
    levels = _notNone(
        N, levels, norm_kw.pop('levels', None), rc['image.levels'],
        names=('N', 'levels', 'norm_kw={"levels":value}'))
    values = _notNone(
        values, centers, None,
        names=('values', 'centers'))
    colors = _notNone(
        color, colors, edgecolor, edgecolors, None,
        names=('color', 'colors', 'edgecolor', 'edgecolors'))
    linewidths = _notNone(
        lw, linewidth, linewidths, None,
        names=('lw', 'linewidth', 'linewidths'))
    linestyles = _notNone(
        ls, linestyle, linestyles, None,
        names=('ls', 'linestyle', 'linestyles'))
    style_kw = STYLE_ARGS_TRANSLATE.get(name, {})
    edgefix = _notNone(edgefix, rc['image.edgefix'])
    for key, value in (
            ('colors', colors),
            ('linewidths', linewidths),
            ('linestyles', linestyles)):
        if value is None:
            continue
        elif 'contourf' in name:  # special case, we re-draw our own contours
            continue
        if key in style_kw:
            edgefix = False  # override!
            kwargs[style_kw[key]] = value
        else:
            raise ValueError(
                f'Unknown keyword arg {key!r} for function {name!r}.')
    # Check input
    for key, val in (('levels', levels), ('values', values)):
        if not np.iterable(val):
            continue
        if 'contour' in name and 'contourf' not in name:
            continue
        if len(val) < 2 or any(np.diff(val) <= 0):
            raise ValueError(
                f'{key!r} must be monotonically increasing and '
                f'at least length 2, got {val}.')

    # Get level edges from level centers
    if values is not None:
        if isinstance(values, Number):
            levels = values + 1
        elif np.iterable(values):
            # Try to generate levels such that a LinearSegmentedNorm will
            # place values ticks at the center of each colorbar level.
            # utile.edges works only for evenly spaced values arrays.
            # We solve for: (x1 + x2)/2 = y --> x2 = 2*y - x1
            # with arbitrary starting point x1.
            if norm is None or norm in ('segments', 'segmented'):
                levels = [values[0] - (values[1] - values[0]) / 2]
                for i, val in enumerate(values):
                    levels.append(2 * val - levels[-1])
                if any(np.diff(levels) <= 0):  # algorithm failed
                    levels = utils.edges(values)
            # Generate levels by finding in-between points in the
            # normalized numeric space
            else:
                inorm = styletools.Norm(norm, **norm_kw)
                levels = inorm.inverse(utils.edges(inorm(values)))
            if name in ('parametric',):
                kwargs['values'] = values
        else:
            raise ValueError(
                f'Unexpected input values={values!r}. '
                'Must be integer or list of numbers.')

    # Data limits used for normalizer
    Z = ma.masked_invalid(args[-1], copy=False)
    if Z.size == 0:
        zmin, zmax = 0, 1
    else:
        zmin, zmax = float(Z.min()), float(Z.max())
        if zmin == zmax or ma.is_masked(zmin) or ma.is_masked(zmax):
            zmin, zmax = 0, 1

    # Input colormap, for methods that accept a colormap and normalizer
    # contour, tricontour, i.e. not a method where cmap is optional
    if not ('contour' in name and 'contourf' not in name):
        cmap = _notNone(cmap, rc['image.cmap'])
    if cmap is not None:
        # Get colormap object
        cmap = styletools.Colormap(cmap, **cmap_kw)
        cyclic = getattr(cmap, '_cyclic', False)
        if cyclic and extend != 'neither':
            warnings.warn(
                f'Cyclic colormap requires extend="neither". '
                'Overriding user input extend={extend!r}.')
            extend = 'neither'
        kwargs['cmap'] = cmap

        # Get default normalizer
        # Only use LinearSegmentedNorm if necessary, because it is slow
        if name not in ('hexbin',):
            if norm is None:
                if not np.iterable(levels) or len(levels) == 1:
                    norm = 'linear'
                else:
                    diff = np.diff(levels)
                    eps = diff.mean() / 1e3
                    if (np.abs(np.diff(diff)) >= eps).any():
                        norm = 'segmented'
                        norm_kw.setdefault('levels', levels)
                    else:
                        norm = 'linear'
            elif norm in ('segments', 'segmented'):
                norm_kw.setdefault('levels', levels)
            norm = styletools.Norm(norm, **norm_kw)

    # Get default levels
    # TODO: Add kernel density plot to hexbin!
    if isinstance(levels, Number):
        # Cannot infer counts a priori, so do nothing
        if name in ('hexbin',):
            levels = None
        # Use the locator to determine levels
        # Mostly copied from the hidden contour.ContourSet._autolev
        else:
            # Get the locator
            N = levels
            if locator is not None:
                locator = axistools.Locator(locator, **locator_kw)
            elif isinstance(norm, mcolors.LogNorm):
                locator = mticker.LogLocator(**locator_kw)
            else:
                locator_kw = {**locator_kw}
                locator_kw.setdefault('symmetric', symmetric)
                locator = mticker.MaxNLocator(N, min_n_ticks=1, **locator_kw)
            # Get locations
            hardmin, hardmax = (vmin is not None), (vmax is not None)
            vmin = _notNone(vmin, zmin)
            vmax = _notNone(vmax, zmax)
            try:
                levels = locator.tick_values(vmin, vmax)
            except RuntimeError:
                levels = np.linspace(vmin, vmax, N)  # TODO: orig used N+1
            # Trim excess levels the locator may have supplied
            if not locator_kw.get('symmetric', None):
                i0, i1 = 0, len(levels)  # defaults
                under, = np.where(levels < vmin)
                if len(under):
                    i0 = under[-1]
                    if hardmin or extend in ('min', 'both'):
                        i0 += 1  # permit out-of-bounds data
                over, = np.where(levels > vmax)
                if len(over):
                    i1 = over[0] + 1 if len(over) else len(levels)
                    if hardmax or extend in ('max', 'both'):
                        i1 -= 1  # permit out-of-bounds data
                if i1 - i0 < 3:
                    i0, i1 = 0, len(levels)  # revert
                levels = levels[i0:i1]
            # Special consideration if not enough levels
            # how many times more levels did we want than what we got?
            nn = N // len(levels)
            if nn >= 2:
                olevels = norm(levels)
                nlevels = []
                for i in range(len(levels) - 1):
                    l1, l2 = olevels[i], olevels[i + 1]
                    nlevels.extend(np.linspace(l1, l2, nn + 1)[:-1])
                nlevels.append(olevels[-1])
                levels = norm.inverse(nlevels)

    # Norm settings
    # Generate BinNorm and update child norm object with vmin/vmax from levels
    # This is important for the colorbar setting tick locations properly!
    if norm is not None:
        if levels is not None:
            norm.vmin, norm.vmax = min(levels), max(levels)
        if levels is not None:
            bin_kw = {'extend': extend}
            if cyclic:
                bin_kw.update({'step': 0.5, 'extend': 'both'})
            norm = styletools.BinNorm(norm=norm, levels=levels, **bin_kw)
        kwargs['norm'] = norm

    # Call function
    if 'contour' in name:  # contour, contourf, tricontour, tricontourf
        kwargs.update({'levels': levels, 'extend': extend})
    obj = func(self, *args, **kwargs)
    obj.extend = extend  # for colorbar to determine 'extend' property
    if values is not None:
        obj.values = values  # preferred tick locations
    if levels is not None:
        obj.levels = levels  # for colorbar to determine tick locations
    if locator is not None and not isinstance(locator, mticker.MaxNLocator):
        obj.locator = locator  # for colorbar to determine tick locations

    # Call again for contourf plots with edges
    if 'contourf' in name and (linewidths is not None or colors is not None
                               or linestyles is not None):
        colors = _notNone(colors, 'k')
        cobj = self.contour(*args, levels=levels, linewidths=linewidths,
                            linestyles=linestyles, colors=colors)

    # Apply labels
    # TODO: Add quiverkey to this!
    if labels:
        # Formatting for labels
        # Respect if 'fmt' was passed in labels_kw instead of as a main
        # argument
        fmt = _notNone(labels_kw.pop('fmt', None), fmt, 'simple')
        fmt = axistools.Formatter(fmt, precision=precision)
        # Use clabel method
        if 'contour' in name:
            if 'contourf' in name:
                lums = [styletools.to_xyz(cmap(norm(level)), 'hcl')[
                    2] for level in levels]
                colors = ['w' if lum < 50 else 'k' for lum in lums]
                cobj = self.contour(*args, levels=levels, linewidths=0)
            else:
                cobj = obj
                colors = None
            text_kw = {}
            for key in (
                    *labels_kw,):  # allow dict to change size during iteration
                if key not in (
                    'levels', 'fontsize', 'colors', 'inline', 'inline_spacing',
                    'manual', 'rightside_up', 'use_clabeltext',
                ):
                    text_kw[key] = labels_kw.pop(key)
            labels_kw.setdefault('colors', colors)
            labels_kw.setdefault('inline_spacing', 3)
            labels_kw.setdefault('fontsize', rc['small'])
            labs = self.clabel(cobj, fmt=fmt, **labels_kw)
            for lab in labs:
                lab.update(text_kw)
        # Label each box manually
        # See: https://stackoverflow.com/a/20998634/4970632
        elif 'pcolor' in name:
            # populates the _facecolors attribute, initially filled with just a
            # single color
            obj.update_scalarmappable()
            labels_kw_ = {'size': rc['small'], 'ha': 'center', 'va': 'center'}
            labels_kw_.update(labels_kw)
            array = obj.get_array()
            paths = obj.get_paths()
            colors = np.asarray(obj.get_facecolors())
            edgecolors = np.asarray(obj.get_edgecolors())
            if len(colors) == 1:  # weird flex but okay
                colors = np.repeat(colors, len(array), axis=0)
            if len(edgecolors) == 1:
                edgecolors = np.repeat(edgecolors, len(array), axis=0)
            for i, (color, path, num) in enumerate(zip(colors, paths, array)):
                if not np.isfinite(num):
                    edgecolors[i, :] = 0
                    continue
                bbox = path.get_extents()
                x = (bbox.xmin + bbox.xmax) / 2
                y = (bbox.ymin + bbox.ymax) / 2
                if 'color' not in labels_kw:
                    _, _, lum = styletools.to_xyz(color, 'hcl')
                    if lum < 50:
                        color = 'w'
                    else:
                        color = 'k'
                    labels_kw_['color'] = color
                self.text(x, y, fmt(num), **labels_kw_)
            obj.set_edgecolors(edgecolors)
        else:
            raise RuntimeError(f'Not possible to add labels to {name!r} plot.')

    # Fix white lines between filled contours/mesh, allow user to override!
    # 0.4 points is thick enough to hide lines but thin enough to not
    # add "dots" in corner of pcolor plots
    # *Never* use this when colormap has opacity
    # See: https://stackoverflow.com/q/15003353/4970632
    if 'pcolor' in name or 'contourf' in name:
        cmap = obj.get_cmap()
        if not cmap._isinit:
            cmap._init()
        if edgefix and all(cmap._lut[:-1, 3] == 1):
            if 'pcolor' in name:  # 'pcolor', 'pcolormesh', 'tripcolor'
                obj.set_edgecolor('face')
                obj.set_linewidth(0.4)
            elif 'contourf' in name:  # 'contourf', 'tricontourf'
                for contour in obj.collections:
                    contour.set_edgecolor('face')
                    contour.set_linewidth(0.4)
                    contour.set_linestyle('-')

    # Add colorbar
    if colorbar:
        panel_kw.setdefault('mode', 'colorbar')
        loc = self._loc_translate(colorbar, **panel_kw)
        if not isinstance(loc, str):
            raise ValueError(
                f'Invalid on-the-fly location {loc!r}. '
                f'Must be a preset location. See Axes.colorbar.')
        if 'label' not in colorbar_kw and self.figure._auto_format:
            _, label = _auto_label(args[-1])  # last one is data, we assume
            if label:
                colorbar_kw.setdefault('label', label)
        if name in ('parametric',) and values is not None:
            colorbar_kw.setdefault('values', values)
        if loc != 'fill':
            colorbar_kw.setdefault('loc', loc)
        self.colorbar(obj, **colorbar_kw)
    return obj


def legend_wrapper(
        self, handles=None, labels=None, ncol=None, ncols=None,
        center=None, order='C', loc=None, label=None, title=None,
        fontsize=None, fontweight=None, fontcolor=None,
        color=None, marker=None, lw=None, linewidth=None,
        dashes=None, linestyle=None, markersize=None, frameon=None, frame=None,
        **kwargs):
    """
    Wraps `~proplot.axes.Axes` `~proplot.axes.Axes.legend` and
    `~proplot.subplots.Figure` `~proplot.subplots.Figure.legend`, adds some
    handy features.

    Parameters
    ----------
    handles : list of `~matplotlib.artist.Artist`, optional
        List of artists instances, or list of lists of artist instances (see
        the `center` keyword). If ``None``, the artists are retrieved with
        `~matplotlib.axes.Axes.get_legend_handles_labels`.
    labels : list of str, optional
        Matching list of string labels, or list of lists of string labels (see
        the `center` keywod). If ``None``, the labels are retrieved by calling
        `~matplotlib.artist.Artist.get_label` on each
        `~matplotlib.artist.Artist` in `handles`.
    ncol, ncols : int, optional
        The number of columns. `ncols` is an alias, added
        for consistency with `~matplotlib.pyplot.subplots`.
    order : {'C', 'F'}, optional
        Whether legend handles are drawn in row-major (``'C'``) or column-major
        (``'F'``) order. Analagous to `numpy.array` ordering. For some reason
        ``'F'`` was the original matplotlib default. Default is ``'C'``.
    center : bool, optional
        Whether to center each legend row individually. If ``True``, we
        actually draw successive single-row legends stacked on top of each
        other.

        If ``None``, we infer this setting from `handles`. Default is ``True``
        if `handles` is a list of lists; each sublist is used as a *row*
        in the legend. Otherwise, default is ``False``.
    loc : int or str, optional
        The legend location. The following location keys are valid.

        ==================  ==========================================================
        Location            Valid keys
        ==================  ==========================================================
        "best" possible     ``0``, ``'best'``, ``'b'``, ``'i'``, ``'inset'``
        upper right         ``1``, ``'upper right'``, ``'ur'``
        upper left          ``2``, ``'upper left'``, ``'ul'``
        lower left          ``3``, ``'lower left'``, ``'ll'``
        lower right         ``4``, ``'lower right'``, ``'lr'``
        center left         ``5``, ``'center left'``, ``'cl'``
        center right        ``6``, ``'center right'``, ``'cr'``
        lower center        ``7``, ``'lower center'``, ``'lc'``
        upper center        ``8``, ``'upper center'``, ``'uc'``
        center              ``9``, ``'center'``, ``'c'``
        ==================  ==========================================================

    label, title : str, optional
        The legend title. The `label` keyword is also accepted, for consistency
        with `colorbar`.
    fontsize, fontweight, fontcolor : optional
        The font size, weight, and color for legend text.
    color, lw, linewidth, marker, linestyle, dashes, markersize : property-spec, optional
        Properties used to override the legend handles. For example, if you
        want a legend that describes variations in line style ignoring
        variations in color, you might want to use ``color='k'``. For now this
        does not include `facecolor`, `edgecolor`, and `alpha`, because
        `~matplotlib.axes.Axes.legend` uses these keyword args to modify the
        frame properties.

    Other parameters
    ----------------
    **kwargs
        Passed to `~matplotlib.axes.Axes.legend`.
    """  # noqa
    # First get legend settings and interpret kwargs.
    if order not in ('F', 'C'):
        raise ValueError(
            f'Invalid order {order!r}. Choose from '
            '"C" (row-major, default) and "F" (column-major).')
    # May still be None, wait till later
    ncol = _notNone(ncols, ncol, None, names=('ncols', 'ncol'))
    title = _notNone(label, title, None, names=('label', 'title'))
    frameon = _notNone(
        frame, frameon, rc['legend.frameon'], names=('frame', 'frameon'))
    if title is not None:
        kwargs['title'] = title
    if frameon is not None:
        kwargs['frameon'] = frameon
    if fontsize is not None:
        kwargs['fontsize'] = fontsize
    # Text properties, some of which have to be set after-the-fact
    kw_text = {}
    if fontcolor is not None:
        kw_text['color'] = fontcolor
    if fontweight is not None:
        kw_text['weight'] = fontweight

    # Automatically get labels and handles
    # TODO: Use legend._parse_legend_args instead? This covers functionality
    # just fine, _parse_legend_args seems overkill.
    if handles is None:
        if self._filled:
            raise ValueError(
                'You must pass a handles list for panel axes '
                '"filled" with a legend.')
        else:
            # ignores artists with labels '_nolegend_'
            handles, labels_default = self.get_legend_handles_labels()
            if labels is None:
                labels = labels_default
            if not handles:
                raise ValueError(
                    'No labeled artists found. To generate a legend without '
                    'providing the artists explicitly, pass label="label" in '
                    'your plotting commands.')
    if not np.iterable(handles):  # e.g. a mappable object
        handles = [handles]
    if labels is not None and (not np.iterable(
            labels) or isinstance(labels, str)):
        labels = [labels]

    # Legend entry for colormap or scatterplot object
    # TODO: Idea is we pass a scatter plot or contourf or whatever, and legend
    # is generating by drawing patch rectangles or markers with different
    # colors.
    if any(not hasattr(handle, 'get_facecolor') and hasattr(handle, 'get_cmap')
           for handle in handles) and len(handles) > 1:
        raise ValueError(
            f'Handles must be objects with get_facecolor attributes or '
            'a single mappable object from which we can draw colors.')

    # Build pairs of handles and labels
    # This allows alternative workflow where user specifies labels when
    # creating the legend.
    pairs = []
    list_of_lists = (not hasattr(handles[0], 'get_label'))  # e.g. BarContainer
    if labels is None:
        for handle in handles:
            if list_of_lists:
                ipairs = []
                for ihandle in handle:
                    if not hasattr(ihandle, 'get_label'):
                        raise ValueError(
                            f'Object {ihandle} must have "get_label" method.')
                    ipairs.append((ihandle, ihandle.get_label()))
                pairs.append(ipairs)
            else:
                if not hasattr(handle, 'get_label'):
                    raise ValueError(
                        f'Object {handle} must have "get_label" method.')
                pairs.append((handle, handle.get_label()))
    else:
        if len(labels) != len(handles):
            raise ValueError(
                f'Got {len(labels)} labels, but {len(handles)} handles.')
        for label, handle in zip(labels, handles):
            if list_of_lists:
                ipairs = []
                if not np.iterable(label) or isinstance(label, str):
                    raise ValueError(
                        f'Got list of lists of handles, but list of labels.')
                elif len(label) != len(handle):
                    raise ValueError(
                        f'Got {len(label)} labels in sublist, '
                        f'but {len(handle)} handles.')
                for ilabel, ihandle in zip(label, handle):
                    ipairs.append((ihandle, ilabel))
                pairs.append(ipairs)
            else:
                if not isinstance(label, str) and np.iterable(label):
                    raise ValueError(
                        f'Got list of lists of labels, but list of handles.')
                pairs.append((handle, label))

    # Manage pairs in context of 'center' option
    if center is None:  # automatically guess
        center = list_of_lists
    elif center and list_of_lists and ncol is not None:
        warnings.warn(
            'Detected list of *lists* of legend handles. '
            'Ignoring user input property "ncol".')
    elif not center and list_of_lists:  # standardize format based on input
        list_of_lists = False  # no longer is list of lists
        pairs = [pair for ipairs in pairs for pair in ipairs]
    elif center and not list_of_lists:
        list_of_lists = True
        ncol = _notNone(ncol, 3)
        pairs = [pairs[i * ncol:(i + 1) * ncol]
                 for i in range(len(pairs))]  # to list of iterables
    if list_of_lists:  # remove empty lists, pops up in some examples
        pairs = [ipairs for ipairs in pairs if ipairs]

    # Now draw legend(s)
    legs = []
    width, height = self.get_size_inches()
    # Individual legend
    if not center:
        # Change order
        # See: https://stackoverflow.com/q/10101141/4970632
        # Example: If 5 columns, but final row length 3, columns 0-2 have
        # N rows but 3-4 have N-1 rows.
        ncol = _notNone(ncol, 3)
        if order == 'C':
            fpairs = []
            split = [pairs[i * ncol:(i + 1) * ncol] # split into rows
                     for i in range(len(pairs) // ncol + 1)]
            # Max possible row count, and columns in final row
            nrowsmax, nfinalrow = len(split), len(split[-1])
            nrows = [nrowsmax] * nfinalrow + \
                [nrowsmax - 1] * (ncol - nfinalrow)
            for col, nrow in enumerate(nrows):  # iterate through cols
                fpairs.extend(split[row][col] for row in range(nrow))
            pairs = fpairs
        # Make legend object
        leg = mlegend.Legend(self, *zip(*pairs), ncol=ncol, loc=loc, **kwargs)
        legs = [leg]
    # Legend with centered rows, accomplished by drawing separate legends for
    # each row. The label spacing/border spacing will be exactly replicated.
    else:
        # Message when overriding some properties
        overridden = []
        kwargs.pop('frameon', None)  # then add back later!
        for override in ('bbox_transform', 'bbox_to_anchor'):
            prop = kwargs.pop(override, None)
            if prop is not None:
                overridden.append(override)
        if overridden:
            warnings.warn(f'For centered-row legends, must override '
                          'user input properties '
                          ', '.join(map(repr, overridden)) + '.')
        # Determine space we want sub-legend to occupy as fraction of height
        # NOTE: Empirical testing shows spacing fudge factor necessary to
        # exactly replicate the spacing of standard aligned legends.
        fontsize = kwargs.get('fontsize', None) or rc['legend.fontsize']
        spacing = kwargs.get('labelspacing', None) or rc['legend.labelspacing']
        interval = 1 / len(pairs)  # split up axes
        interval = (((1 + spacing * 0.85) * fontsize) / 72) / height
        # Iterate and draw
        # NOTE: We confine possible bounding box in *y*-direction, but do not
        # confine it in *x*-direction. Matplotlib will automatically move
        # left-to-right if you request this.
        ymin, ymax = None, None
        if order == 'F':
            raise NotImplementedError(
                f'When center=True, ProPlot vertically stacks successive '
                'single-row legends. Column-major (order="F") ordering '
                'is un-supported.')
        loc = _notNone(loc, 'upper center')
        if not isinstance(loc, str):
            raise ValueError(
                f'Invalid location {loc!r} for legend with center=True. '
                'Must be a location *string*.')
        elif loc == 'best':
            warnings.warn(
                'For centered-row legends, cannot use "best" location. '
                'Defaulting to "upper center".')
        for i, ipairs in enumerate(pairs):
            if i == 1:
                kwargs.pop('title', None)
            if i >= 1 and title is not None:
                i += 1  # extra space!
            # Legend position
            if 'upper' in loc:
                y1 = 1 - (i + 1) * interval
                y2 = 1 - i * interval
            elif 'lower' in loc:
                y1 = (len(pairs) + i - 2) * interval
                y2 = (len(pairs) + i - 1) * interval
            else:  # center
                y1 = 0.5 + interval * len(pairs) / 2 - (i + 1) * interval
                y2 = 0.5 + interval * len(pairs) / 2 - i * interval
            ymin = min(y1, _notNone(ymin, y1))
            ymax = max(y2, _notNone(ymax, y2))
            # Draw legend
            bbox = mtransforms.Bbox([[0, y1], [1, y2]])
            leg = mlegend.Legend(
                self, *zip(*ipairs), loc=loc, ncol=len(ipairs),
                bbox_transform=self.transAxes, bbox_to_anchor=bbox,
                frameon=False, **kwargs)
            legs.append(leg)

    # Add legends manually so matplotlib does not remove old ones
    # Also apply override settings
    kw_handle = {}
    outline = rc.fill({
        'linewidth': 'axes.linewidth',
        'edgecolor': 'axes.edgecolor',
        'facecolor': 'axes.facecolor',
        'alpha': 'legend.framealpha',
    }, cache=False)
    for key in (*outline,):
        if key != 'linewidth':
            if kwargs.get(key, None):
                outline.pop(key, None)
    for key, value in (
        ('color', color),
        ('marker', marker),
        ('linewidth', lw),
        ('linewidth', linewidth),
        ('markersize', markersize),
        ('linestyle', linestyle),
        ('dashes', dashes),
    ):
        if value is not None:
            kw_handle[key] = value
    for leg in legs:
        self.add_artist(leg)
        leg.legendPatch.update(outline)  # or get_frame()
        for obj in leg.legendHandles:
            if isinstance(obj, martist.Artist):
                obj.update(kw_handle)
        for obj in leg.get_texts():
            if isinstance(obj, martist.Artist):
                obj.update(kw_text)
<<<<<<< HEAD

=======
    # Draw manual fancy bounding box for un-aligned legend
    # WARNING: The matplotlib legendPatch transform is the default transform,
    # i.e. universal coordinates in points. Means we have to transform
    # mutation scale into transAxes sizes.
    # WARNING: Tempting to use legendPatch for everything but for some reason
    # coordinates are messed up. In some tests all coordinates were just result
    # of get window extent multiplied by 2 (???). Anyway actual box is found in
    # _legend_box attribute, which is accessed by get_window_extent.
    if center and frameon:
        if len(legs) == 1:
            legs[0].set_frame_on(True)  # easy!
        else:
            # Get coordinates
            renderer = _get_renderer(self.figure)
            bboxs = [leg.get_window_extent(renderer).transformed(
                self.transAxes.inverted()) for leg in legs]
            xmin, xmax = min(bbox.xmin for bbox in bboxs), max(
                bbox.xmax for bbox in bboxs)
            ymin, ymax = min(bbox.ymin for bbox in bboxs), max(
                bbox.ymax for bbox in bboxs)
            fontsize = (fontsize / 72) / width  # axes relative units
            fontsize = renderer.points_to_pixels(fontsize)
            # Draw and format patch
            patch = mpatches.FancyBboxPatch(
                (xmin, ymin), xmax - xmin, ymax - ymin,
                snap=True, zorder=4.5,
                mutation_scale=fontsize, transform=self.transAxes)
            if kwargs.get('fancybox', rc['legend.fancybox']):
                patch.set_boxstyle('round', pad=0, rounding_size=0.2)
            else:
                patch.set_boxstyle('square', pad=0)
            patch.set_clip_on(False)
            patch.update(outline)
            self.add_artist(patch)
            # Add shadow
            # TODO: This does not work, figure out
            if kwargs.get('shadow', rc['legend.shadow']):
                shadow = mpatches.Shadow(patch, 20, -20)
                self.add_artist(shadow)
            # Add patch to list
            legs = (patch, *legs)
>>>>>>> 358fb4bb
    # Append attributes and return, and set clip property!!! This is critical
    # for tight bounding box calcs!
    for leg in legs:
        leg.set_clip_on(False)
    return legs[0] if len(legs) == 1 else (*legs,)


def colorbar_wrapper(
        self, mappable, values=None,
        extend=None, extendsize=None,
        title=None, label=None,
        grid=None, tickminor=None,
        tickloc=None, ticklocation=None,
        locator=None, ticks=None, maxn=None, maxn_minor=None,
        minorlocator=None, minorticks=None,
        locator_kw=None, minorlocator_kw=None,
        formatter=None, ticklabels=None, formatter_kw=None,
        norm=None, norm_kw=None,  # normalizer to use when passing colors/lines
        orientation='horizontal',
        edgecolor=None, linewidth=None,
        labelsize=None, labelweight=None, labelcolor=None,
        ticklabelsize=None, ticklabelweight=None, ticklabelcolor=None,
        fixticks=False,
        **kwargs):
    """
    Wraps `~proplot.axes.Axes` `~proplot.axes.Axes.colorbar` and
    `~proplot.subplots.Figure` `~proplot.subplots.Figure.colorbar`, adds some
    handy features.

    Parameters
    ----------
    mappable : mappable, list of plot handles, list of color-spec, or colormap-spec
        There are four options here:

        1. A mappable object. Basically, any object with a ``get_cmap`` method,
           like the objects returned by `~matplotlib.axes.Axes.contourf` and
           `~matplotlib.axes.Axes.pcolormesh`.
        2. A list of "plot handles". Basically, any object with a ``get_color``
           method, like `~matplotlib.lines.Line2D` instances. A colormap will
           be generated from the colors of these objects, and colorbar levels
           will be selected using `values`.  If `values` is ``None``, we try
           to infer them by converting the handle labels returned by
           `~matplotlib.artist.Artist.get_label` to `float`. Otherwise, it is
           set to ``np.linspace(0, 1, len(mappable))``.
        3. A list of hex strings, color string names, or RGB tuples. A colormap
           will be generated from these colors, and colorbar levels will be
           selected using `values`. If `values` is ``None``, it is set to
           ``np.linspace(0, 1, len(mappable))``.
        4. A `~matplotlib.colors.Colormap` instance. In this case, a colorbar
           will be drawn using this colormap and with levels determined by
           `values`. If `values` is ``None``, it is set to
           ``np.linspace(0, 1, cmap._N)``.

    values : list of float, optional
        Ignored if `mappable` is a mappable object. This maps each color or
        plot handle in the `mappable` list to numeric values, from which a
        colormap and normalizer are constructed.
    extend : {None, 'neither', 'both', 'min', 'max'}, optional
        Direction for drawing colorbar "extensions" (i.e. references to
        out-of-bounds data with a unique color). These are triangles by
        default. If ``None``, we try to use the ``extend`` attribute on the
        mappable object. If the attribute is unavailable, we use ``'neither'``.
    extendsize : float or str, optional
        The length of the colorbar "extensions" in *physical units*.
        If float, units are inches. If string, units are interpreted
        by `~proplot.utils.units`. Default is :rc:`colorbar.insetextend`
        for inset colorbars and :rc:`colorbar.extend` for outer colorbars.

        This is handy if you have multiple colorbars in one figure.
        With the matplotlib API, it is really hard to get triangle
        sizes to match, because the `extendsize` units are *relative*.
    tickloc, ticklocation : {'bottom', 'top', 'left', 'right'}, optional
        Where to draw tick marks on the colorbar.
    label, title : str, optional
        The colorbar label. The `title` keyword is also accepted for
        consistency with `legend`.
    grid : bool, optional
        Whether to draw "gridlines" between each level of the colorbar.
        Default is :rc:`colorbar.grid`.
    tickminor : bool, optional
        Whether to put minor ticks on the colorbar. Default is ``False``.
    locator, ticks : locator spec, optional
        Used to determine the colorbar tick mark positions. Passed to the
        `~proplot.axistools.Locator` constructor.
    maxn : int, optional
        Used if `locator` is ``None``. Determines the maximum number of levels
        that are ticked. Default depends on the colorbar length relative
        to the font size. The keyword name "maxn" is meant to mimic
        the `~matplotlib.ticker.MaxNLocator` class name.
    maxn_minor : int, optional
        As with `maxn`, but for minor tick positions. Default depends
        on the colorbar length.
    locator_kw : dict-like, optional
        The locator settings. Passed to `~proplot.axistools.Locator`.
    minorlocator, minorticks
        As with `locator`, but for the minor tick marks.
    minorlocator_kw
        As for `locator_kw`, but for the minor locator.
    formatter, ticklabels : formatter spec, optional
        The tick label format. Passed to the `~proplot.axistools.Formatter`
        constructor.
    formatter_kw : dict-like, optional
        The formatter settings. Passed to `~proplot.axistools.Formatter`.
    norm : normalizer spec, optional
        Ignored if `values` is ``None``. The normalizer
        for converting `values` to colormap colors. Passed to the
        `~proplot.styletools.Norm` constructor. As an example, if your
        values are logarithmically spaced but you want the level boundaries
        to appear halfway in-between the colorbar tick marks, try
        ``norm='log'``.
    norm_kw : dict-like, optional
        The normalizer settings. Passed to `~proplot.styletools.Norm`.
    edgecolor, linewidth : optional
        The edge color and line width for the colorbar outline.
    labelsize, labelweight, labelcolor : optional
        The font size, weight, and color for colorbar label text.
    ticklabelsize, ticklabelweight, ticklabelcolor : optional
        The font size, weight, and color for colorbar tick labels.
    fixticks : bool, optional
        For complicated normalizers (e.g. `~matplotlib.colors.LogNorm`), the
        colorbar minor and major ticks can appear misaligned. When `fixticks`
        is ``True``, this misalignment is fixed. Default is ``False``.

        This will give incorrect positions when the colormap index does not
        appear to vary "linearly" from left-to-right across the colorbar (for
        example, when the leftmost colormap colors seem to be "pulled" to the
        right farther than normal). In this case, you should stick with
        ``fixticks=False``.
    orientation : {'horizontal', 'vertical'}, optional
        The colorbar orientation. You should not have to explicitly set this.

    Other parameters
    ----------------
    **kwargs
        Passed to `~matplotlib.figure.Figure.colorbar`.
    """  # noqa
    # Developer notes
    # * Colorbar axes must be of type `matplotlib.axes.Axes`,
    #   not `~proplot.axes.Axes`, because colorbar uses some internal methods
    #   that are wrapped by `~proplot.axes.Axes`.
    # * There is an insanely weird problem with colorbars when simultaneously
    #   passing levels and norm object to a mappable; fixed by passing
    #   vmin/vmax instead of levels.
    #   (see: https://stackoverflow.com/q/40116968/4970632).
    # * Problem is often want levels instead of vmin/vmax, while simultaneously
    #   using a Normalize (for example) to determine colors between the levels
    #   (see: https://stackoverflow.com/q/42723538/4970632). Workaround makes
    #   sure locators are in vmin/vmax range exclusively; cannot match values.
    # No mutable defaults
    locator_kw = locator_kw or {}
    minorlocator_kw = minorlocator_kw or {}
    formatter_kw = formatter_kw or {}
    norm_kw = norm_kw or {}
    # Parse flexible input
    label = _notNone(title, label, None, names=('title', 'label'))
    locator = _notNone(ticks, locator, None, names=('ticks', 'locator'))
    formatter = _notNone(ticklabels, formatter, 'auto',
                         names=('ticklabels', 'formatter'))
    minorlocator = _notNone(minorticks, minorlocator,
                            None, names=('minorticks', 'minorlocator'))
    ticklocation = _notNone(tickloc, ticklocation, None,
                            names=('tickloc', 'ticklocation'))

    # Colorbar kwargs
    # WARNING: PathCollection scatter objects have an extend method!
    grid = _notNone(grid, rc['colorbar.grid'])
    if extend is None:
        if isinstance(getattr(mappable, 'extend', None), str):
            extend = mappable.extend or 'neither'
        else:
            extend = 'neither'
    kwargs.update({
        'cax': self, 'use_gridspec': True,
        'orientation': orientation,
        'extend': extend,
        'spacing': 'uniform'})
    kwargs.setdefault('drawedges', grid)

    # Text property keyword args
    kw_label = {}
    if labelsize is not None:
        kw_label['size'] = labelsize
    if labelweight is not None:
        kw_label['weight'] = labelweight
    if labelcolor is not None:
        kw_label['color'] = labelcolor
    kw_ticklabels = {}
    if ticklabelsize is not None:
        kw_ticklabels['size'] = ticklabelsize
    if ticklabelweight is not None:
        kw_ticklabels['weight'] = ticklabelweight
    if ticklabelcolor is not None:
        kw_ticklabels['color'] = ticklabelcolor

    # Special case where auto colorbar is generated from 1D methods, a list is
    # always passed but some 1D methods (scatter) do have colormaps.
    if np.iterable(mappable) and len(
            mappable) == 1 and hasattr(mappable[0], 'get_cmap'):
        mappable = mappable[0]

    # Test if we were given a mappable, or iterable of stuff; note Container
    # and PolyCollection matplotlib classes are iterable.
    cmap = None
    tick_all = (values is not None)
    if not isinstance(mappable, martist.Artist) and not isinstance(
            mappable, mcontour.ContourSet):
        # Object for testing
        obj = mappable[0] if np.iterable(mappable) else mappable
        try:
            obj = obj[0]  # e.g. for BarContainer, which is not numpy.iterable
        except (TypeError, KeyError):
            pass
        # List of handles
        if (hasattr(obj, 'get_color') or hasattr(
                obj, 'get_facecolor')):  # simplest approach
            # Make colormap
            colors = []
            for obj in mappable:
                if np.iterable(obj):
                    obj = obj[0]
                color = getattr(obj, 'get_color', None) or getattr(
                    obj, 'get_facecolor')
                colors.append(color())
            cmap = styletools.Colormap(colors, listmode='listed')
            # Infer values
            if values is None:
                values = []
                for obj in mappable:
                    val = obj.get_label()
                    try:
                        val = float(val)
                    except ValueError:
                        values = None
                        break
                    values.append(val)
            if values is None:
                values = np.arange(0, len(mappable))
            tick_all = True
        # Any colormap spec, including a list of colors, colormap name, or
        # colormap instance
        else:
            try:
                cmap = styletools.Colormap(mappable, listmode='listed')
            except Exception:
                raise ValueError(
                    'Input mappable must be a matplotlib artist, '
                    'list of objects, list of colors, or colormap. '
                    f'Got {mappable!r}.')
            if values is None:
                if np.iterable(mappable) and not isinstance(
                        mappable, str):  # e.g. list of colors
                    values = np.linspace(0, 1, len(mappable))
                else:
                    values = np.linspace(0, 1, cmap.N)

    # Build new ad hoc mappable object from handles
    # NOTE: Need to use wrapped contourf but this might be native matplotlib
    # axes. Call on self.axes, which is child if child axes, self otherwise.
    if cmap is not None:
        if np.iterable(mappable) and len(values) != len(mappable):
            raise ValueError(
                f'Passed {len(values)} values, but only {len(mappable)} '
                f'objects or colors.')
        with warnings.catch_warnings():
            warnings.simplefilter('ignore')
            mappable = self.axes.contourf(
                [0, 0], [0, 0], ma.array([[0, 0], [0, 0]], mask=True),
                cmap=cmap, extend='neither', values=np.array(values),
                norm=norm, norm_kw=norm_kw)  # workaround

    # Try to get tick locations from *levels* or from *values* rather than
    # random points along the axis. If values were provided as keyword arg,
    # this is colorbar from lines/colors, and we label *all* values by default.
    # TODO: Handle more of the log locator stuff here instead of cmap_changer?
    if tick_all and locator is None:
        locator = values
        tickminor = False
    if locator is None:
        for attr in ('values', 'locator', 'levels'):
            locator = getattr(mappable, attr, None)
            if locator is not None:
                break
        if locator is None:  # i.e. no attributes found
            if isinstance(getattr(mappable, 'norm', None), mcolors.LogNorm):
                locator = 'log'
            else:
                locator = 'auto'
        # i.e. was a 'values' or 'levels' attribute
        elif not isinstance(locator, mticker.Locator):
            # Get default maxn, try to allot 2em squares per label maybe?
            # NOTE: Cannot use Axes.get_size_inches because this is a
            # native matplotlib axes
            width, height = self.figure.get_size_inches()
            if orientation == 'horizontal':
                scale = 3  # em squares alotted for labels
                length = width * abs(self.get_position().width)
                fontsize = kw_ticklabels.get('size', rc.get('xtick.labelsize'))
            else:
                scale = 1
                length = height * abs(self.get_position().height)
                fontsize = kw_ticklabels.get('size', rc.get('ytick.labelsize'))
            maxn = _notNone(maxn, int(length / (scale * fontsize / 72)))
            maxn_minor = _notNone(maxn_minor, int(
                length / (0.5 * fontsize / 72)))
            # Get locator
            if tickminor and minorlocator is None:
                step = 1 + len(locator) // max(1, maxn_minor)
                minorlocator = locator[::step]
            step = 1 + len(locator) // max(1, maxn)
            locator = locator[::step]

    # Locator object
    locator = axistools.Locator(locator, **locator_kw)
    # Minor ticks
    if minorlocator is not None:
        tickminor = True
    if tickminor:
        if minorlocator is None:
            if isinstance(locator, mticker.LogLocator):
                minorlocator = 'log'
                minorlocator_kw = {**minorlocator_kw}
                minorlocator_kw.setdefault('subs', np.arange(1, 10))
            else:
                minorlocator = 'auto'
        minorlocator = axistools.Locator(minorlocator, **minorlocator_kw)
    else:
        minorlocator = axistools.Locator('null')

    # Get tick formatters and locators
    jvalues = None
    normfix = False  # whether we need to modify the norm object
    locators = []
    for ilocator in (locator, minorlocator):
        if isinstance(locator, mticker.NullLocator):
            locators.append(locator)
            continue
        # Modify ticks to work around mysterious error, and to prevent
        # annoyance where minor ticks extend beyond extendsize.
        ivalues = np.array(ilocator.tick_values(
            mappable.norm.vmin, mappable.norm.vmax))  # get the current values
        min_ = np.where(ivalues >= mappable.norm.vmin)[0]
        max_ = np.where(ivalues <= mappable.norm.vmax)[0]
        if len(min_) == 0 or len(max_) == 0:
            locators.append(axistools.Locator('null'))
            continue
        min_, max_ = min_[0], max_[-1]
        ivalues = ivalues[min_:max_ + 1]
        if ivalues[0] == mappable.norm.vmin:
            normfix = True
        # Prevent major/minor overlaps where one is slightly shifted left/right
        # Consider floating point weirdness too
        if jvalues is not None:
            eps = 1e-10
            ivalues = [v for v in ivalues if not any(
                o + eps >= v >= o - eps for o in jvalues)]
        locators.append(axistools.Locator(ivalues))  # fixed locator object
        jvalues = ivalues  # record as new variable

    # Fix the norm object; get weird error without this block
    # * The error is triggered when a *major* tick sits exactly on vmin, but
    #   the actual error is due to processing of *minor* ticks, even if the
    #   minor locator was set to NullLocator; very weird. Happens when we call
    #   get_ticklabels(which='both') below. Can be prevented by just calling
    #   which='major'. Minor ticklabels are never drawn anyway.
    # * We can eliminate the normfix below, but that actually causes an
    #   annoying warning to be printed (related to same issue I guess).
    #   The culprit for all of this seems to be the colorbar API line:
    #        z = np.take(y, i0) + (xn - np.take(b, i0)) * dy / db
    #   Also strange that minorticks extending *below* the minimum
    #   don't raise the error. It is only when they are exactly on the minimum.
    # * When changing the levels attribute, need to make sure the levels
    #   datatype is float; otherwise division will be truncated and bottom
    #   level will still lie on same location, so error will occur
    if normfix:
        mappable.norm.vmin -= (mappable.norm.vmax - mappable.norm.vmin) * 1e-4
    if hasattr(mappable.norm, 'levels'):
        mappable.norm.levels = np.atleast_1d(
            mappable.norm.levels).astype(np.float)
        if normfix:
            mappable.norm.levels[0] -= np.diff(
                mappable.norm.levels[:2])[0] * 1e-4

    # Final settings
    # NOTE: The only way to avoid bugs seems to be to pass the major formatter
    # and locator to colorbar commmand directly, but edit the minor locators
    # and formatters manually; set_locator methods are completely ignored.
    width, height = self.figure.get_size_inches()
    formatter = axistools.Formatter(formatter, **formatter_kw)
    if orientation == 'horizontal':
        scale = width * abs(self.get_position().width)
    else:
        scale = height * abs(self.get_position().height)
    extendsize = utils.units(_notNone(extendsize, rc['colorbar.extend']))
    extendsize = extendsize / (scale - 2 * extendsize)
    kwargs.update({
        'ticks': locators[0],
        'format': formatter,
        'ticklocation': ticklocation,
        'extendfrac': extendsize
    })

    # Draw the colorbar
    try:
        self.figure._locked = False
        cb = self.figure.colorbar(mappable, **kwargs)
    except Exception as err:
        self.figure._locked = True
        raise err
    if orientation == 'horizontal':
        axis = self.xaxis
    else:
        axis = self.yaxis

    # The minor locators and formatters
    # WARNING: Inexplicably, for hexbin, axis lims *are* original,
    # un-normalized data values, and maybe in other situations too? We detect
    # this by checking for impossible normalized axis limits (normalized lims
    # are from 0-extendfrac to 1+extendfrac).
    lim = axis.get_view_interval()
    vals = []
    normed = (lim[0] >= -2 * kwargs['extendfrac']) \
        and (lim[1] <= 1 + 2 * kwargs['extendfrac'])
    for ilocator in locators:
        ivals = np.array(ilocator.tick_values(
            mappable.norm.vmin, mappable.norm.vmax))
        if normed:
            if isinstance(mappable.norm, styletools.BinNorm):
                ivals = mappable.norm._norm(ivals)  # use *child* normalizer
            else:
                ivals = mappable.norm(ivals)
            ivals = [tick for tick in ivals if 0 <= tick <= 1]
        vals.append(ivals)
    if fixticks:
        axis.set_ticks(vals[0], minor=False)
    axis.set_ticks(vals[1], minor=True)
    axis.set_minor_formatter(mticker.NullFormatter())  # to make sure

    # Outline
    kw_outline = {
        'edgecolor': _notNone(edgecolor, rc['axes.edgecolor']),
        'linewidth': _notNone(linewidth, rc['axes.linewidth']),
    }
    if cb.outline is not None:
        cb.outline.update(kw_outline)
    if cb.dividers is not None:
        cb.dividers.update(kw_outline)

    # Fix alpha-blending issues.
    # Cannot set edgecolor to 'face' if alpha non-zero because blending will
    # occur, will get colored lines instead of white ones. Need manual blending
    # NOTE: For some reason cb solids uses listed colormap with always 1.0
    # alpha, then alpha is applied after.
    # See: https://stackoverflow.com/a/35672224/4970632
    cmap = cb.cmap
    if not cmap._isinit:
        cmap._init()
    if any(cmap._lut[:-1, 3] < 1):
        warnings.warn(
            f'Using manual alpha-blending for {cmap.name!r} colorbar solids.')
        # Generate "secret" copy of the colormap!
        lut = cmap._lut.copy()
        cmap = mcolors.Colormap('_colorbar_fix', N=cmap.N)
        cmap._isinit = True
        cmap._init = (lambda: None)
        # Manually fill lookup table with alpha-blended RGB colors!
        for i in range(lut.shape[0] - 1):
            alpha = lut[i, 3]
            lut[i, :3] = (1 - alpha) * 1 + alpha * \
                lut[i, :3]  # blend with *white*
            lut[i, 3] = 1
        cmap._lut = lut
        # Update colorbar
        cb.cmap = cmap
        cb.draw_all()

    # Label and tick label settings
    # WARNING: Must use colorbar set_label to set text, calling set_text on
    # the axis will do nothing!
    if label is not None:
        cb.set_label(label)
    axis.label.update(kw_label)
    for obj in axis.get_ticklabels():
        obj.update(kw_ticklabels)

    # Ticks
    xy = axis.axis_name
    for which in ('minor', 'major'):
        kw = rc.category(xy + 'tick.' + which)
        kw.pop('visible', None)
        if edgecolor:
            kw['color'] = edgecolor
        if linewidth:
            kw['width'] = linewidth
        axis.set_tick_params(which=which, **kw)
    axis.set_ticks_position(ticklocation)

    # *Never* rasterize because it causes misalignment with border lines
    if cb.solids:
        cb.solids.set_rasterized(False)
        cb.solids.set_linewidth(0.4)
        cb.solids.set_edgecolor('face')
    return cb


def _redirect(func):
    """Docorator that calls the basemap version of the function of the
    same name. This must be applied as innermost decorator, which means it must
    be applied on the base axes class, not the basemap axes."""
    name = func.__name__
    @functools.wraps(func)
    def _wrapper(self, *args, **kwargs):
        if getattr(self, 'name', '') == 'basemap':
            return getattr(self.projection, name)(*args, ax=self, **kwargs)
        else:
            return func(self, *args, **kwargs)
    _wrapper.__doc__ = None
    return _wrapper


def _norecurse(func):
    """Decorator to prevent recursion in basemap method overrides.
    See `this post https://stackoverflow.com/a/37675810/4970632`__."""
    name = func.__name__
    func._has_recurred = False
    @functools.wraps(func)
    def _wrapper(self, *args, **kwargs):
        if func._has_recurred:
            # Return the *original* version of the matplotlib method
            func._has_recurred = False
            result = getattr(maxes.Axes, name)(self, *args, **kwargs)
        else:
            # Return the version we have wrapped
            func._has_recurred = True
            result = func(self, *args, **kwargs)
        func._has_recurred = False  # cleanup, in case recursion never occurred
        return result
    return _wrapper


def _wrapper_decorator(driver):
    """Generates generic wrapper decorators and dynamically modifies docstring
    to list the methods wrapped by this function. Also sets __doc__ to None so
    that ProPlot fork of automodapi doesn't add these methods to the website
    documentation. Users can still call help(ax.method) because python looks
    for superclass method docstrings if a docstring is empty."""
    driver._docstring_orig = driver.__doc__ or ''
    driver._methods_wrapped = []
    proplot_methods = ('parametric', 'heatmap', 'area', 'areax')
    cartopy_methods = ('get_extent', 'set_extent')

    def decorator(func):
        # Define wrapper and suppress documentation
        # We only document wrapper functions, not the methods they wrap
        @functools.wraps(func)
        def _wrapper(self, *args, **kwargs):
            return driver(self, func, *args, **kwargs)
        name = func.__name__
        if name not in proplot_methods:
            _wrapper.__doc__ = None

        # List wrapped methods in the driver function docstring
        # Prevents us from having to both explicitly apply decorators in
        # axes.py and explicitly list functions *again* in this file
        docstring = driver._docstring_orig
        if '%(methods)s' in docstring:
            if name in proplot_methods:
                link = f'`~proplot.axes.Axes.{name}`'
            elif name in cartopy_methods:
                link = f'`~cartopy.mpl.geoaxes.GeoAxes.{name}`'
            else:
                link = f'`~matplotlib.axes.Axes.{name}`'
            methods = driver._methods_wrapped
            if link not in methods:
                methods.append(link)
                string = (
                    ', '.join(methods[:-1])
                    + ',' * int(len(methods) > 2)  # Oxford comma bitches
                    + ' and ' * int(len(methods) > 1)
                    + methods[-1])
                driver.__doc__ = docstring % {'methods': string}
        return _wrapper
    return decorator


# Auto generated decorators. Each wrapper internally calls
# func(self, ...) somewhere.
_add_errorbars = _wrapper_decorator(add_errorbars)
_bar_wrapper = _wrapper_decorator(bar_wrapper)
_barh_wrapper = _wrapper_decorator(barh_wrapper)
_default_latlon = _wrapper_decorator(default_latlon)
_boxplot_wrapper = _wrapper_decorator(boxplot_wrapper)
_default_crs = _wrapper_decorator(default_crs)
_default_transform = _wrapper_decorator(default_transform)
_cmap_changer = _wrapper_decorator(cmap_changer)
_cycle_changer = _wrapper_decorator(cycle_changer)
_fill_between_wrapper = _wrapper_decorator(fill_between_wrapper)
_fill_betweenx_wrapper = _wrapper_decorator(fill_betweenx_wrapper)
_hist_wrapper = _wrapper_decorator(hist_wrapper)
_plot_wrapper = _wrapper_decorator(plot_wrapper)
_scatter_wrapper = _wrapper_decorator(scatter_wrapper)
_standardize_1d = _wrapper_decorator(standardize_1d)
_standardize_2d = _wrapper_decorator(standardize_2d)
_text_wrapper = _wrapper_decorator(text_wrapper)
_violinplot_wrapper = _wrapper_decorator(violinplot_wrapper)<|MERGE_RESOLUTION|>--- conflicted
+++ resolved
@@ -87,7 +87,6 @@
 }
 
 
-<<<<<<< HEAD
 class _InsetColorbar(martist.Artist):
     """
     Hidden class for inset colorbars.
@@ -107,8 +106,10 @@
     def __str__(self):
         return 'CenteredLegend'
 
-
-    def __init__(self, pairs, loc=None, **kwargs):
+    def __init__(
+            self, pairs, loc=None, title=None, markerfirst=None,
+            frameon=None, framealpha=None, fancybox=None, shadow=None,
+            **kwargs):
         """
         Parameters
         ----------
@@ -135,6 +136,9 @@
         # Determine space we want sub-legend to occupy as fraction of height
         # NOTE: Empirical testing shows spacing fudge factor necessary to
         # exactly replicate the spacing of standard aligned legends.
+        legs = []
+        ymin, ymax = None, None
+        width, height = self.figure.get_size_inches()
         fontsize = kwargs.get('fontsize', None) or rc['legend.fontsize']
         spacing = kwargs.get('labelspacing', None) or rc['legend.labelspacing']
         interval = 1 / len(pairs)  # split up axes
@@ -167,7 +171,7 @@
             legs.append(leg)
 
         # Store legend and add frame
-        self.leg = legs
+        self.legs = legs
         if not frameon:
             return
         if len(legs) == 1:
@@ -175,30 +179,33 @@
             return
 
         # Draw legend frame encompassing centered rows
-        facecolor = _notNone(facecolor, rcParams['legend.facecolor'])
+        edgecolor = _notNone(
+            kwargs.get('edgecolor', None), rc['legend.edgecolor'])
+        facecolor = _notNone(
+            kwargs.get('facecolor', None), rc['legend.facecolor'])
         if facecolor == 'inherit':
-            facecolor = rcParams['axes.facecolor']
-        self.legendPatch = FancyBboxPatch(
+            facecolor = rc['axes.facecolor']
+        patch = mpatches.FancyBboxPatch(
             xy=(0.0, 0.0), width=1.0, height=1.0,
             facecolor=facecolor,
             edgecolor=edgecolor,
             mutation_scale=fontsize,
             transform=self.transAxes,
-            snap=True
-            )
+            snap=True)
+        self.legendPatch = patch
 
         # Box style
         if fancybox is None:
-            fancybox = rcParams['legend.fancybox']
+            fancybox = rc['legend.fancybox']
         if fancybox:
-            self.legendPatch.set_boxstyle('round', pad=0, rounding_size=0.2)
+            patch.set_boxstyle('round', pad=0, rounding_size=0.2)
         else:
-            self.legendPatch.set_boxstyle('square', pad=0)
-        self._set_artist_props(self.legendPatch)
+            patch.set_boxstyle('square', pad=0)
+        self._set_artist_props(patch)
         self._drawFrame = frameon
 
         # Initialize with null renderer
-        self._init_legend_box(handles, labels, markerfirst)
+        self._init_legend_box(*pairs, markerfirst)
 
         # If shadow is activated use framealpha if not
         # explicitly passed. See Issue 8943
@@ -206,7 +213,7 @@
             if shadow:
                 self.get_frame().set_alpha(1)
             else:
-                self.get_frame().set_alpha(rcParams['legend.framealpha'])
+                self.get_frame().set_alpha(rc['legend.framealpha'])
         else:
             self.get_frame().set_alpha(framealpha)
 
@@ -215,21 +222,19 @@
         else:
             patch.set_boxstyle('square', pad=0)
         patch.set_clip_on(False)
-        patch.update(outline)
+        # patch.update(outline)
         self.add_artist(patch)
         # Add shadow
         # TODO: This does not work, figure out
         if kwargs.get('shadow', rc['legend.shadow']):
             shadow = mpatches.Shadow(patch, 20, -20)
             self.add_artist(shadow)
-        # Add patch to list
-        legs = (patch, *legs)
-
-
-    def draw(renderer):
+
+    def draw(self, renderer):
         """
         Draw the legend and the patch.
         """
+        legs = self.legs
         for leg in legs:
             leg.draw(renderer)
 
@@ -251,7 +256,7 @@
 
         if self._drawFrame:
             if self.shadow:
-                shadow = Shadow(self.legendPatch, 2, -2)
+                shadow = mpatches.Shadow(self.legendPatch, 2, -2)
                 shadow.draw(renderer)
 
             self.legendPatch.draw(renderer)
@@ -260,24 +265,6 @@
 
         renderer.close_group('legend')
         self.stale = False
-=======
-def _get_renderer(fig):
-    """Get renderer for calculating the legend bounding box for centered-row
-    legends. This is copied from tight_layout.py in matplotlib."""
-    # NOTE: This will be removed when #74 is done
-    if fig._cachedRenderer:
-        renderer = fig._cachedRenderer
-    else:
-        canvas = fig.canvas
-        if canvas and hasattr(canvas, 'get_renderer'):
-            renderer = canvas.get_renderer()
-        else:
-            warnings.warn('Falling back to Agg renderer.')
-            from matplotlib.backends.backend_agg import FigureCanvasAgg
-            canvas = FigureCanvasAgg(fig)
-            renderer = canvas.get_renderer()
-    return renderer
->>>>>>> 358fb4bb
 
 
 def default_latlon(self, func, *args, latlon=True, **kwargs):
@@ -2521,7 +2508,7 @@
         ncol = _notNone(ncol, 3)
         if order == 'C':
             fpairs = []
-            split = [pairs[i * ncol:(i + 1) * ncol] # split into rows
+            split = [pairs[i * ncol:(i + 1) * ncol]  # split into rows
                      for i in range(len(pairs) // ncol + 1)]
             # Max possible row count, and columns in final row
             nrowsmax, nfinalrow = len(split), len(split[-1])
@@ -2631,51 +2618,7 @@
         for obj in leg.get_texts():
             if isinstance(obj, martist.Artist):
                 obj.update(kw_text)
-<<<<<<< HEAD
-
-=======
-    # Draw manual fancy bounding box for un-aligned legend
-    # WARNING: The matplotlib legendPatch transform is the default transform,
-    # i.e. universal coordinates in points. Means we have to transform
-    # mutation scale into transAxes sizes.
-    # WARNING: Tempting to use legendPatch for everything but for some reason
-    # coordinates are messed up. In some tests all coordinates were just result
-    # of get window extent multiplied by 2 (???). Anyway actual box is found in
-    # _legend_box attribute, which is accessed by get_window_extent.
-    if center and frameon:
-        if len(legs) == 1:
-            legs[0].set_frame_on(True)  # easy!
-        else:
-            # Get coordinates
-            renderer = _get_renderer(self.figure)
-            bboxs = [leg.get_window_extent(renderer).transformed(
-                self.transAxes.inverted()) for leg in legs]
-            xmin, xmax = min(bbox.xmin for bbox in bboxs), max(
-                bbox.xmax for bbox in bboxs)
-            ymin, ymax = min(bbox.ymin for bbox in bboxs), max(
-                bbox.ymax for bbox in bboxs)
-            fontsize = (fontsize / 72) / width  # axes relative units
-            fontsize = renderer.points_to_pixels(fontsize)
-            # Draw and format patch
-            patch = mpatches.FancyBboxPatch(
-                (xmin, ymin), xmax - xmin, ymax - ymin,
-                snap=True, zorder=4.5,
-                mutation_scale=fontsize, transform=self.transAxes)
-            if kwargs.get('fancybox', rc['legend.fancybox']):
-                patch.set_boxstyle('round', pad=0, rounding_size=0.2)
-            else:
-                patch.set_boxstyle('square', pad=0)
-            patch.set_clip_on(False)
-            patch.update(outline)
-            self.add_artist(patch)
-            # Add shadow
-            # TODO: This does not work, figure out
-            if kwargs.get('shadow', rc['legend.shadow']):
-                shadow = mpatches.Shadow(patch, 20, -20)
-                self.add_artist(shadow)
-            # Add patch to list
-            legs = (patch, *legs)
->>>>>>> 358fb4bb
+
     # Append attributes and return, and set clip property!!! This is critical
     # for tight bounding box calcs!
     for leg in legs:
