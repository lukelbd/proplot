--- conflicted
+++ resolved
@@ -14,15 +14,11 @@
 import matplotlib.figure as mfigure
 import matplotlib.transforms as mtransforms
 import matplotlib.gridspec as mgridspec
-<<<<<<< HEAD
 import matplotlib.pyplot as plt
 from numbers import Integral
-from . import projs, axes
-=======
-from numbers import Integral
->>>>>>> c4145133
 from .rctools import rc
 from .utils import _warn_proplot, _notNone, _counter, _setstate, units
+from . import projs, axes
 __all__ = [
     'subplot_grid', 'close', 'show', 'subplots',
     'EdgeStack', 'Figure', 'GeometrySolver',
@@ -803,7 +799,6 @@
             raise ValueError(f'Arguments must be artists.')
 
 
-<<<<<<< HEAD
 class GeometrySolver(object):
     """
     ProPlot's answer to the matplotlib `~matplotlib.figure.SubplotParams`
@@ -876,7 +871,6 @@
         # Indicate we are initialized
         self._isinit = True
 
-    #     """Resizes the figure based on current spacing values."""
     # def _update_gridspec(self, nrows=None, ncols=None, array=None, **kwargs):
     def resize(self):
         """Determine the figure size necessary to preserve physical
@@ -967,251 +961,6 @@
                     sum(wspace) + sum(wratios_panels)
             if axwidth is not None and axheight is not None:
                 auto_width = auto_height = False
-=======
-class Figure(mfigure.Figure):
-    """The `~matplotlib.figure.Figure` class returned by `subplots`. At
-    draw-time, an improved tight layout algorithm is employed, and
-    the space around the figure edge, between subplots, and between
-    panels is changed to accommodate subplot content. Figure dimensions
-    may be automatically scaled to preserve subplot aspect ratios."""
-
-    def __init__(
-        self, tight=None,
-        ref=1, pad=None, axpad=None, panelpad=None, includepanels=False,
-        span=None, spanx=None, spany=None,
-        align=None, alignx=None, aligny=None,
-        share=None, sharex=None, sharey=None,
-        autoformat=True, fallback_to_cm=None,
-        gridspec_kw=None, subplots_kw=None, subplots_orig_kw=None,
-        **kwargs
-    ):
-        """
-        Parameters
-        ----------
-        tight : bool, optional
-            Toggles automatic tight layout adjustments. Default is :rc:`tight`.
-            If you manually specified a spacing in the call to `subplots`, it
-            will be used to override the tight layout spacing. For example,
-            with ``left=0.1``, the left margin is set to 0.1 inches wide,
-            while the remaining margin widths are calculated automatically.
-        ref : int, optional
-            The reference subplot number. See `subplots` for details. Default
-            is ``1``.
-        pad : float or str, optional
-            Padding around edge of figure. Units are interpreted by
-            `~proplot.utils.units`. Default is :rc:`subplots.pad`.
-        axpad : float or str, optional
-            Padding between subplots in adjacent columns and rows. Units are
-            interpreted by `~proplot.utils.units`. Default is
-            :rc:`subplots.axpad`.
-        panelpad : float or str, optional
-            Padding between subplots and axes panels, and between "stacked"
-            panels. Units are interpreted by `~proplot.utils.units`. Default is
-            :rc:`subplots.panelpad`.
-        includepanels : bool, optional
-            Whether to include panels when centering *x* axis labels,
-            *y* axis labels, and figure "super titles" along the edge of the
-            subplot grid. Default is ``False``.
-        sharex, sharey, share : {3, 2, 1, 0}, optional
-            The "axis sharing level" for the *x* axis, *y* axis, or both axes.
-            Default is ``3``. This can considerably reduce redundancy in your
-            figure. Options are as follows.
-
-            0. No axis sharing. Also sets the default `spanx` and `spany`
-               values to ``False``.
-            1. Only draw *axis label* on the leftmost column (*y*) or
-               bottommost row (*x*) of subplots. Axis tick labels
-               still appear on every subplot.
-            2. As in 1, but forces the axis limits to be identical. Axis
-               tick labels still appear on every subplot.
-            3. As in 2, but only show the *axis tick labels* on the
-               leftmost column (*y*) or bottommost row (*x*) of subplots.
-
-        spanx, spany, span : bool or {0, 1}, optional
-            Toggles "spanning" axis labels for the *x* axis, *y* axis, or both
-            axes.  Default is ``False`` if `sharex`, `sharey`, or `share` are
-            ``0``, ``True`` otherwise. When ``True``, a single, centered axis
-            label is used for all axes with bottom and left edges in the same
-            row or column.  This can considerably redundancy in your figure.
-
-            "Spanning" labels integrate with "shared" axes. For example,
-            for a 3-row, 3-column figure, with ``sharey > 1`` and ``spany=1``,
-            your figure will have 1 ylabel instead of 9.
-        alignx, aligny, align : bool or {0, 1}, optional
-            Default is ``False``. Whether to `align axis labels \
-<https://matplotlib.org/3.1.1/gallery/subplots_axes_and_figures/align_labels_demo.html>`__
-            for the *x* axis, *y* axis, or both axes. Only has an effect when
-            `spanx`, `spany`, or `span` are ``False``.
-        autoformat : bool, optional
-            Whether to automatically configure *x* axis labels, *y* axis
-            labels, axis formatters, axes titles, colorbar labels, and legend
-            labels when a `~pandas.Series`, `~pandas.DataFrame` or
-            `~xarray.DataArray` with relevant metadata is passed to a plotting
-            command.
-        fallback_to_cm : bool, optional
-            Whether to replace unavailable glyphs with a glyph from Computer
-            Modern or the "¤" dummy character. See `mathtext \
-<https://matplotlib.org/3.1.1/tutorials/text/mathtext.html#custom-fonts>`__
-            for details.
-        gridspec_kw, subplots_kw, subplots_orig_kw
-            Keywords used for initializing the main gridspec, for initializing
-            the figure, and original spacing keyword args used for initializing
-            the figure that override tight layout spacing.
-
-        Other parameters
-        ----------------
-        **kwargs
-            Passed to `matplotlib.figure.Figure`.
-
-        See also
-        --------
-        `~matplotlib.figure.Figure`
-        """  # noqa
-        tight_layout = kwargs.pop('tight_layout', None)
-        constrained_layout = kwargs.pop('constrained_layout', None)
-        if tight_layout or constrained_layout:
-            _warn_proplot(
-                f'Ignoring tight_layout={tight_layout} and '
-                f'contrained_layout={constrained_layout}. ProPlot uses its '
-                'own tight layout algorithm, activated by default or with '
-                'tight=True.'
-            )
-
-        # Initialize first, because need to provide fully initialized figure
-        # as argument to gridspec, because matplotlib tight_layout does that
-        self._authorized_add_subplot = False
-        self._is_preprocessing = False
-        self._is_resizing = False
-        super().__init__(**kwargs)
-
-        # Axes sharing and spanning settings
-        sharex = _notNone(sharex, share, rc['share'])
-        sharey = _notNone(sharey, share, rc['share'])
-        spanx = _notNone(spanx, span, 0 if sharex == 0 else None, rc['span'])
-        spany = _notNone(spany, span, 0 if sharey == 0 else None, rc['span'])
-        if spanx and (alignx or align):
-            _warn_proplot(f'"alignx" has no effect when spanx=True.')
-        if spany and (aligny or align):
-            _warn_proplot(f'"aligny" has no effect when spany=True.')
-        alignx = _notNone(alignx, align, rc['align'])
-        aligny = _notNone(aligny, align, rc['align'])
-        self.set_alignx(alignx)
-        self.set_aligny(aligny)
-        self.set_sharex(sharex)
-        self.set_sharey(sharey)
-        self.set_spanx(spanx)
-        self.set_spany(spany)
-
-        # Various other attributes
-        gridspec_kw = gridspec_kw or {}
-        gridspec = GridSpec(self, **gridspec_kw)
-        nrows, ncols = gridspec.get_active_geometry()
-        self._pad = units(_notNone(pad, rc['subplots.pad']))
-        self._axpad = units(_notNone(axpad, rc['subplots.axpad']))
-        self._panelpad = units(_notNone(panelpad, rc['subplots.panelpad']))
-        self._auto_format = autoformat
-        self._auto_tight = _notNone(tight, rc['tight'])
-        self._include_panels = includepanels
-        self._fallback_to_cm = fallback_to_cm
-        self._ref_num = ref
-        self._axes_main = []
-        self._subplots_orig_kw = subplots_orig_kw
-        self._subplots_kw = subplots_kw
-        self._bpanels = []
-        self._tpanels = []
-        self._lpanels = []
-        self._rpanels = []
-        self._barray = np.empty((0, ncols), dtype=bool)
-        self._tarray = np.empty((0, ncols), dtype=bool)
-        self._larray = np.empty((0, nrows), dtype=bool)
-        self._rarray = np.empty((0, nrows), dtype=bool)
-        self._gridspec_main = gridspec
-        self.suptitle('')  # add _suptitle attribute
-
-    @_counter
-    def _add_axes_panel(self, ax, side, filled=False, **kwargs):
-        """Hidden method that powers `~proplot.axes.panel_axes`."""
-        # Interpret args
-        # NOTE: Axis sharing not implemented for figure panels, 99% of the
-        # time this is just used as construct for adding global colorbars and
-        # legends, really not worth implementing axis sharing
-        s = side[0]
-        if s not in 'lrbt':
-            raise ValueError(f'Invalid side {side!r}.')
-        ax = ax._panel_parent or ax  # redirect to main axes
-        side = SIDE_TRANSLATE[s]
-        share, width, space, space_orig = _get_panelargs(
-            s, filled=filled, figure=False, **kwargs
-        )
-
-        # Get gridspec and subplotspec indices
-        subplotspec = ax.get_subplotspec()
-        *_, row1, row2, col1, col2 = subplotspec.get_active_rows_columns()
-        pgrid = getattr(ax, '_' + s + 'panels')
-        offset = (len(pgrid) * bool(pgrid)) + 1
-        if s in 'lr':
-            iratio = (col1 - offset if s == 'l' else col2 + offset)
-            idx1 = slice(row1, row2 + 1)
-            idx2 = iratio
-        else:
-            iratio = (row1 - offset if s == 't' else row2 + offset)
-            idx1 = iratio
-            idx2 = slice(col1, col2 + 1)
-        gridspec_prev = self._gridspec_main
-        gridspec = self._insert_row_column(
-            side, iratio, width, space, space_orig, figure=False
-        )
-        if gridspec is not gridspec_prev:
-            if s == 't':
-                idx1 += 1
-            elif s == 'l':
-                idx2 += 1
-
-        # Draw and setup panel
-        with self._authorize_add_subplot():
-            pax = self.add_subplot(
-                gridspec[idx1, idx2],
-                projection='xy',
-            )
-        getattr(ax, '_' + s + 'panels').append(pax)
-        pax._panel_side = side
-        pax._panel_share = share
-        pax._panel_parent = ax
-
-        # Axis sharing and axis setup only for non-legend or colorbar axes
-        if not filled:
-            ax._share_setup()
-            axis = (pax.yaxis if side in ('left', 'right') else pax.xaxis)
-            # sets tick and tick label positions intelligently
-            getattr(axis, 'tick_' + side)()
-            axis.set_label_position(side)
-
-        return pax
-
-    def _add_figure_panel(
-        self, side, span=None, row=None, col=None, rows=None, cols=None,
-        **kwargs
-    ):
-        """Adds figure panels. Also modifies the panel attribute stored
-        on the figure to include these panels."""
-        # Interpret args and enforce sensible keyword args
-        s = side[0]
-        if s not in 'lrbt':
-            raise ValueError(f'Invalid side {side!r}.')
-        side = SIDE_TRANSLATE[s]
-        _, width, space, space_orig = _get_panelargs(
-            s, filled=True, figure=True, **kwargs
-        )
-        if s in 'lr':
-            for key, value in (('col', col), ('cols', cols)):
-                if value is not None:
-                    raise ValueError(
-                        f'Invalid keyword arg {key!r} for figure panel '
-                        f'on side {side!r}.'
-                    )
-            span = _notNone(span, row, rows, None,
-                            names=('span', 'row', 'rows'))
->>>>>>> c4145133
         else:
             if height is not None:
                 axheight_all = height - top - bottom - \
@@ -1349,7 +1098,6 @@
 
         # Boxes and padding
         bbox = self.get_tightbbox(renderer)
-<<<<<<< HEAD
         bbox_orig = self.bbox_inches  # original bbox
         pad = self._pad
         axpad = self._axpad
@@ -1361,37 +1109,12 @@
         right = right - bbox.ymin + pad
         bottom = bottom - (bbox_orig.xmax - bbox.xmax) + pad
         top = top - (bbox_orig.ymax - bbox.ymax) + pad
-=======
-        left = bbox.xmin
-        bottom = bbox.ymin
-        right = obox.xmax - bbox.xmax
-        top = obox.ymax - bbox.ymax
-
-        # Apply new bounds, permitting user overrides
-        # TODO: Account for bounding box NaNs?
-        for key, offset in zip(
-            ('left', 'right', 'top', 'bottom'),
-            (left, right, top, bottom)
-        ):
-            previous = subplots_orig_kw[key]
-            current = subplots_kw[key]
-            subplots_kw[key] = _notNone(previous, current - offset + pad)
-
-        # Get arrays storing gridspec spacing args
-        axpad = self._axpad
-        panelpad = self._panelpad
-        gridspec = self._gridspec_main
-        nrows, ncols = gridspec.get_active_geometry()
-        wspace = subplots_kw['wspace']
-        hspace = subplots_kw['hspace']
-        wspace_orig = subplots_orig_kw['wspace']
-        hspace_orig = subplots_orig_kw['hspace']
->>>>>>> c4145133
 
         # Get new subplot spacings, axes panel spacing, figure panel spacing
         spaces = []
         for (w, x, y, nacross, ispace) in zip(
-                'wh', 'xy', 'yx', (nrows, ncols), (wspace, hspace)):
+            'wh', 'xy', 'yx', (nrows, ncols), (wspace, hspace)
+        ):
             # Determine which rows and columns correspond to panels
             panels = getattr(self, '_' + w + 'panels')
             jspace = [*ispace]
@@ -1449,13 +1172,7 @@
                     x2 = min(ax._range_tightbbox(x)[0] for ax in group2)
                     jspaces.append((x2 - x1) / self.dpi)
                 if jspaces:
-<<<<<<< HEAD
-                    space = max(
-                        0, space - min(jspaces) + pad)  # TODO: why max 0?
-=======
                     space = max(0, space - min(jspaces) + pad)
-                    space = _notNone(space_orig, space)  # user input overwrite
->>>>>>> c4145133
                 jspace[i] = space
             spaces.append(jspace)
 
@@ -1465,7 +1182,6 @@
         self._update_gridspec()
 
     def _align_axislabels(self, b=True):
-<<<<<<< HEAD
         """Align spanning *x* and *y* axis labels, accounting for figure
         margins and axes and figure panels."""
         # TODO: Ensure this is robust to complex panels and shared axes.
@@ -1492,22 +1208,6 @@
                 # top or bottom, left or right
                 s = axis.get_label_position()[0]
                 if s not in 'bl':
-=======
-        """Align spanning *x* and *y* axis labels in the perpendicular
-        direction and, if `b` is ``True``, the parallel direction."""
-        # TODO: Ensure this is robust to complex panels and shared axes
-        # NOTE: Need to turn off aligned labels before _adjust_tight_layout
-        # call, so cannot put this inside Axes draw
-        tracker = {*()}
-        for ax in self._axes_main:
-            if not isinstance(ax, axes.XYAxes):
-                continue
-            for x, axis in zip('xy', (ax.xaxis, ax.yaxis)):
-                s = axis.get_label_position()[0]
-                span = getattr(self, '_span' + x)
-                align = getattr(self, '_align' + x)
-                if s not in 'bl' or axis in tracker:
->>>>>>> c4145133
                     continue
                 axs = ax._get_side_axes(s)
                 for _ in range(2):
@@ -2304,21 +2004,20 @@
         # map_projection = obj entry, and maybe hide the Proj constructor as
         # an argument processing utility?
         proj = _notNone(
-            proj,
-            projection,
-            'cartesian',
-            names=(
-                'proj',
-                'projection'))
+            proj, projection, 'cartesian',
+            names=('proj', 'projection')
+        )
         proj_kw = _notNone(
-            proj_kw, projection_kw, {}, names=(
-                'proj_kw', 'projection_kw'))
+            proj_kw, projection_kw, {},
+            names=('proj_kw', 'projection_kw')
+        )
         if proj not in ('cartesian', 'polar'):
             map_projection = projs.Proj(proj, basemap=basemap, **proj_kw)
             if 'map_projection' in kwargs:
                 _warn_proplot(
                     f'Ignoring input "map_projection" '
-                    f'{kwargs["map_projection"]!r}.')
+                    f'{kwargs["map_projection"]!r}.'
+                )
             kwargs['map_projection'] = map_projection
             proj = 'basemap' if basemap else 'cartopy'
 
@@ -2386,16 +2085,10 @@
         elif ax is not None:
             return ax.colorbar(*args, space=space, width=width, **kwargs)
         # Generate figure panel
-<<<<<<< HEAD
-        ax = self._add_figure_panel(loc,
-                                    space=space, width=width, span=span,
-                                    row=row, col=col, rows=rows, cols=cols)
-=======
         ax = self._add_figure_panel(
             loc, space=space, width=width, span=span,
             row=row, col=col, rows=rows, cols=cols
         )
->>>>>>> c4145133
         return ax.colorbar(*args, loc='_fill', **kwargs)
 
     def get_alignx(self):
@@ -2545,7 +2238,6 @@
         self.stale = True
         self._aligny = bool(value)
 
-<<<<<<< HEAD
     def set_gridspec(self, *args, **kwargs):
         """This docstring is replaced below."""
         # Create and apply the gridspec
@@ -2569,26 +2261,17 @@
         self.stale = True
         return gs
 
-=======
->>>>>>> c4145133
     def set_sharex(self, value):
         """Set the *x* axis sharing level."""
         value = int(value)
         if value not in range(4):
             raise ValueError(
                 'Invalid sharing level sharex={value!r}. '
-<<<<<<< HEAD
-                'Axis sharing level can be 0 (no sharing), '
-                '1 (sharing, but keep all labels), '
-                '2 (sharing, only keep one set of tick labels), '
-                'or 3 (sharing, only keep one axis label).')
-=======
                 'Axis sharing level can be 0 (share nothing), '
                 '1 (hide axis labels), '
                 '2 (share limits and hide axis labels), or '
                 '3 (share limits and hide axis and tick labels).'
             )
->>>>>>> c4145133
         self.stale = True
         self._sharex = value
 
@@ -2598,18 +2281,11 @@
         if value not in range(4):
             raise ValueError(
                 'Invalid sharing level sharey={value!r}. '
-<<<<<<< HEAD
-                'Axis sharing level can be 0 (no sharing), '
-                '1 (sharing, but keep all labels), '
-                '2 (sharing, only keep one set of tick labels), '
-                'or 3 (sharing, only keep one axis label).')
-=======
                 'Axis sharing level can be 0 (share nothing), '
                 '1 (hide axis labels), '
                 '2 (share limits and hide axis labels), or '
                 '3 (share limits and hide axis and tick labels).'
             )
->>>>>>> c4145133
         self.stale = True
         self._sharey = value
 
@@ -2627,11 +2303,7 @@
     def gridspec(self):
         """The single `GridSpec` instance used for all subplots
         in the figure."""
-<<<<<<< HEAD
         return self._gridspec
-=======
-        return self._gridspec_main
->>>>>>> c4145133
 
     @property
     def ref(self):
@@ -2648,11 +2320,7 @@
         self.stale = True
         self._ref = ref
 
-<<<<<<< HEAD
-    def set_size_inches(self, w, h=None, forward=True, auto=True):
-=======
     def set_size_inches(self, w, h=None, forward=True, auto=False):
->>>>>>> c4145133
         # Set the figure size and, if this is being called manually or from
         # an interactive backend, override the geometry tracker so users can
         # use interactive backends. See #76. Undocumented because this is
@@ -2740,7 +2408,6 @@
     return kwargs
 
 
-<<<<<<< HEAD
 def _journal_figsize(journal):
     """Return the dimensions associated with this journal string."""
     # Get dimensions for figure from common journals.
@@ -2767,20 +2434,6 @@
     Parameters
     ----------
     %(figure_doc)s
-=======
-def subplots(
-    array=None, ncols=1, nrows=1,
-    ref=1, order='C',
-    aspect=1, figsize=None,
-    width=None, height=None, journal=None,
-    axwidth=None, axheight=None,
-    hspace=None, wspace=None, space=None,
-    hratios=None, wratios=None,
-    width_ratios=None, height_ratios=None,
-    left=None, bottom=None, right=None, top=None,
-    basemap=False, proj=None, projection=None,
-    proj_kw=None, projection_kw=None,
->>>>>>> c4145133
     **kwargs
         Passed to `Figure`.
     """
@@ -2819,75 +2472,6 @@
         (``'F'``) order. Analogous to `numpy.array` ordering. This controls
         the order axes appear in the `axs` list, and the order of subplot
         a-b-c labeling (see `~proplot.axes.Axes.format`).
-<<<<<<< HEAD
-=======
-    figsize : length-2 tuple, optional
-        Tuple specifying the figure `(width, height)`.
-    width, height : float or str, optional
-        The figure width and height. Units are interpreted by
-        `~proplot.utils.units`.
-    journal : str, optional
-        String name corresponding to an academic journal standard that is used
-        to control the figure width (and height, if specified). See below
-        table.
-
-        ===========  ====================  ==========================================================================================================================================================
-        Key          Size description      Organization
-        ===========  ====================  ==========================================================================================================================================================
-        ``'aaas1'``  1-column              `American Association for the Advancement of Science <https://www.sciencemag.org/authors/instructions-preparing-initial-manuscript>`__ (e.g. *Science*)
-        ``'aaas2'``  2-column              ”
-        ``'agu1'``   1-column              `American Geophysical Union <https://publications.agu.org/author-resource-center/figures-faq/>`__
-        ``'agu2'``   2-column              ”
-        ``'agu3'``   full height 1-column  ”
-        ``'agu4'``   full height 2-column  ”
-        ``'ams1'``   1-column              `American Meteorological Society <https://www.ametsoc.org/ams/index.cfm/publications/authors/journal-and-bams-authors/figure-information-for-authors/>`__
-        ``'ams2'``   small 2-column        ”
-        ``'ams3'``   medium 2-column       ”
-        ``'ams4'``   full 2-column         ”
-        ``'nat1'``   1-column              `Nature Research <https://www.nature.com/nature/for-authors/formatting-guide>`__
-        ``'nat2'``   2-column              ”
-        ``'pnas1'``  1-column              `Proceedings of the National Academy of Sciences <http://www.pnas.org/page/authors/submission>`__
-        ``'pnas2'``  2-column              ”
-        ``'pnas3'``  landscape page        ”
-        ===========  ====================  ==========================================================================================================================================================
-
-    ref : int, optional
-        The reference axes number. The `axwidth`, `axheight`, and `aspect`
-        keyword args are applied to this axes, and aspect ratio is conserved
-        for this axes in tight layout adjustment.
-    axwidth, axheight : float or str, optional
-        Sets the average width, height of your axes. Units are interpreted by
-        `~proplot.utils.units`. Default is :rc:`subplots.axwidth`.
-
-        These arguments are convenient where you don't care about the figure
-        dimensions and just want your axes to have enough "room".
-    aspect : float or length-2 list of floats, optional
-        The (average) axes aspect ratio, in numeric form (width divided by
-        height) or as (width, height) tuple. If you do not provide
-        the `hratios` or `wratios` keyword args, all axes will have
-        identical aspect ratios.
-    hratios, wratios
-        Aliases for `height_ratios`, `width_ratios`.
-    width_ratios, height_ratios : float or list thereof, optional
-        Passed to `GridSpec`, denotes the width
-        and height ratios for the subplot grid. Length of `width_ratios`
-        must match the number of rows, and length of `height_ratios` must
-        match the number of columns.
-    wspace, hspace, space : float or str or list thereof, optional
-        Passed to `GridSpec`, denotes the
-        spacing between grid columns, rows, and both, respectively. If float
-        or string, expanded into lists of length ``ncols-1`` (for `wspace`)
-        or length ``nrows-1`` (for `hspace`).
-
-        Units are interpreted by `~proplot.utils.units` for each element of
-        the list. By default, these are determined by the "tight
-        layout" algorithm.
-    left, right, top, bottom : float or str, optional
-        Passed to `GridSpec`, denotes the width of padding between the
-        subplots and the figure edge. Units are interpreted by
-        `~proplot.utils.units`. By default, these are determined by the
-        "tight layout" algorithm.
->>>>>>> c4145133
     proj, projection : str or dict-like, optional
         The map projection name(s), passed to `~proplot.projs.Proj`. The
         argument is interpreted as follows.
@@ -2971,23 +2555,10 @@
             'one of {nums}.'
         )
     nrows, ncols = array.shape
-<<<<<<< HEAD
     # Get axes ranges from array
     axids = [np.where(array == i) for i in np.sort(np.unique(array)) if i > 0]
     xrange = np.array([[x.min(), x.max()] for _, x in axids])
-    yrange = np.array([[y.min(), y.max()]
-                       for y, _ in axids])  # range accounting for panels
-=======
-
-    # Get some axes properties, where locations are sorted by axes id.
-    # NOTE: These ranges are endpoint exclusive, like a slice object!
-    axids = [np.where(array == i) for i in np.sort(
-        np.unique(array)) if i > 0]  # 0 stands for empty
-    xrange = np.array([[x.min(), x.max()] for _, x in axids])
     yrange = np.array([[y.min(), y.max()] for y, _ in axids])
-    xref = xrange[ref - 1, :]  # range for reference axes
-    yref = yrange[ref - 1, :]
->>>>>>> c4145133
 
     # Get basemap.Basemap or cartopy.crs.Projection instances for map
     proj = _notNone(projection, proj, None, names=('projection', 'proj'))
@@ -3012,39 +2583,11 @@
         raise ValueError(f'Got {nrows} rows, but {len(hratios)} hratios.')
     wratios, hratios = wratios.tolist(), hratios.tolist()  # also makes copy
 
-<<<<<<< HEAD
     # Generate figure and gridspec
     # NOTE: This time we initialize the *gridspec* with user input values
     # TODO: Repair _update_gridspec so it works!
     fig = plt.figure(FigureClass=Figure, ref=ref, **kwargs)
     gs = fig._update_gridspec(
-=======
-    # Fill subplots_orig_kw with user input values
-    # NOTE: 'Ratios' are only fixed for panel axes, but we store entire array
-    wspace, hspace = wspace.tolist(), hspace.tolist()
-    wratios, hratios = wratios.tolist(), hratios.tolist()
-    subplots_orig_kw = {
-        'left': left, 'right': right, 'top': top, 'bottom': bottom,
-        'wspace': wspace, 'hspace': hspace,
-    }
-
-    # Apply default spaces
-    share = kwargs.get('share', None)
-    sharex = _notNone(kwargs.get('sharex', None), share, rc['share'])
-    sharey = _notNone(kwargs.get('sharey', None), share, rc['share'])
-    left = _notNone(left, _get_space('left'))
-    right = _notNone(right, _get_space('right'))
-    bottom = _notNone(bottom, _get_space('bottom'))
-    top = _notNone(top, _get_space('top'))
-    wspace, hspace = np.array(wspace), np.array(hspace)  # also copies!
-    wspace[wspace == None] = _get_space('wspace', sharex)  # noqa
-    hspace[hspace == None] = _get_space('hspace', sharey)  # noqa
-    wratios, hratios = list(wratios), list(hratios)
-    wspace, hspace = list(wspace), list(hspace)
-
-    # Parse arguments, fix dimensions in light of desired aspect ratio
-    figsize, gridspec_kw, subplots_kw = _subplots_geometry(
->>>>>>> c4145133
         nrows=nrows, ncols=ncols,
         left=left, right=right, bottom=bottom, top=top,
         wratios=wratios, hratios=hratios
@@ -3058,19 +2601,11 @@
         x0, x1 = xrange[idx, 0], xrange[idx, 1]
         y0, y1 = yrange[idx, 0], yrange[idx, 1]
         # Draw subplot
-<<<<<<< HEAD
         ss = gs[y0:y1 + 1, x0:x1 + 1]
         axs[idx] = fig.add_subplot(
             ss, number=num, main=True,
-            proj=proj[num], basemap=basemap[num], proj_kw=proj_kw[num])
-=======
-        subplotspec = gridspec[y0:y1 + 1, x0:x1 + 1]
-        with fig._authorize_add_subplot():
-            axs[idx] = fig.add_subplot(
-                subplotspec, number=num, main=True,
-                **axes_kw[num]
-            )
->>>>>>> c4145133
+            proj=proj[num], basemap=basemap[num], proj_kw=proj_kw[num]
+        )
 
     # Shared axes setup
     # TODO: Figure out how to defer this to drawtime in #50
