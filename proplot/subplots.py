#!/usr/bin/env python3
"""
The starting point for creating custom ProPlot figures. Includes
pyplot-inspired functions for creating figures and related classes.
"""
# NOTE: Importing backend causes issues with sphinx, and anyway not sure it's
# always included, so make it optional
import os
import numpy as np
import functools
import warnings
from matplotlib import docstring
import matplotlib.figure as mfigure
import matplotlib.transforms as mtransforms
import matplotlib.gridspec as mgridspec
import matplotlib.pyplot as plt
from numbers import Integral
try:
    from matplotlib.backends.backend_macosx import FigureCanvasMac
except ImportError:
    FigureCanvasMac = type(None)  # standin null type
from . import projs, axes
from .rctools import rc
from .utils import _notNone, _counter, units
__all__ = [
    'axes_grid', 'close',
    'EdgeStack',
    'figure',
    'Figure',
    'GeometrySolver',
    'GridSpec',
    'show', 'subplots',
    'SubplotSpec',
]

# Translation
SIDE_TRANSLATE = {
    'l': 'left',
    'r': 'right',
    'b': 'bottom',
    't': 'top',
}

# Dimensions of figures for common journals
JOURNAL_SPECS = {
    'pnas1': '8.7cm',
    'pnas2': '11.4cm',
    'pnas3': '17.8cm',
    'ams1': 3.2,  # spec is in inches
    'ams2': 4.5,
    'ams3': 5.5,
    'ams4': 6.5,
    'agu1': ('95mm', '115mm'),
    'agu2': ('190mm', '115mm'),
    'agu3': ('95mm', '230mm'),
    'agu4': ('190mm', '230mm'),
    'aaas1': '5.5cm',  # AAAS (e.g., Science) 1 column
    'aaas2': '12cm',  # AAAS 2 column
}

# Documentation
_figure_doc = """
figsize : length-2 tuple, optional
    Tuple specifying the figure ``(width, height)``.
width, height : float or str, optional
    The figure width and height. Units are interpreted by
    `~proplot.utils.units`.
axwidth, axheight : float or str, optional
    Sets the average width, height of your axes. Units are interpreted by
    `~proplot.utils.units`. Default is :rc:`subplots.axwidth`.

    These arguments are convenient where you don't care about the figure
    dimensions and just want your axes to have enough "room".
aspect : float or length-2 list of floats, optional
    The (average) axes aspect ratio, in numeric form (width divided by
    height) or as (width, height) tuple. If you do not provide
    the `hratios` or `wratios` keyword args, all axes will have
    identical aspect ratios.
tight : bool, optional
    Toggles whether the gridspec spaces `left`, `right`, `bottom`,
    `top`, `wspace`, and `hspace` are determined automatically to
    make room for labels and plotted content. Default is :rc:`tight`.
left, right, top, bottom, wspace, hspace : float or str, optional
    The spacing parameters passed to `GridSpec`. If `tight` is ``True``
    and you pass any of these, the tight layout algorithm will be
    ignored for that particular spacing. See the following examples.

    * With ``plot.figure(left='3em')``, the left margin is
        fixed but the other margins are variable.
    * With ``plot.subplots(ncols=3, wspace=0)``, the space between
        columns is fixed at zero, but between rows is variable.
    * With ``plot.subplots(ncols=3, wspace=(0, None))``, the space
        between the first and second columns is fixed, but the space
        between the second and third columns is variable.
pad, axpad, panelpad : float or str, optional
    Padding around the edge of the figure, between subplots in adjacent
    rows and columns, and between subplots and axes panels or between
    "stacked" panels. Units are interpreted by `~proplot.utils.units`.
    Defaults are :rc:`subplots.pad`, :rc:`subplots.axpad`, and
    :rc:`subplots.panelpad`.
sharex, sharey, share : {3, 2, 1, 0}, optional
    The "axis sharing level" for the *x* axis, *y* axis, or both axes.
    Default is ``3``. This can considerably reduce redundancy in your
    figure. Options are as follows.

    0. No axis sharing. Also sets the default `spanx` and `spany`
        values to ``False``.
    1. Only draw *axis label* on the leftmost column (*y*) or
        bottommost row (*x*) of subplots. Axis tick labels
        still appear on every subplot.
    2. As in 1, but forces the axis limits to be identical. Axis
        tick labels still appear on every subplot.
    3. As in 2, but only show the *axis tick labels* on the
        leftmost column (*y*) or bottommost row (*x*) of subplots.

spanx, spany, span : bool or {0, 1}, optional
    Toggles "spanning" axis labels for the *x* axis, *y* axis, or both
    axes.  Default is ``False`` if `sharex`, `sharey`, or `share` are
    ``0``, ``True`` otherwise. When ``True``, a single, centered axis
    label is used for all axes with bottom and left edges in the same
    row or column.  This can considerably redundancy in your figure.

    "Spanning" labels integrate with "shared" axes. For example,
    for a 3-row, 3-column figure, with ``sharey > 1`` and ``spany=1``,
    your figure will have 1 ylabel instead of 9.
alignx, aligny, align : bool or {0, 1}, optional
    Default is ``False``. Whether to `align axis labels
    <https://matplotlib.org/3.1.1/gallery/subplots_axes_and_figures/align_labels_demo.html>`__
    for the *x* axis, *y* axis, or both axes. Only has an effect when
    `spanx`, `spany`, or `span` are ``False``.
includepanels : bool, optional
    Whether to include panels when centering *x* axis labels,
    *y* axis labels, and figure "super titles" along the edge of the
    subplot grid. Default is ``False``.
autoformat : bool, optional
    Whether to automatically configure *x* axis labels, *y* axis
    labels, axis formatters, axes titles, colorbar labels, and legend
    labels when a `~pandas.Series`, `~pandas.DataFrame` or
    `~xarray.DataArray` with relevant metadata is passed to a plotting
    command.
ref : int, optional
    The reference axes number. The `axwidth`, `axheight`, and `aspect`
    keyword args are applied to this axes, and aspect ratio is conserved
    for this axes in tight layout adjustment.
journal : str, optional
    String name corresponding to an academic journal standard that is used
    to control the figure width (and height, if specified). See below table.

    ===========  ====================  ==============================================================================================================================
    Key          Size description      Organization
    ===========  ====================  ==============================================================================================================================
    ``'pnas1'``  1-column              `PNAS <http://www.pnas.org/page/authors/submission>`__
    ``'pnas2'``  2-column              ”
    ``'pnas3'``  landscape page        ”
    ``'ams1'``   1-column              `AMS <https://www.ametsoc.org/ams/index.cfm/publications/authors/journal-and-bams-authors/figure-information-for-authors/>`__
    ``'ams2'``   small 2-column        ”
    ``'ams3'``   medium 2-column       ”
    ``'ams4'``   full 2-column         ”
    ``'agu1'``   1-column              `AGU <https://publications.agu.org/author-resource-center/figures-faq/>`__
    ``'agu2'``   2-column              ”
    ``'agu3'``   full height 1-column  ”
    ``'agu4'``   full height 2-column  ”
    ===========  ====================  ==============================================================================================================================

**kwargs
    Passed to `matplotlib.figure.Figure`.
"""  # noqa
docstring.interpd.update(figure_doc=_figure_doc)


def close(*args, **kwargs):
    """Call `matplotlib.pyplot.close`. This is included so you don't have
    to import `~matplotlib.pyplot`."""
    plt.close(*args, **kwargs)


def show():
    """Call `matplotlib.pyplot.show`. This is included so you don't have
    to import `~matplotlib.pyplot`. Note this command should *not be
    necessary* if you are working in an iPython notebook and
    :rcraw:`nbsetup` is set to ``True`` -- when you create a figure in a cell,
    it will be automatically displayed."""
    plt.show()


class axes_grid(list):
    """List subclass and pseudo-2D array that is used as a container for the
    list of axes returned by `subplots`, lists of figure panels, and lists of
    stacked axes panels. The shape of the array is stored in the ``shape``
    attribute. See the `~axes_grid.__getattr__` and `~axes_grid.__getitem__`
    methods for details."""

    def __init__(self, objs, n=1, order='C'):
        """
        Parameters
        ----------
        objs : list-like
            1D iterable of `~proplot.axes.Axes` instances.
        n : int, optional
            The length of the fastest-moving dimension, i.e. the number of
            columns when `order` is ``'C'``, and the number of rows when
            `order` is ``'F'``. Used to treat lists as pseudo-2D arrays.
        order : {'C', 'F'}, optional
            Whether 1D indexing returns results in row-major (C-style) or
            column-major (Fortran-style) order, respectively. Used to treat
            lists as pseudo-2D arrays.
        """
        if not all(isinstance(obj, axes.Axes) for obj in objs):
            raise ValueError(
                f'Axes grid must be filled with Axes instances, got {objs!r}.')
        self._n = n
        self._order = order
        super().__init__(objs)
        self.shape = (len(self) // n, n)[::(1 if order == 'C' else -1)]

    def __repr__(self):
        return 'axes_grid([' + ', '.join(str(ax) for ax in self) + '])'

    def __setitem__(self, key, value):
        """Pseudo immutability. Raises error."""
        raise LookupError('axes_grid is immutable.')

    def __getitem__(self, key):
        """If an integer is passed, the item is returned. If a slice is passed,
        an `axes_grid` of the items is returned. You can also use 2D indexing,
        and the corresponding axes in the axes grid will be chosen.

        Example
        -------

        >>> import proplot as plot
        ... f, axs = plot.subplots(nrows=3, ncols=3, colorbars='b', bstack=2)
        ... axs[0] # the subplot in the top-right corner
        ... axs[3] # the first subplot in the second row
        ... axs[1,2] # the subplot in the second row, third from the left
        ... axs[:,0] # the subplots in the first column

        """
        # Allow 2D specification
        if isinstance(key, tuple) and len(key) == 1:
            key = key[0]
        # do not expand single slice to list of integers or we get recursion!
        # len() operator uses __getitem__!
        if not isinstance(key, tuple):
            axlist = isinstance(key, slice)
            objs = list.__getitem__(self, key)
        elif len(key) == 2:
            axlist = any(isinstance(ikey, slice) for ikey in key)
            # Expand keys
            keys = []
            order = self._order
            for i, ikey in enumerate(key):
                if (i == 1 and order == 'C') or (i == 0 and order != 'C'):
                    n = self._n
                else:
                    n = len(self) // self._n
                if isinstance(ikey, slice):
                    start, stop, step = ikey.start, ikey.stop, ikey.step
                    if start is None:
                        start = 0
                    elif start < 0:
                        start = n + start
                    if stop is None:
                        stop = n
                    elif stop < 0:
                        stop = n + stop
                    if step is None:
                        step = 1
                    ikeys = [*range(start, stop, step)]
                else:
                    if ikey < 0:
                        ikey = n + ikey
                    ikeys = [ikey]
                keys.append(ikeys)
            # Get index pairs and get objects
            # Note that in double for loop, right loop varies fastest, so
            # e.g. axs[:,:] delvers (0,0), (0,1), ..., (0,N), (1,0), ...
            # Remember for order == 'F', axes_grid was sent a list unfurled in
            # column-major order, so we replicate row-major indexing syntax by
            # reversing the order of the keys.
            objs = []
            if self._order == 'C':
                idxs = [key0 * self._n + key1 for key0 in keys[0]
                        for key1 in keys[1]]
            else:
                idxs = [key1 * self._n + key0 for key1 in keys[1]
                        for key0 in keys[0]]
            for idx in idxs:
                objs.append(list.__getitem__(self, idx))
            if not axlist:  # objs will always be length 1
                objs = objs[0]
        else:
            raise IndexError

        # Return
        if axlist:
            return axes_grid(objs)
        else:
            return objs

    def __getattr__(self, attr):
        """
        If the attribute is *callable*, return a dummy function that loops
        through each identically named method, calls them in succession, and
        returns a tuple of the results. This lets you call arbitrary methods
        on multiple axes at once! If the `axes_grid` has length ``1``, the
        single result is returned.

        If the attribute is *not callable*, return a tuple of identically
        named attributes for every object in the list. If the `axes_grid` has
        length ``1``, the single value is returned.

        Example
        -------

        >>> import proplot as plot
        ... f, axs = plot.subplots(nrows=2, ncols=2)
        ... axs.format(...) # calls "format" on all subplots in the list
        ... paxs = axs.panel_axes('r')
        ... paxs.format(...) # calls "format" on all panels

        """
        if not self:
            raise AttributeError(
                f'Invalid attribute {attr!r}, axes grid {self!r} is empty.')
        objs = (*(getattr(ax, attr) for ax in self),)  # may raise error

        # Objects
        if not any(callable(_) for _ in objs):
            if len(self) == 1:
                return objs[0]
            else:
                return objs
        # Methods
        # NOTE: Must manually copy docstring because help() cannot inherit it
        elif all(callable(_) for _ in objs):
            @functools.wraps(objs[0])
            def _iterator(*args, **kwargs):
                ret = []
                for func in objs:
                    ret.append(func(*args, **kwargs))
                ret = (*ret,)
                if len(self) == 1:
                    return ret[0]
                elif all(res is None for res in ret):
                    return None
                elif all(isinstance(res, axes.Axes) for res in ret):
                    return axes_grid(ret, n=self._n, order=self._order)
                else:
                    return ret
            try:
                orig = getattr(super(axes.Axes, self[0]), attr)
                _iterator.__doc__ = orig.__doc__
            except AttributeError:
                pass
            return _iterator

        # Mixed
        raise AttributeError(f'Found mixed types for attribute {attr!r}.')

    # TODO: Implement these
    # def colorbar(self, loc=None):
    #     """Draws a colorbar that spans axes in the selected range."""
    #     for ax in self:
    #         pass
    #
    # def legend(self, loc=None):
    #     """Draws a legend that spans axes in the selected range."""
    #     for ax in self:
    #         pass
    #
    # def text(self, loc=None):
    #     """Draws text that spans axes in the selected range."""
    #     for ax in self:
    #         pass


class SubplotSpec(mgridspec.SubplotSpec):
    """
    Matplotlib `~matplotlib.gridspec.SubplotSpec` subclass that adds
    a helpful `__repr__` method. Otherwise is identical.
    """

    def __repr__(self):
        nrows, ncols, row1, row2, col1, col2 = self.get_rows_columns()
        return f'SubplotSpec({nrows}, {ncols}; {row1}:{row2}, {col1}:{col2})'


class GridSpec(mgridspec.GridSpec):
    """
    Matplotlib `~matplotlib.gridspec.GridSpec` subclass that allows for grids
    with variable spacing between successive rows and columns of axes.
    """
    def __repr__(self):  # do not show width and height ratios
        nrows, ncols = self.get_geometry()
        return f'GridSpec({nrows}, {ncols})'

    def __init__(self, nrows=1, ncols=1,
                 left=None, right=None, bottom=None, top=None,
                 wspace=None, hspace=None, wratios=None, hratios=None,
                 width_ratios=None, height_ratios=None):
        """
        Parameters
        ----------
        nrows, ncols : int, optional
            The number of rows and columns on the subplot grid. This is
            applied automatically when the gridspec is passed.
        left, right, bottom, top : float or str, optional
            Denotes the margin *widths* in physical units. Units are
            interpreted by `~proplot.utils.units`. These are *not* the
            margin coordinates -- for example, ``left=0.1`` and ``right=0.9``
            corresponds to a left-hand margin of 0.1 inches and a right-hand
            margin of 0.9 inches.
        hspace, wspace : float or str or list thereof, optional
            The vertical and horizontal spacing between rows and columns of
            subplots, respectively. Units are interpreted by
            `~proplot.utils.units`.

            If float or string, the spacing is identical between all rows and
            columns. If list, this sets arbitrary spacing between different
            rows and columns, and the lengths must equal ``nrows-1`` and
            ``ncols-1``, respectively.
        hratios, wratios
            Aliases for `height_ratios` and `width_ratios`.
        height_ratios, width_ratios : list of float, optional
            Ratios describing the relative heights and widths of successive
            rows and columns in the gridspec, respectively. For example,
            ``width_ratios=(1,2)`` scales a 2-column gridspec so that the
            second column is twice as wide as the first column.
        """
        # Attributes
        self._figures = set()  # figure tracker
        self._nrows, self._ncols = nrows, ncols
        self.left = self.right = self.bottom = self.top = None
        self.wspace = np.repeat(None, ncols)
        self.hspace = np.repeat(None, nrows)

        # Apply input settings
        hratios = _notNone(
            hratios, height_ratios, 1, names=(
                'hratios', 'height_ratios'))
        wratios = _notNone(
            wratios, width_ratios, 1, names=(
                'wratios', 'width_ratios'))
        hspace = _notNone(
            hspace, np.mean(hratios) * 0.10)  # this is relative to axes
        wspace = _notNone(wspace, np.mean(wratios) * 0.10)
        self.set_height_ratios(hratios)
        self.set_width_ratios(wratios)
        self.set_hspace(hspace)
        self.set_wspace(wspace)
        self.set_margins(left, right, bottom, top)

    def _sanitize_hspace(self, space):
        """Sanitize the hspace vector. This needs to be set apart from
        set_hspace because gridspec params adopted from the figure are often
        scalar and need to be expanded into vectors during
        get_grid_positions."""
        N = self._nrows
        space = np.atleast_1d(units(space))
        if len(space) == 1:
            space = np.repeat(space, (N - 1,))  # note: may be length 0
        if len(space) != N - 1:
            raise ValueError(
                f'GridSpec has {N} rows and accepts {N-1} hspaces, '
                f'but got {len(space)} hspaces.')
        return space

    def _sanitize_wspace(self, space):
        """Sanitize the wspace vector."""
        N = self._ncols
        space = np.atleast_1d(units(space))
        if len(space) == 1:
            space = np.repeat(space, (N - 1,))  # note: may be length 0
        if len(space) != N - 1:
            raise ValueError(
                f'GridSpec has {N} columns and accepts {N-1} wspaces, '
                f'but got {len(space)} wspaces.')
        return space
        filter = (space is not None)
        self.wspace[filter] = space[filter]

    def add_figure(self, figure):
        """Add `~matplotlib.figure.Figure` to the list of figures that are
        using this gridspec. This is done automatically when calling
        `~Figure.add_subplot` with a subplotspec generated by this gridspec."""
        if not isinstance(figure, Figure):
            raise ValueError(
                f'add_figure() accepts only ProPlot Figure instances, '
                f'you passed {type(figure)}.')
        self._figures.add(figure)

    def get_grid_positions(self, figure, raw=False):
        """Calculate grid positions using the input figure and scale
        the width and height ratios to figure relative coordinates."""
        # Retrieve properties
        # TODO: Need to completely rewrite this! Interpret physical parameters
        # and permit variable spacing.
        # TODO: Since we disable interactive gridspec adjustment should also
        # disable interactive figure resizing. See:
        # https://stackoverflow.com/q/21958534/4970632
        # https://stackoverflow.com/q/33881554/4970632
        # NOTE: This gridspec *never* uses figure subplotpars. Matplotlib fills
        # subplotpars with rcParams, then GridSpec values that were *explicitly
        # passed* by user overwrite subplotpars. Instead, we make sure spacing
        # arguments stored on GridSpec are *never* None. Thus we eliminate
        # get_subplot_params and render *subplots_adjust* useless. We *cannot*
        # overwrite subplots_adjust with physical units because various widgets
        # use it with figure-relative units. This approach means interactive
        # subplot adjustment sliders no longer work but for now that is best
        # approach; we would need to make user-specified subplots_adjust
        # instead overwrite default gridspec values, gets complicated.
        nrows, ncols = self.get_geometry()
        if raw:
            left = bottom = 0
            right = top = 1
            wspace = self._sanitize_wspace(0)
            hspace = self._sanitize_hspace(0)
        else:
            if not isinstance(figure, Figure):
                raise ValueError(
                    f'Invalid figure {figure!r}. '
                    f'Must be a proplot.subplots.Figure instance.')
            width, height = figure.get_size_inches()
            left, right, bottom, top, wspace, hspace = figure._gridspecpars
            wspace = self._sanitize_wspace(wspace)
            hspace = self._sanitize_hspace(hspace)
            left = _notNone(self.left, left, 0) / width
            right = 1 - _notNone(self.right, right, 0) / width
            bottom = _notNone(self.bottom, bottom, 0) / height
            top = 1 - _notNone(self.top, top, 0) / height

        # Calculate accumulated heights of columns
        tot_width = right - left
        tot_height = top - bottom
        cell_h = tot_height / (nrows + hspace * (nrows - 1))
        sep_h = hspace * cell_h
        if self._row_height_ratios is not None:
            norm = cell_h * nrows / sum(self._row_height_ratios)
            cell_heights = [r * norm for r in self._row_height_ratios]
        else:
            cell_heights = [cell_h] * nrows
        sep_heights = [0] + ([sep_h] * (nrows - 1))
        cell_hs = np.cumsum(np.column_stack([sep_heights, cell_heights]).flat)

        # Calculate accumulated widths of rows
        cell_w = tot_width / (ncols + wspace * (ncols - 1))
        sep_w = wspace * cell_w
        if self._col_width_ratios is not None:
            norm = cell_w * ncols / sum(self._col_width_ratios)
            cell_widths = [r * norm for r in self._col_width_ratios]
        else:
            cell_widths = [cell_w] * ncols
        sep_widths = [0] + ([sep_w] * (ncols - 1))
        cell_ws = np.cumsum(np.column_stack([sep_widths, cell_widths]).flat)
        fig_tops, fig_bottoms = (top - cell_hs).reshape((-1, 2)).T
        fig_lefts, fig_rights = (left + cell_ws).reshape((-1, 2)).T
        return fig_bottoms, fig_tops, fig_lefts, fig_rights

    def get_subplot_params(self, figure=None):
        """Raise an error. This method is disabled because ProPlot does not
        and cannot use the SubplotParams stored on figures."""
        raise NotImplementedError(
            f'ProPlot GridSpec does not interact with figure SubplotParams.')

    def get_hspace(self):
        """Return the vector of row spaces."""
        return self.hspace

    def get_margins(self):
        """Return the left, bottom, right, top margin spaces."""
        return self.left, self.bottom, self.right, self.top

    def get_wspace(self):
        """Return the vector of column spaces."""
        return self.wspace

    def remove_figure(self, figure):
        """Remove `~matplotlib.figure.Figure` from the list of figures that
        are using this gridspec."""
        self._figures.discard(figure)

    def set_height_ratios(self, ratios):
        """Set the row height ratios. Value must be a vector of length
        ``nrows``."""
        N = self._nrows
        ratios = np.atleast_1d(ratios)
        if len(ratios) == 1:
            ratios = np.repeat(ratios, (N,))
        if len(ratios) != N:
            raise ValueError(
                f'GridSpec has {N} rows, but got {len(ratios)} height ratios.')
        super().set_height_ratios(self)

    def set_hspace(self, space):
        """Set the inter-row spacing in physical units. Units are interpreted
        by `~proplot.utils.units`. Pass a vector of length ``nrows - 1`` to
        implement variable spacing between successive rows."""
        space = self._sanitize_hspace(space)
        filter = (space is not None)
        self.hspace[filter] = space[filter]

    def set_margins(self, left, right, bottom, top):
        """Set the margin values in physical units. Units are interpreted by
        `~proplot.utils.units`."""
        if left is not None:
            self.left = units(left)
        if right is not None:
            self.right = units(right)
        if bottom is not None:
            self.bottom = units(bottom)
        if top is not None:
            self.top = units(top)

    def set_width_ratios(self, ratios):
        """Set the column width ratios. Value must be a vector of length
        ``ncols``."""
        N = self._ncols
        ratios = np.atleast_1d(ratios)
        if len(ratios) == 1:
            ratios = np.repeat(ratios, (N,))
        if len(ratios) != N:
            raise ValueError(
                f'GridSpec has {N} columns, but '
                f'got {len(ratios)} width ratios.')
        super().set_width_ratios(self)

    def set_wspace(self, space):
        """Set the inter-column spacing in physical units. Units are interpreted
        by `~proplot.utils.units`. Pass a vector of length ``ncols - 1`` to
        implement variable spacing between successive columns."""
        space = self._sanitize_wspace(space)
        filter = (space is not None)
        self.wspace[filter] = space[filter]

    def tight_layout(self, *args, **kwargs):
        """Method is disabled because ProPlot has its own tight layout
        algorithm."""
        raise NotImplementedError(
            f'Native matplotlib tight layout is disabled.')

    def update(
            self, left=None, right=None, bottom=None, top=None,
            wspace=None, hspace=None, wratios=None, hratios=None,
            width_ratios=None, height_ratios=None):
        """
        Update the gridspec with arbitrary initialization keyword arguments
        then *apply* those updates for every figure using this gridspec.

        The default `~matplotlib.gridspec.GridSpec.update` tries to update
        positions for axes on all active figures -- but this can fail after
        successive figure edits if it has been removed from the figure
        manager. ProPlot insists one gridspec per figure, tracks the figures
        that are using this gridspec object, and applies updates to those
        tracked figures.

        Parameters
        ----------
        **kwargs
            Valid initialization keyword arguments. See `GridSpec`.
        """
        # Setter methods only apply values if not None
        self.set_margins(left, right, bottom, top)
        self.set_wspace(wspace)
        self.set_hspace(hspace)
        hratios = _notNone(hratios, height_ratios)
        wratios = _notNone(wratios, width_ratios)
        if wratios is not None:
            self.set_width_ratios(wratios)
        if hratios is not None:
            self.set_height_ratios(hratios)
        for figure in self._figures:
            figure._geometryconfig._init()  # in case gridspec values changed!
            for ax in figure.axes:
                ax.update_params()
                ax.set_position(ax.figbox)
            figure.stale = True


_gridspec_doc = """
Apply the `GridSpec` to the figure or generate a new `GridSpec`
instance with the positional and keyword arguments. For example,
``fig.set_gridspec(GridSpec(1, 1, left=0.1))`` and
``fig.set_gridspec(1, 1, left=0.1)`` are both valid.
"""
_save_doc = """
Save the figure to `filename` after performing the post-processing steps
described in `~Figure.draw`.

Parameters
----------
filename : str
    The file path. User directories are automatically
    expanded, e.g. ``fig.save('~/plots/plot.png')``.
**kwargs
    Passed to `~matplotlib.figure.Figure.savefig`.
"""


def _approx_equal(num1, num2, digits=10):
    """Test the equality of two floating point numbers out to `N` digits."""
    hi, lo = 10**digits, 10**-digits
    return round(num1 * hi) * lo == round(num2 * hi) * lo


def _get_panelargs(side,
                   share=None, width=None, space=None,
                   filled=False, figure=False):
    """Return default properties for new axes and figure panels."""
    s = side[0]
    if s not in 'lrbt':
        raise ValueError(f'Invalid panel spec {side!r}.')
    space = space_user = units(space)
    if share is None:
        share = (not filled)
    if width is None:
        if filled:
            width = rc['colorbar.width']
        else:
            width = rc['subplots.panelwidth']
    width = units(width)
    if space is None:
        key = ('wspace' if s in 'lr' else 'hspace')
        pad = (rc['axpad'] if figure else rc['panelpad'])
        space = _get_space(key, share, pad=pad)
    return share, width, space, space_user


def _get_space(key, share=0, pad=None):
    """Return suitable default spacing given a shared axes setting."""
    if key == 'left':
        space = units(_notNone(pad, rc['subplots.pad'])) + (
            rc['ytick.major.size'] + rc['ytick.labelsize']
            + rc['ytick.major.pad'] + rc['axes.labelsize']) / 72
    elif key == 'right':
        space = units(_notNone(pad, rc['subplots.pad']))
    elif key == 'bottom':
        space = units(_notNone(pad, rc['subplots.pad'])) + (
            rc['xtick.major.size'] + rc['xtick.labelsize']
            + rc['xtick.major.pad'] + rc['axes.labelsize']) / 72
    elif key == 'top':
        space = units(_notNone(pad, rc['subplots.pad'])) + (
            rc['axes.titlepad'] + rc['axes.titlesize']) / 72
    elif key == 'wspace':
        space = (units(_notNone(pad, rc['subplots.axpad']))
                 + rc['ytick.major.size'] / 72)
        if share < 3:
            space += (rc['ytick.labelsize'] + rc['ytick.major.pad']) / 72
        if share < 1:
            space += rc['axes.labelsize'] / 72
    elif key == 'hspace':
        space = units(_notNone(pad, rc['subplots.axpad'])) + (
            rc['axes.titlepad'] + rc['axes.titlesize']
            + rc['xtick.major.size']) / 72
        if share < 3:
            space += (rc['xtick.labelsize'] + rc['xtick.major.pad']) / 72
        if share < 0:
            space += rc['axes.labelsize'] / 72
    else:
        raise KeyError(f'Invalid space key {key!r}.')
    return space


class _hide_labels(object):
    """Hides objects temporarily so they are ignored by the tight bounding
    box algorithm."""
    # TODO: Remove this by overriding the tight bounding box calculation

    def __init__(self, *args):
        self._labels = args

    def __enter__(self):
        for label in self._labels:
            label.set_visible(False)

    def __exit__(self, *args):
        for label in self._labels:
            label.set_visible(True)


class EdgeStack(object):
    """
    Container for groups of `~matplotlib.artist.Artist` objects stacked
    along the edge of a subplot. Calculates bounding box coordiantes for
    objects in the stack.
    """
    # def __init__(self, *args):
    #     if not all(isinstance(arg, martist.Artst), args)


class GeometrySolver(object):
    """
    ProPlot's answer to the matplotlib `~matplotlib.figure.SubplotParams`
    class. When `tight` is ``False``, this object is filled with sensible
    default spacing params dependent on the axis sharing settings. When
    `tight` is ``True``, this object is filled with spaces empirically
    determined with the tight layout algorithm.
    """
    def __init__(self, figure):
        """
        Parameters
        ----------
        figure : `Figure`
            The figure instance associated with this geometry configuration.
        """
        if not isinstance(figure, Figure):
            raise ValueError(
                f'GeometrySolver() accepts only proplot.subplots.Figure '
                f'instances, you passed {type(figure)}.')
        self._figure = figure
        self._isinit = False

    def _init(self):
        """Fill the spacing parameters with defaults."""
        # Get settings
        # NOTE: This gets called (1) when gridspec assigned to a figure and
        # (2) when gridspec.update() is called. This roughly matches the
        # matplotlib behavior -- changes to the gridspec are not applied to
        # figures until update() is explicitly called.
        # NOTE: Kind of redundant to inherit spacing params from gridspec
        # when get_grid_positions() ignores spacing params that were explicitly
        # set on the gridspec anyway. But necessary for tight layout calcs
        # because we need to compare how far apart subplot content *currently*
        # is with the *current* spacing values used to position them, then
        # adjust those spacing values as necessary.
        # NOTE: Think of this as the intersection between figure spacing params
        # and gridspec params, both of which might not have been specified.
        # TODO: In insert_row_column, we can just borrow spacing values
        # directly from the existing gridspec.
        fig = self.figure
        gs = self._gridspec
        if gs is None:
            raise RuntimeError(
                f'GridSpec is not present. Cannot initialize GeometrySolver.')

        # Add spacing params to the object for label alignment calculations
        # Note that gridspec wspace and hspace are already sanitized
        ncols, nrows = gs.get_geometry()
        self.ncols, self.nrows = ncols, nrows
        self.left = _notNone(gs.left, _get_space('left'))
        self.right = _notNone(gs.right, _get_space('right'))
        self.bottom = _notNone(gs.bottom, _get_space('bottom'))
        self.top = _notNone(gs.top, _get_space('top'))
        wspace = np.repeat(_get_space('wspace', fig._sharex), ncols - 1)
        hspace = np.repeat(_get_space('hspace', fig._sharey), nrows - 1)
        self.wspace = _notNone(gs.wspace, wspace)
        self.hspace = _notNone(gs.hspace, hspace)
        self.wratios = gs.get_width_ratios()
        self.hratios = gs.get_height_ratios()

        # Add panel string toggles (contains '' for subplots, 'lrbt' for axes
        # panels, and 'f' for figure panels) and figure panel array trakcers
        self.barray = np.empty((0, ncols), dtype=bool)
        self.tarray = np.empty((0, ncols), dtype=bool)
        self.larray = np.empty((0, nrows), dtype=bool)
        self.rarray = np.empty((0, nrows), dtype=bool)
        self.wpanels = [''] * ncols
        self.hpanels = [''] * nrows

        # Indicate we are initialized
        self._isinit = True

    #     """Resizes the figure based on current spacing values."""
    # def _update_gridspec(self, nrows=None, ncols=None, array=None, **kwargs):
    def resize(self):
        """Determine the figure size necessary to preserve physical
        gridspec spacing and the widths of special *panel* slots in the
        gridspec object."""
        # Pull out various properties
        nrows, ncols = self.nrows, self.ncols
        width, height = self.width, self.height
        axwidth, axheight = self.axwidth, self.axheight
        left, right = self.left, self.right
        bottom, top = self.bottom, self.top
        wspace, hspace = self.wspace, self.hspace
        wratios, hratios = self.wratios, self.hratios
        wpanels, hpanels = self.wpanels, self.hpanels

        # Horizontal spacing indices
        # map(func, wpanels[idx + 1:]).index(True) - 1]
        wmask = np.array([not s for s in wpanels])
        wratios_main = np.array(wratios)[wmask]
        wratios_panels = np.array(wratios)[~wmask]
        wspace_main = [
            wspace[idx + next(i for i,
                              p in enumerate(wpanels[idx + 1:]) if p == 'r')]
            for idx in np.where(wmask)[0][:-1]
        ]
        # Vertical spacing indices
        hmask = np.array([not s for s in hpanels])
        hratios_main = np.array(hratios)[hmask]
        hratios_panels = np.array(hratios)[~hmask]
        hspace_main = [
            hspace[idx + next(i for i,
                              p in enumerate(hpanels[idx + 1:]) if p == 'b')]
            for idx in np.where(hmask)[0][:-1]
        ]

        # Try to use ratios and spaces spanned by reference axes
        # NOTE: In old version we automatically resized when figure was
        # created using the reference axes *slot* inferred from the subplots
        # array. In new version we just *try* to use the reference axes, but
        # if it does not exist, use the average width and height for a single
        # cell of the gridspec rather than a particular axes.
        # gs = self._gridspec
        ax = self.get_ref_axes()
        if ax is None:
            rwspace = 0
            rhspace = 0
            rwratio = 1
            rhratio = 1
        else:
            _, _, y1, y2, x1, x2 = ax.get_subplotspec().get_rows_columns()
            dx, dy = x2 - x1 + 1, y2 - y1 + 1
            nrows_main = len(hratios_main)
            ncols_main = len(wratios_main)
            rwspace = sum(wspace_main[x1:x2])
            rhspace = sum(hspace_main[y1:y2])
            rwratio = (
                ncols_main * sum(wratios_main[x1:x2 + 1])
            ) / (dx * sum(wratios_main))
            rhratio = (
                nrows_main * sum(hratios_main[y1:y2 + 1])
            ) / (dy * sum(hratios_main))
            if rwratio == 0 or rhratio == 0:
                raise RuntimeError(
                    f'Something went wrong, got wratio={rwratio!r} '
                    f'and hratio={rhratio!r} for reference axes.')
            aspect = self.aspect

        # Determine figure and axes dims from input in width or height dim.
        # For e.g. common use case [[1,1,2,2],[0,3,3,0]], make sure we still
        # scale the reference axes like square even though takes two columns
        # of gridspec!
        auto_width = (width is None and height is not None)
        auto_height = (height is None and width is not None)
        if width is None and height is None:  # get stuff directly from axes
            if axwidth is None and axheight is None:
                axwidth = units(rc['subplots.axwidth'])
            if axheight is not None:
                auto_width = True
                axheight_all = (
                    nrows_main * (axheight - rhspace)) / (dy * rhratio)
                height = axheight_all + top + bottom + \
                    sum(hspace) + sum(hratios_panels)
            if axwidth is not None:
                auto_height = True
                axwidth_all = (ncols_main * (axwidth - rwspace)
                               ) / (dx * rwratio)
                width = axwidth_all + left + right + \
                    sum(wspace) + sum(wratios_panels)
            if axwidth is not None and axheight is not None:
                auto_width = auto_height = False
        else:
            if height is not None:
                axheight_all = height - top - bottom - \
                    sum(hspace) - sum(hratios_panels)
                axheight = (axheight_all * dy * rhratio) / nrows_main + rhspace
            if width is not None:
                axwidth_all = width - left - right - \
                    sum(wspace) - sum(wratios_panels)
                axwidth = (axwidth_all * dx * rwratio) / ncols_main + rwspace

        # Automatically figure dim that was not specified above
        if auto_height:
            axheight = axwidth / aspect
            axheight_all = (nrows_main * (axheight - rhspace)) / (dy * rhratio)
            height = axheight_all + top + bottom + \
                sum(hspace) + sum(hratios_panels)
        elif auto_width:
            axwidth = axheight * aspect
            axwidth_all = (ncols_main * (axwidth - rwspace)) / (dx * rwratio)
            width = axwidth_all + left + right + \
                sum(wspace) + sum(wratios_panels)
        if axwidth_all < 0:
            raise ValueError(
                'Not enough room for axes '
                f'(would have width {axwidth_all}). '
                'Try using tight=False, increasing figure width, or '
                "decreasing 'left', 'right', or 'wspace' spaces.")
        if axheight_all < 0:
            raise ValueError(
                'Not enough room for axes '
                f'(would have height {axheight_all}). '
                'Try using tight=False, increasing figure height, or '
                "decreasing 'top', 'bottom', or 'hspace' spaces.")

        # Reconstruct the ratios array with physical units for subplot slots
        # The panel slots are unchanged because panels have fixed widths
        wratios_main = axwidth_all * np.array(wratios_main) / sum(wratios_main)
        hratios_main = axheight_all * \
            np.array(hratios_main) / sum(hratios_main)
        for idx, ratio in zip(np.where(hmask)[0], hratios_main):
            hratios[idx] = ratio
        for idx, ratio in zip(np.where(wmask)[0], wratios_main):
            wratios[idx] = ratio

        # Update figure size and gridspec
        self.set_size_inches((width, height))
        if self._gridspec:
            self._gridspec.update(
                ncols=ncols, nrows=nrows,
                wspace=wspace, hspace=hspace,
                width_ratios=wratios, height_ratios=hratios,
                left=left, bottom=bottom, right=right, top=top,
            )
        else:
            self._gridspec = GridSpec(
                ncols=ncols, nrows=nrows,
                wspace=wspace, hspace=hspace,
                width_ratios=wratios, height_ratios=hratios,
                left=left, bottom=bottom, right=right, top=top,
            )
        return self._gridspec

    def update(self, renderer=None):
        """Update the default values in case the spacing has changed."""
        fig = self.figure
        gs = fig.gridspec
        if gs is None:
            raise ValueError(
                'GridSpec has not been initialized yet.'
                'Cannot update GeometrySolver.')

        # Adjust aspect ratio
        ax = fig.get_ref_axes()
        if not ax:
            return
        mode = ax.get_aspect()
        aspect = None
        if mode == 'equal':
            xscale, yscale = ax.get_xscale(), ax.get_yscale()
            if xscale == 'linear' and yscale == 'linear':
                aspect = 1.0 / ax.get_data_ratio()
            elif xscale == 'log' and yscale == 'log':
                aspect = 1.0 / ax.get_data_ratio_log()
            else:
                pass  # matplotlib issues warning, forces aspect == 'auto'
        if aspect is not None and not _approx_equal(aspect, self.aspect):
            self.aspect = aspect
            fig._update_gridspec()

        # Get renderer if not passed
        canvas = getattr(fig, 'canvas', None)
        if not hasattr(canvas, 'get_renderer'):
            warnings.warn(
                f'Figure canvas has no get_renderer() method, '
                f'cannot calculate positions.')
        renderer = canvas.get_renderer()
        canvas.renderer = renderer

    def _adjust_aspect(self):
        """Adjust average aspect ratio used for gridspec calculations. This
        fixes grids with identically fixed aspect ratios, e.g. identically
        zoomed-in cartopy projections and imshow images."""
        # Get aspect ratio
        figure = self.figure
        ax = figure.get_ref_axes()
        if not ax:
            return
        mode = ax.get_aspect()
        aspect = None
        if mode == 'equal':
            xscale, yscale = ax.get_xscale(), ax.get_yscale()
            if xscale == 'linear' and yscale == 'linear':
                aspect = 1.0 / ax.get_data_ratio()
            elif xscale == 'log' and yscale == 'log':
                aspect = 1.0 / ax.get_data_ratio_log()
            else:
                pass  # matplotlib issues warning, forces aspect == 'auto'
        # Apply aspect
        # Account for floating point errors by rounding to 10 digits
        if aspect is not None and not _approx_equal(aspect, self.aspect):
            self.aspect = aspect
            self._update_gridspec()

    def _adjust_tight_layout(self, renderer):
        """Apply tight layout scaling that permits flexible figure
        dimensions and preserves panel widths and subplot aspect ratios.
        The `renderer` should be a `~matplotlib.backend_bases.RendererBase`
        instance."""
        # Initial stuff
        axs = self._iter_axes()
        gridspec = self._gridspec
        if not axs or not gridspec:
            return
        bbox = self.get_tightbbox(renderer)
        bbox_orig = self.bbox_inches  # original bbox
        pad = self._pad
        axpad = self._axpad
        panelpad = self._panelpad
        nrows, ncols = gridspec.get_geometry()

        # Tight box *around* figure permitting user overrides
        left, right, bottom, top, wspace, hspace = self._gridspecpars
        left = left - bbox.xmin + pad
        right = right - bbox.ymin + pad
        bottom = bottom - (bbox_orig.xmax - bbox.xmax) + pad
        top = top - (bbox_orig.ymax - bbox.ymax) + pad

        # Get new subplot spacings, axes panel spacing, figure panel spacing
        spaces = []
        for (w, x, y, nacross, ispace) in zip(
                'wh', 'xy', 'yx', (nrows, ncols), (wspace, hspace)):
            # Determine which rows and columns correspond to panels
            panels = getattr(self, '_' + w + 'panels')
            jspace = [*ispace]
            ralong = np.array([ax._range_gridspec(x) for ax in axs])
            racross = np.array([ax._range_gridspec(y) for ax in axs])
            for i, space in enumerate(ispace):
                # Figure out whether this is a normal space, or a
                # panel stack space/axes panel space
                pad = axpad
                if (panels[i] in ('l', 't')
                        and panels[i + 1] in ('l', 't', '')
                        or panels[i] in ('', 'r', 'b')
                        and panels[i + 1] in ('r', 'b')
                        or panels[i] == 'f' and panels[i + 1] == 'f'):
                    pad = panelpad
                # Find axes that abutt aginst this space on each row
                groups = []
                # i.e. right/bottom edge abutts against this space
                filt1 = ralong[:, 1] == i
                # i.e. left/top edge abutts against this space
                filt2 = ralong[:, 0] == i + 1
                for j in range(nacross):  # e.g. each row
                    # Get indices
                    filt = (racross[:, 0] <= j) & (j <= racross[:, 1])
                    if sum(filt) < 2:  # no interface here
                        continue
                    idx1, = np.where(filt & filt1)
                    idx2, = np.where(filt & filt2)
                    if idx1.size > 1 or idx2.size > 2:
                        warnings.warn('This should never happen.')
                        continue
                        # raise RuntimeError('This should never happen.')
                    elif not idx1.size or not idx2.size:
                        continue
                    idx1, idx2 = idx1[0], idx2[0]
                    # Put these axes into unique groups. Store groups as
                    # (left axes, right axes) or (bottom axes, top axes) pairs.
                    ax1, ax2 = axs[idx1], axs[idx2]
                    if x != 'x':
                        ax1, ax2 = ax2, ax1  # yrange is top-to-bottom, so make this bottom-to-top  # noqa
                    newgroup = True
                    for (group1, group2) in groups:
                        if ax1 in group1 or ax2 in group2:
                            newgroup = False
                            group1.add(ax1)
                            group2.add(ax2)
                            break
                    if newgroup:
                        groups.append([{ax1}, {ax2}])  # form new group
                # Get spaces
                # Layout is lspace, lspaces[0], rspaces[0], wspace, ...
                # so panels spaces are located where i % 3 is 1 or 2
                jspaces = []
                for (group1, group2) in groups:
                    x1 = max(ax._range_tightbbox(x)[1] for ax in group1)
                    x2 = min(ax._range_tightbbox(x)[0] for ax in group2)
                    jspaces.append((x2 - x1) / self.dpi)
                if jspaces:
                    space = max(
                        0, space - min(jspaces) + pad)  # TODO: why max 0?
                jspace[i] = space
            spaces.append(jspace)

        # Update gridspec params list
        # NOTE: This is where users can override calculated tight bounds
        self._fill_gridspecpars(left, right, bottom, top, *spaces)
        self._update_gridspec()

    def _align_axislabels(self, b=True):
<<<<<<< HEAD
        """Align spanning *x* and *y* axis labels, accounting for figure
        margins and axes and figure panels."""
        # TODO: Ensure this is robust to complex panels and shared axes.
        # NOTE: Aligned labels have to be turned off before
        # _adjust_tight_layout call, so this cannot be inside Axes draw
        tracker = set()
        grpx = getattr(self, '_align_xlabel_grp', None)
        grpy = getattr(self, '_align_ylabel_grp', None)
        spanx, spany = self._spanx, self._spany
        alignx, aligny = self._alignx, self._aligny
        if ((spanx or alignx) and grpx) or ((spany or aligny) and grpy):
            warnings.warn(
                'Aligning *x* and *y* axis labels requires '
                'matplotlib >=3.1.0')
            return
        for ax in self._mainaxes:
            for x, axis, span, align, grp in zip(
                    'xy', (ax.xaxis, ax.yaxis), (spanx, spany),
                    (alignx, aligny), (grpx, grpy)):
                # Settings
                if (not span and not align) or not isinstance(
                        ax, axes.XYAxes) or axis in tracker:
                    continue
=======
        """Align spanning *x* and *y* axis labels in the perpendicular
        direction and, if `b` is ``True``, the parallel direction."""
        # TODO: Ensure this is robust to complex panels and shared axes
        # NOTE: Need to turn off aligned labels before _adjust_tight_layout
        # call, so cannot put this inside Axes draw
        tracker = {*()}
        for ax in self._axes_main:
            if not isinstance(ax, axes.XYAxes):
                continue
            for x, axis in zip('xy', (ax.xaxis, ax.yaxis)):
>>>>>>> 30fab969
                # top or bottom, left or right
                s = axis.get_label_position()[0]
                if s not in 'bl':
                    continue
                axs = ax._get_side_axes(s)
                for _ in range(2):
                    axs = [getattr(ax, '_share' + x) or ax for ax in axs]

                # Adjust axis label offsets
                axises = [getattr(ax, x + 'axis') for ax in axs]
                tracker.update(axises)
                for ax in axs[1:]:
                    # copied from source code, add to grouper
                    grp.join(axs[0], ax)
                if not span:
                    continue

                # Adjust axis label centering
                c, spanax = self._get_align_coord(s, axs)
                spanaxis = getattr(spanax, x + 'axis')
                spanlabel = spanaxis.label
                if not hasattr(spanlabel, '_orig_transform'):
                    spanlabel._orig_transform = spanlabel.get_transform()
                    spanlabel._orig_position = spanlabel.get_position()
                if not b:  # toggle off, done before tight layout
                    spanlabel.set_transform(spanlabel._orig_transform)
                    spanlabel.set_position(spanlabel._orig_position)
                    for axis in axises:
                        axis.label.set_visible(True)
                else:  # toggle on, done after tight layout
                    if x == 'x':
                        position = (c, 1)
                        transform = mtransforms.blended_transform_factory(
                            self.transFigure, mtransforms.IdentityTransform())
                    else:
                        position = (1, c)
                        transform = mtransforms.blended_transform_factory(
                            mtransforms.IdentityTransform(), self.transFigure)
                    for axis in axises:
                        axis.label.set_visible((axis is spanaxis))
                    spanlabel.update(
                        {'position': position, 'transform': transform})

    def _align_suplabels(self, renderer):
<<<<<<< HEAD
        """Adjust the position of row and column labels, and align figure
        super title accounting for figure margins and axes and
        figure panels."""
=======
        """Adjusts position of row and column labels, and aligns figure super
        title accounting for figure margins and axes and figure panels."""
>>>>>>> 30fab969
        # Offset using tight bounding boxes
        # TODO: Super labels fail with popup backend!! Fix this
        # NOTE: Must use get_tightbbox so (1) this will work if tight layout
        # mode if off and (2) actually need *two* tight bounding boxes when
        # labels are present: 1 not including the labels, used to position
        # them, and 1 including the labels, used to determine figure borders
        suptitle = self._suptitle
        suptitle_on = suptitle.get_text().strip()
        width, height = self.get_size_inches()
        for s in 'lrbt':
            # Get axes and offset the label to relevant panel
            x = ('x' if s in 'lr' else 'y')
            axs = self._get_align_axes(s)
            axs = [ax._reassign_suplabel(s) for ax in axs]
            labels = [getattr(ax, '_' + s + 'label') for ax in axs]
            coords = [None] * len(axs)
            if s == 't' and suptitle_on:
                supaxs = axs
            with _hide_labels(*labels):
                for i, (ax, label) in enumerate(zip(axs, labels)):
                    label_on = label.get_text().strip()
                    if not label_on:
                        continue
                    # Get coord from tight bounding box
                    # Include twin axes and panels along the same side
                    extra = ('bt' if s in 'lr' else 'lr')
                    icoords = []
                    for iax in ax._iter_panels(extra):
                        bbox = iax.get_tightbbox(renderer)
                        if s == 'l':
                            jcoords = (bbox.xmin, 0)
                        elif s == 'r':
                            jcoords = (bbox.xmax, 0)
                        elif s == 't':
                            jcoords = (0, bbox.ymax)
                        else:
                            jcoords = (0, bbox.ymin)
                        c = self.transFigure.inverted().transform(jcoords)
                        c = (c[0] if s in 'lr' else c[1])
                        icoords.append(c)
                    # Offset, and offset a bit extra for left/right labels
                    # See:
                    # https://matplotlib.org/api/text_api.html#matplotlib.text.Text.set_linespacing
                    fontsize = label.get_fontsize()
                    if s in 'lr':
                        scale1, scale2 = 0.6, width
                    else:
                        scale1, scale2 = 0.3, height
                    if s in 'lb':
                        coords[i] = min(icoords) - (
                            scale1 * fontsize / 72) / scale2
                    else:
                        coords[i] = max(icoords) + (
                            scale1 * fontsize / 72) / scale2
                # Assign coords
                coords = [i for i in coords if i is not None]
                if coords:
                    if s in 'lb':
                        c = min(coords)
                    else:
                        c = max(coords)
                    for label in labels:
                        label.update({x: c})

        # Update super title position
        # If no axes on the top row are visible, do not try to align!
        if suptitle_on and supaxs:
            ys = []
            for ax in supaxs:
                bbox = ax.get_tightbbox(renderer)
                _, y = self.transFigure.inverted().transform((0, bbox.ymax))
                ys.append(y)
            x, _ = self._get_align_coord('t', supaxs)
            y = max(ys) + (0.3 * suptitle.get_fontsize() / 72) / height
            kw = {'x': x, 'y': y, 'ha': 'center', 'va': 'bottom',
                  'transform': self.transFigure}
            suptitle.update(kw)

    @property
    def figure(self):
        """The `Figure` instance associated with this geometry configuration.
        This cannot be modified."""
        return self._figure


class Figure(mfigure.Figure):
    """The `~matplotlib.figure.Figure` class returned by `subplots`. At
    draw-time, an improved tight layout algorithm is employed, and
    the space around the figure edge, between subplots, and between
    panels is changed to accommodate subplot content. Figure dimensions
    may be automatically scaled to preserve subplot aspect ratios."""
    @docstring.dedent_interpd
    def __init__(self,
                 figsize=None, width=None, height=None, journal=None,
                 axwidth=None, axheight=None, aspect=1,
                 tight=None, pad=None, axpad=None, panelpad=None,
                 left=None, right=None, bottom=None, top=None,
                 wspace=None, hspace=None,
                 share=None, sharex=None, sharey=None,
                 span=None, spanx=None, spany=None,
                 align=None, alignx=None, aligny=None,
                 includepanels=False, autoformat=True, ref=1,
                 tight_layout=None, constrained_layout=None,
                 **kwargs):
        """
        Parameters
        ----------
        %(figure_doc)s

        Other parameters
        ----------------
        tight_layout, constrained_layout
            Ignored, because ProPlot uses its own tight layout algorithm.
            A warning will be issued if these are set to ``True``.
        """
        # Initialize first
        if tight_layout or constrained_layout:
            warnings.warn(
                f'Ignoring tight_layout={tight_layout} and '
                f'contrained_layout={constrained_layout}. ProPlot uses '
                'its own tight layout algorithm, activated by default or '
                'with tight=True.')
        super().__init__(**kwargs)

        # Axes sharing and spanning settings
        sharex = _notNone(sharex, share, rc['share'])
        sharey = _notNone(sharey, share, rc['share'])
        spanx = _notNone(spanx, span, 0 if sharex == 0 else None, rc['span'])
        spany = _notNone(spany, span, 0 if sharey == 0 else None, rc['span'])
        if spanx and (alignx or align):
            warnings.warn(f'"alignx" has no effect when spanx=True.')
        if spany and (aligny or align):
            warnings.warn(f'"aligny" has no effect when spany=True.')
        alignx = _notNone(alignx, align, rc['align'])
        aligny = _notNone(aligny, align, rc['align'])
        self.set_alignx(alignx)
        self.set_aligny(aligny)
        self.set_sharex(sharex)
        self.set_sharey(sharey)
        self.set_spanx(spanx)
        self.set_spany(spany)

        # Issue warnings for conflicting dimension specifications
        if journal is not None:
            names = ('axwidth', 'axheight', 'width', 'height')
            values = (axwidth, axheight, width, height)
            figsize = _journal_figsize(journal)
            spec = f'journal={journal!r}'
            width, height = figsize
        elif figsize is not None:
            names = ('axwidth', 'axheight', 'width', 'height')
            values = (axwidth, axheight, width, height)
            spec = f'figsize={figsize!r}'
            width, height = figsize
        elif width is not None or height is not None:
            names = ('axwidth', 'axheight')
            values = (axwidth, axheight)
            spec = []
            if width is not None:
                spec.append(f'width={width!r}')
            if height is not None:
                spec.append(f'height={height!r}')
            spec = ', '.join(spec)
        for name, value in zip(names, values):
            if value is not None:
                warnings.warn(
                    f'You specified both {spec} and {name}={value!r}. '
                    f'Ignoring {name!r}.')

        # Various constants and hidden settings
        # self._gridspecpars = (None,) * 6
        # self._gridspecpars_user = (
        #   units(left), units(bottom), units(right), units(top),
        #   units(wspace), units(hspace))
        # self._dimensions = (units(width), units(height),
        #   units(axwidth), units(axheight), aspect)
        if np.iterable(aspect):
            aspect = aspect[0] / aspect[1]
        self._geometryconfig = GeometrySolver(
            width, height, axwidth, axheight, aspect)
        self._gridspecpars = (
            units(left),
            units(bottom),
            units(right),
            units(top),
            units(wspace),
            units(hspace))
        if any(np.iterable(space) for space in self._gridspecpars_user):
            raise ValueError(
                'Invalid spacing parameter. '
                'Must be scalar when passed to Figure().')
        self._pad = units(_notNone(pad, rc['subplots.pad']))
        self._axpad = units(_notNone(axpad, rc['subplots.axpad']))
        self._panelpad = units(_notNone(panelpad, rc['subplots.panelpad']))
        self._auto_format = autoformat
        self._auto_tight_layout = _notNone(tight, rc['tight'])
        self._include_panels = includepanels
        self._mainaxes = []
        self._bpanels = []
        self._tpanels = []
        self._lpanels = []
        self._rpanels = []
        self._gridspec = None
        self._barray = None
        self._tarray = None
        self._larray = None
        self._rarray = None
        self._wpanels = None
        self._hpanels = None
        self.ref = ref
        self.suptitle('')  # add _suptitle attribute

    @_counter
    def _add_axes_panel(self, ax, side, filled=False, **kwargs):
        """Add axes panels. This powers `~proplot.axes.panel_axes`."""
        # Interpret args
        # NOTE: Axis sharing not implemented for figure panels, 99% of the
        # time this is just used as construct for adding global colorbars and
        # legends, really not worth implementing axis sharing
        s = side[0]
        if s not in 'lrbt':
            raise ValueError(f'Invalid side {side!r}.')
        if not self._gridspec:  # needed for wpanels, hpanels, etc.
            raise RuntimeError(f'Gridspec is not set.')
        ax = ax._panel_parent or ax  # redirect to main axes
        side = SIDE_TRANSLATE[s]
        share, width, space, space_orig = _get_panelargs(
            s, filled=filled, figure=False, **kwargs)

        # Get gridspec and subplotspec indices
        ss = ax.get_subplotspec()
        nrows, ncols, row1, row2, col1, col2 = ss.get_rows_columns()
        pgrid = getattr(ax, '_' + s + 'panels')
        offset = (len(pgrid) * bool(pgrid)) + 1
        if s in 'lr':
            iratio = (col1 - offset if s == 'l' else col2 + offset)
            idx1 = slice(row1, row2 + 1)
            idx2 = iratio
        else:
            iratio = (row1 - offset if s == 't' else row2 + offset)
            idx1 = iratio
            idx2 = slice(col1, col2 + 1)
        gridspec_prev = self._gridspec
        gs = self._insert_row_column(side, iratio,
                                     width, space, space_orig, figure=False,
                                     )
        if gs is not gridspec_prev:
            if s == 't':
                idx1 += 1
            elif s == 'l':
                idx2 += 1

        # Draw and setup panel
        pax = self.add_subplot(gs[idx1, idx2],
                               main=False, projection='cartesian')
        getattr(ax, '_' + s + 'panels').append(pax)
        pax._panel_side = side
        pax._panel_share = share
        pax._panel_parent = ax
        if not filled:  # axis sharing and setup
            ax._share_setup()
            axis = (pax.yaxis if side in ('left', 'right') else pax.xaxis)
            # sets tick and tick label positions intelligently
            getattr(axis, 'tick_' + side)()
            axis.set_label_position(side)
        return pax

    def _add_figure_panel(self, side,
                          span=None, row=None, col=None, rows=None, cols=None,
                          **kwargs):
        """Add figure panels. This powers `Figure.colorbar` and
        `Figure.legend`."""
        # Interpret args and enforce sensible keyword args
        s = side[0]
        if s not in 'lrbt':
            raise ValueError(f'Invalid side {side!r}.')
        if not self._gridspec:  # needed for wpanels, hpanels, etc.
            raise RuntimeError(f'Gridspec is not set.')
        side = SIDE_TRANSLATE[s]
        _, width, space, space_orig = _get_panelargs(
            s, filled=True, figure=True, **kwargs)
        if s in 'lr':
            for key, value in (('col', col), ('cols', cols)):
                if value is not None:
                    raise ValueError(
                        f'Invalid keyword arg {key!r} '
                        f'for figure panel on side {side!r}.')
            span = _notNone(
                span, row, rows, None, names=(
                    'span', 'row', 'rows'))
        else:
            for key, value in (('row', row), ('rows', rows)):
                if value is not None:
                    raise ValueError(
                        f'Invalid keyword arg {key!r} '
                        f'for figure panel on side {side!r}.')
            span = _notNone(
                span, col, cols, None, names=(
                    'span', 'col', 'cols'))

        # Get props
        array = getattr(self, '_' + s + 'array')
        if s in 'lr':
            panels, nacross = self._wpanels, self._ncols
        else:
            panels, nacross = self._hpanels, self._nrows
        npanels, nalong = array.shape

        # Check span array
        span = _notNone(span, (1, nalong))
        if not np.iterable(span) or len(span) == 1:
            span = 2 * np.atleast_1d(span).tolist()
        if len(span) != 2:
            raise ValueError(f'Invalid span {span!r}.')
        if span[0] < 1 or span[1] > nalong:
            raise ValueError(
                f'Invalid coordinates in span={span!r}. '
                f'Coordinates must satisfy 1 <= c <= {nalong}.')
        start, stop = span[0] - 1, span[1]  # zero-indexed

        # See if there is room for panel in current figure panels
        # The 'array' is an array of boolean values, where each row corresponds
        # to another figure panel, moving toward the outside, and boolean
        # True indicates the slot has been filled
        iratio = (-1 if s in 'lt' else nacross)  # default vals
        for i in range(npanels):
            if not any(array[i, start:stop]):
                array[i, start:stop] = True
                if s in 'lt':  # descending array moves us closer to 0
                    # npanels=1, i=0 --> iratio=0
                    # npanels=2, i=0 --> iratio=1
                    # npanels=2, i=1 --> iratio=0
                    iratio = npanels - 1 - i
                else:  # descending array moves us closer to nacross-1
                    # npanels=1, i=0 --> iratio=nacross-1
                    # npanels=2, i=0 --> iratio=nacross-2
                    # npanels=2, i=1 --> iratio=nacross-1
                    iratio = nacross - (npanels - i)
                break
        if iratio in (-1, nacross):  # add to array
            iarray = np.zeros((1, nalong), dtype=bool)
            iarray[0, start:stop] = True
            array = np.concatenate((array, iarray), axis=0)
            setattr(self, '_' + s + 'array', array)

        # Get gridspec and subplotspec indices
        idxs, = np.where(np.array(panels) == '')
        if len(idxs) != nalong:
            raise RuntimeError('Wut?')
        if s in 'lr':
            idx1 = slice(idxs[start], idxs[stop - 1] + 1)
            idx2 = max(iratio, 0)
        else:
            idx1 = max(iratio, 0)
            idx2 = slice(idxs[start], idxs[stop - 1] + 1)
        gridspec = self._insert_row_column(
            side, iratio, width, space, space_orig, figure=True)

        # Draw and setup panel
        pax = self.add_subplot(gridspec[idx1, idx2],
                               main=False, projection='cartesian')
        getattr(self, '_' + s + 'panels').append(pax)
        pax._panel_side = side
        pax._panel_share = False
        pax._panel_parent = None
        return pax

    def _get_align_coord(self, side, axs):
        """Return the figure coordinate for spanning labels and super titles.
        The `x` can be ``'x'`` or ``'y'``."""
        # Get position in figure relative coordinates
        s = side[0]
        x = ('y' if s in 'lr' else 'x')
        extra = ('tb' if s in 'lr' else 'lr')
        if self._include_panels:
            axs = [iax for ax in axs for iax in ax._iter_panels(extra)]
        ranges = np.array([ax._range_gridspec(x) for ax in axs])
        min_, max_ = ranges[:, 0].min(), ranges[:, 1].max()
        axlo = axs[np.where(ranges[:, 0] == min_)[0][0]]
        axhi = axs[np.where(ranges[:, 1] == max_)[0][0]]
        lobox = axlo.get_subplotspec().get_position(self)
        hibox = axhi.get_subplotspec().get_position(self)
        if x == 'x':
            pos = (lobox.x0 + hibox.x1) / 2
        else:
            # 'lo' is actually on top, highest up in gridspec
            pos = (lobox.y1 + hibox.y0) / 2
        # Return axis suitable for spanning position
        spanax = axs[(np.argmin(ranges[:, 0]) + np.argmax(ranges[:, 1])) // 2]
        spanax = spanax._panel_parent or spanax
        return pos, spanax

    def _get_align_axes(self, side):
        """Return the main axes along the left, right, bottom, or top sides
        of the figure."""
        # Initial stuff
        s = side[0]
        idx = (0 if s in 'lt' else 1)
        if s in 'lr':
            x, y = 'x', 'y'
        else:
            x, y = 'y', 'x'
        # Get edge index
        axs = self._mainaxes
        if not axs:
            return []
        ranges = np.array([ax._range_gridspec(x) for ax in axs])
        min_, max_ = ranges[:, 0].min(), ranges[:, 1].max()
        edge = (min_ if s in 'lt' else max_)
        # Return axes on edge sorted by order of appearance
        axs = [ax for ax in self._mainaxes if ax._range_gridspec(x)[
            idx] == edge]
        ord = [ax._range_gridspec(y)[0] for ax in axs]
        return [ax for _, ax in sorted(zip(ord, axs)) if ax.get_visible()]

    def _insert_row_column(self, side, idx,
                           ratio, space, space_orig, figure=False,
                           ):
        """"Overwrite" the main figure gridspec to make room for a panel. The
        `side` is the panel side, the `idx` is the slot the panel will occupy,
        and the remaining args are the panel widths and spacings."""
        # # Constants and stuff
        # # TODO: This is completely broken, must fix
        # # Insert spaces to the left of right panels or to the right of
        # # left panels. And note that since .insert() pushes everything in
        # # that column to the right, actually must insert 1 slot farther to
        # # the right when inserting left panels/spaces
        # s = side[0]
        # if s not in 'lrbt':
        #     raise ValueError(f'Invalid side {side}.')
        # idx_space = idx - 1*bool(s in 'br')
        # idx_offset = 1*bool(s in 'tl')
        # if s in 'lr':
        #     sidx, ridx, pidx, ncols = -6, -4, -2, 'ncols'
        # else:
        #     sidx, ridx, pidx, ncols = -5, -3, -1, 'nrows'
        #
        # # Load arrays and test if we need to insert
        # gridspecpars, gridspecpars_user = self._fill_gridspecpars()
        # ratios = gridspecpars[ridx]
        # panels = gridspecpars[pidx]
        # # space = gridspecpars[sidx]
        # # space_user = gridspecpars_user[sidx]
        # # Test if panel slot already exists
        # slot_name = ('f' if figure else s)
        # slot_new = (idx in (-1, len(panels)) or panels[idx] == slot_name)
        # if slot_new: # already exists!
        #     idx += idx_offset
        #     idx_space += idx_offset
        #     setattr(self, '_' + ncols, getattr(self, '_' + ncols) + 1)
        #     spaces_orig.insert(idx_space, space_orig)
        #     spaces.insert(idx_space, space)
        #     ratios.insert(idx, ratio)
        #     panels.insert(idx, slot_name)
        # else:
        #     if spaces_orig[idx_space] is None:
        #         spaces_orig[idx_space] = units(space_orig)
        #     spaces[idx_space] = _notNone(spaces_orig[idx_space], space)
        #
        # # Update geometry
        # if slot_new:
        #     self._gridspec = GridSpec(nrows, ncols)
        #     self._gridspec.remove_figure(self)
        # gs = self._update_gridspec() # also sets self._gridspec
        #
        # # Reassign subplotspecs to all axes and update positions
        # # May seem inefficient but it literally just assigns a hidden,
        # # attribute, and the creation time for subpltospecs is tiny
        # if slot_new:
        #     axs = [
        #         iax for ax in self._iter_axes() for iax
        #         in (ax, *ax.child_axes)]
        #     for ax in axs:
        #         # Get old index
        #         # NOTE: Endpoints are inclusive, not exclusive!
        #         if not hasattr(ax, 'get_subplotspec'):
        #             continue
        #         if s in 'lr':
        #             inserts = (None, None, idx, idx)
        #         else:
        #             inserts = (idx, idx, None, None)
        #         ss = ax.get_subplotspec()
        #         igs = ss.get_gridspec()
        #         tss = ss.get_topmost_subplotspec()
        #         # Apply new subplotspec!
        #         nrows, ncols, *coords = tss.get_rows_columns()
        #         for i in range(4):
        #             if inserts[i] is not None and coords[i] >= inserts[i]:
        #                 coords[i] += 1
        #         row1, row2, col1, col2 = coords
        #         ssnew = gs[row1:row2+1, col1:col2+1]
        #         if tss is ss:
        #             ax.set_subplotspec(ssnew)
        #         elif tss is igs._subplot_spec:
        #             igs._subplot_spec = ssnew
        #         else:
        #             raise RuntimeError(
        #                 f'Found unexpected GridSpecFromSubplotSpec nesting.'
        #             )
        #         # Update parent or child position
        #         ax.update_params()
        #         ax.set_position(ax.figbox)
        # return gs, slot_new

    def _iter_axes(self):
        """Return a list of all axes and panels in the figure belonging to the
        `~proplot.axes.Axes` class, excluding inset and twin axes."""
        axs = []
        for ax in (*self._mainaxes, *self._lpanels, *self._rpanels,
                   *self._bpanels, *self._tpanels):
            if not ax or not ax.get_visible():
                continue
            axs.append(ax)
        for ax in axs:
            for s in 'lrbt':
                for iax in getattr(ax, '_' + s + 'panels'):
                    if not iax or not iax.get_visible():
                        continue
                    axs.append(iax)
        return axs

    def _update_axislabels(self, axis=None, **kwargs):
        """Apply axis labels to the relevant shared axis. If spanning
        labels are toggled, keep the labels synced for all subplots in the
        same row or column. Label positions will be adjusted at draw-time
        with _align_axislabels."""
        x = axis.axis_name
        if x not in 'xy':
            return
        # Update label on this axes
        axis.label.update(kwargs)
        kwargs.pop('color', None)

        # Defer to parent (main) axes if possible, then get the axes
        # shared by that parent
        ax = axis.axes
        ax = ax._panel_parent or ax
        ax = getattr(ax, '_share' + x) or ax

        # Apply to spanning axes and their panels
        axs = [ax]
        if getattr(self, '_span' + x):
            s = axis.get_label_position()[0]
            if s in 'lb':
                axs = ax._get_side_axes(s)
        for ax in axs:
            getattr(ax, x + 'axis').label.update(kwargs)  # apply to main axes
            pax = getattr(ax, '_share' + x)
            if pax is not None:  # apply to panel?
                getattr(pax, x + 'axis').label.update(kwargs)

    def _update_suplabels(self, ax, side, labels, **kwargs):
        """Assign side labels and update label settings. The labels are
        aligned down the line by geometry_configurators."""
        s = side[0]
        if s not in 'lrbt':
            raise ValueError(f'Invalid label side {side!r}.')

        # Get main axes on the edge
        axs = self._get_align_axes(s)
        if not axs:
            return  # occurs if called while adding axes

        # Update label text for axes on the edge
        if labels is None or isinstance(labels, str):  # common during testing
            labels = [labels] * len(axs)
        if len(labels) != len(axs):
            raise ValueError(
                f'Got {len(labels)} {s}labels, but there are {len(axs)} axes '
                'along that side.')
        for ax, label in zip(axs, labels):
            obj = getattr(ax, '_' + s + 'label')
            if label is not None and obj.get_text() != label:
                obj.set_text(label)
            if kwargs:
                obj.update(kwargs)

    def _update_suptitle(self, title, **kwargs):
        """Assign the figure "super title"."""
        if title is not None and self._suptitle.get_text() != title:
            self._suptitle.set_text(title)
        if kwargs:
            self._suptitle.update(kwargs)

    def add_gridspec(self, *args, **kwargs):
        """This docstring is replaced below."""
        return self.set_gridspec(*args, **kwargs)

    def add_subplot(self, *args,
                    proj=None, projection=None, basemap=False,
                    proj_kw=None, projection_kw=None, main=True, number=None,
                    sharex=None, sharey=None,
                    **kwargs):
        """
        Add a subplot to the figure.

        Parameters
        ----------
        *args
            There are three options here. See the matplotlib
            `~matplotlib.figure.add_subplot` documentation for details.

            * A `SubplotSpec` instance. Must be a child of the "main"
              gridspec, and must be a ProPlot `SubplotSpec` instead of a native
              matplotlib `~matplotlib.gridspec.SubplotSpec`.
            * A 3-digit integer, e.g. ``121``. Geometry must be equivalent to
              or divide the "main" gridspec geometry.
            * A tuple indicating (nrows, ncols, index). Geometry must be
              equivalent to or divide the "main" gridspec geometry.
        proj, projection : str, `~mpl_toolkits.basemap.Basemap`, or `~cartopy.crs.CRS`, optional
            A registered matplotlib projection name, a basemap or cartopy
            map projection name, a `~mpl_toolkits.basemap.Basemap` instance, or
            a `~cartpoy.crs.CRS` instance. Passed to `~proplot.projs.Proj`. See
            `~proplot.projs.Proj` for a table of map projection names.
        proj_kw, projection_kw : dict-like, optional
            Dictionary of keyword args for the projection class. Passed to
            `~proplot.projs.Proj`.
        main : bool, optional
            Used internally. Indicates whether this is a "main axes" rather
            than a twin, panel, or inset axes. Default is ``True``.
        number : int, optional
            The subplot number, used for a-b-c labeling. See `~Axes.format`
            for details. Note the first axes is ``1``, not ``0``. Ignored if
            `main` is ``False``.

        Other parameters
        ----------------
        **kwargs
            Passed to `~matplotlib.figure.Figure.add_subplot`. This can also
            include axes properties.
        sharex, sharey
            Ignored. ProPlot toggles axes sharing for the entire figure and
            calculates which axes should be shared based on their gridspec
            positions. See `Figure` for details.
        """  # noqa
        # Copied from matplotlib add_subplot
        if not len(args):
            args = (1, 1, 1)
        if len(args) == 1 and isinstance(args[0], Integral):
            if not 100 <= args[0] <= 999:
                raise ValueError(
                    'Integer subplot specification must be a '
                    'three-digit number, not {args[0]!r}.')
            args = tuple(map(int, str(args[0])))
        if sharex is not None:
            warnings.warn(
                f'Ignoring sharex={sharex!r}. To toggle axes sharing, '
                'just pass sharex=num to figure() or subplots().')
        if sharey is not None:
            warnings.warn(
                f'Ignoring sharey={sharey!r}. To toggle axes sharing, '
                'just pass sharey=num to figure() or subplots().')

        # Copied from SubplotBase __init__
        # Interpret positional args
        gs = self._gridspec
        ss = None
        if len(args) == 1:
            if isinstance(args[0], SubplotSpec):
                ss = args[0]
            elif isinstance(args[0], mgridspec.SubplotSpec):
                raise ValueError(
                    f'Invalid subplotspec {args[0]!r}. '
                    'Figure.add_subplot() only accepts SubplotSpecs generated '
                    'by the ProPlot GridSpec class.')
            else:
                try:
                    s = str(int(args[0]))
                    nrows, ncols, num = map(int, s)
                except ValueError:
                    raise ValueError(
                        f'Single argument to subplot must be a 3-digit '
                        'integer, not {args[0]!r}.')
        elif len(args) == 3:
            nrows, ncols, num = args
        else:
            raise ValueError(f'Illegal argument(s) to add_subplot: {args!r}')

        # Initialize gridspec and subplotspec
        # Also enforce constant geometry
        if ss is None:
            nrows, ncols = int(nrows), int(ncols)
            if isinstance(num, tuple) and len(num) == 2:
                num = [int(n) for n in num]
            else:
                if num < 1 or num > nrows * ncols:
                    raise ValueError(
                        f'num must be 1 <= num <= {nrows*ncols}, not {num}')
            if not isinstance(num, tuple):
                num = (num, num)
            if gs is None:
                self._update_gridspec(nrows=nrows, ncols=ncols)
                gs = self._gridspec
            elif (nrows, ncols) != gs.get_geometry():
                raise ValueError(
                    f'Input arguments {args!r} conflict with existing '
                    'gridspec geometry of {nrows} rows, {ncols} columns.')
            ss = gs[(num[0] - 1):num[1]]
        else:
            if gs is None:
                nrows, ncols, *_ = ss.get_geometry()
                gs = ss.get_gridspec()
                self._update_gridspec(nrows=nrows, ncols=ncols)
            elif ss.get_gridspec() is not gs:  # covers geometry discrepancies
                raise ValueError(
                    f'Invalid subplotspec {args[0]!r}. '
                    'Figure.add_subplot() only accepts SubplotSpec objects '
                    'whose parent is the main gridspec.')
        gs.add_figure(self)

        # Impose projection
        # TODO: Have Proj return all unused keyword args, with a
        # map_projection = obj entry, and maybe hide the Proj constructor as
        # an argument processing utility?
        proj = _notNone(
            proj,
            projection,
            'cartesian',
            names=(
                'proj',
                'projection'))
        proj_kw = _notNone(
            proj_kw, projection_kw, {}, names=(
                'proj_kw', 'projection_kw'))
        if proj not in ('cartesian', 'polar'):
            map_projection = projs.Proj(proj, basemap=basemap, **proj_kw)
            if 'map_projection' in kwargs:
                warnings.warn(
                    f'Ignoring input "map_projection" '
                    f'{kwargs["map_projection"]!r}.')
            kwargs['map_projection'] = map_projection
            proj = 'basemap' if basemap else 'cartopy'

        # Return subplot
        ax = super().add_subplot(ss, projection=proj, number=number, **kwargs)
        if main:
            ax.number = _notNone(number, len(self._mainaxes) + 1)
            self._mainaxes.append(ax)
        return ax

    def colorbar(self, *args,
                 loc='r', width=None, space=None,
                 row=None, col=None, rows=None, cols=None, span=None,
                 **kwargs):
        """
        Draw a colorbar along the left, right, bottom, or top side
        of the figure, centered between the leftmost and rightmost (or
        topmost and bottommost) main axes.

        Parameters
        ----------
        loc : str, optional
            The colorbar location. Valid location keys are as follows.

            ===========  =====================
            Location     Valid keys
            ===========  =====================
            left edge    ``'l'``, ``'left'``
            right edge   ``'r'``, ``'right'``
            bottom edge  ``'b'``, ``'bottom'``
            top edge     ``'t'``, ``'top'``
            ===========  =====================

        row, rows : optional
            Aliases for `span` for panels on the left or right side.
        col, cols : optional
            Aliases for `span` for panels on the top or bottom side.
        span : int or (int, int), optional
            Describes how the colorbar spans rows and columns of subplots.
            For example, ``fig.colorbar(loc='b', col=1)`` draws a colorbar
            beneath the leftmost column of subplots, and
            ``fig.colorbar(loc='b', cols=(1,2))`` draws a colorbar beneath the
            left two columns of subplots. By default, the colorbar will span
            all rows and columns.
        space : float or str, optional
            The space between the main subplot grid and the colorbar, or the
            space between successively stacked colorbars. Units are interpreted
            by `~proplot.utils.units`. By default, this is determined by
            the "tight layout" algorithm, or is :rc:`subplots.panelspace`
            if "tight layout" is off.
        width : float or str, optional
            The colorbar width. Units are interpreted by
            `~proplot.utils.units`. Default is :rc:`colorbar.width`.
        *args, **kwargs
            Passed to `~proplot.axes.Axes.colorbar`.
        """
        ax = kwargs.pop('ax', None)
        cax = kwargs.pop('cax', None)
        # Fill this axes
        if cax is not None:
            return super().colorbar(*args, cax=cax, **kwargs)
        # Generate axes panel
        elif ax is not None:
            return ax.colorbar(*args, space=space, width=width, **kwargs)
        # Generate figure panel
        ax = self._add_figure_panel(loc,
                                    space=space, width=width, span=span,
                                    row=row, col=col, rows=rows, cols=cols)
        return ax.colorbar(*args, loc='_fill', **kwargs)

    def get_alignx(self):
        """Return the *x* axis label alignment mode."""
        return self._alignx

    def get_aligny(self):
        """Return the *y* axis label alignment mode."""
        return self._aligny

    def get_gridspec(self):
        """Return the single `GridSpec` instance associated with this figure.
        If the `GridSpec` has not yet been initialized, returns ``None``."""
        return self._gridspec

    def get_ref_axes(self):
        """Return the reference axes associated with the reference axes
        number `Figure.ref`."""
        for ax in self._mainaxes:
            if ax.number == self.ref:
                return ax
        return None  # no error

    def get_sharex(self):
        """Return the *x* axis sharing level."""
        return self._sharex

    def get_sharey(self):
        """Return the *y* axis sharing level."""
        return self._sharey

    def get_spanx(self):
        """Return the *x* axis label spanning mode."""
        return self._spanx

    def get_spany(self):
        """Return the *y* axis label spanning mode."""
        return self._spany

    def legend(self, *args,
               loc='r', width=None, space=None,
               row=None, col=None, rows=None, cols=None, span=None,
               **kwargs):
        """
        Draw a legend along the left, right, bottom, or top side of the
        figure, centered between the leftmost and rightmost (or
        topmost and bottommost) main axes.

        Parameters
        ----------
        loc : str, optional
            The legend location. Valid location keys are as follows.

            ===========  =====================
            Location     Valid keys
            ===========  =====================
            left edge    ``'l'``, ``'left'``
            right edge   ``'r'``, ``'right'``
            bottom edge  ``'b'``, ``'bottom'``
            top edge     ``'t'``, ``'top'``
            ===========  =====================

        row, rows : optional
            Aliases for `span` for panels on the left or right side.
        col, cols : optional
            Aliases for `span` for panels on the top or bottom side.
        span : int or (int, int), optional
            Describes how the legend spans rows and columns of subplots.
            For example, ``fig.legend(loc='b', col=1)`` draws a legend
            beneath the leftmost column of subplots, and
            ``fig.legend(loc='b', cols=(1,2))`` draws a legend beneath the
            left two columns of subplots. By default, the legend will span
            all rows and columns.
        space : float or str, optional
            The space between the main subplot grid and the legend, or the
            space between successively stacked colorbars. Units are interpreted
            by `~proplot.utils.units`. By default, this is adjusted
            automatically in the "tight layout" calculation, or is
            :rc:`subplots.panelspace` if "tight layout" is turned off.
        *args, **kwargs
            Passed to `~proplot.axes.Axes.legend`.
        """
        ax = kwargs.pop('ax', None)
        # Generate axes panel
        if ax is not None:
            return ax.legend(*args, space=space, width=width, **kwargs)
        # Generate figure panel
        ax = self._add_figure_panel(loc,
                                    space=space, width=width, span=span,
                                    row=row, col=col, rows=rows, cols=cols)
        return ax.legend(*args, loc='_fill', **kwargs)

    @_counter
    def draw(self, renderer):
        """Draw the figure and apply various post-processing steps: Scale the
        figure dimensions to account for axes; align row, column, and axis
        labels; and optionally apply "tight layout" gridspec adjustments."""
        # Renderer fixes
        # NOTE: After #50 this workflow will be considerably less redundant.
        # Stacked items, like labels, colorbars, and legends, will be offset
        # from one another and from their parent subplot(s) automatically,
        # will only be included in Axes.get_tightbbox() calls when a flag
        # is passed, and will only contribute to the perpendicular direction
        # (e.g. left labels contribute only to the left-extent of the bbox).
        # NOTE: The final _align_suplabels call is necessary because the
        # figure-relative coordinates used to specify label positions become
        # *out of date* after the resize by _adjust_tight_layout -- however
        # _adjust_tight_layout will leave enough "space" for the repositioned
        # labels. The only reason things look ok in ipython notebooks without
        # the second _align_suplabels call is because the inline backend calls
        # draw() *twice*.
        # WARNING: Vector graphic renderers are another ballgame, *impossible*
        # to consistently apply successive figure size changes. SVGRenderer
        # and PDFRenderer both query the size in inches before calling draw,
        # and cannot modify PDFPage or SVG renderer props inplace, so idea was
        # to override get_size_inches. But when get_size_inches is called, the
        # canvas has no renderer, so cannot apply tight layout yet!
        # WARNING: Raster graphic renderers are fixable, but *critical* that
        # draw() is invoked with the same renderer FigureCanvasAgg.print_png()
        # uses to render the image. Since print_png() calls get_renderer()
        # after draw(), and get_renderer() returns a new renderer if it detects
        # renderer dims and figure dims are out of sync, need to fix this!
        # 1. We use 'get_renderer' to update 'canvas.renderer' with the new
        #    figure width and height, then use that renderer for rest of draw
        #    This repair *breaks* just the *macosx* popup backend and not the
        #    qt backend! So for now just employ simple exception if this is
        #    macosx backend.
        # 2. Could also set '_lastKey' on canvas and 'width' and 'height' on
        #    renderer, but then '_renderer' was initialized with wrong width
        #    and height, which causes bugs. And _renderer was generated with
        #    cython code so not sure how to update the object manually.
        for ax in self._iter_axes():
            ax._draw_auto_legends_colorbars()
        self._fill_gridspecpars()
        self._adjust_aspect()
        self._align_axislabels(False)
        self._align_suplabels(renderer)
        if self._auto_tight_layout:
            self._adjust_tight_layout(renderer)
        self._align_axislabels(True)
        self._align_suplabels(renderer)
        canvas = getattr(self, 'canvas', None)
        if (hasattr(canvas, 'get_renderer')
                and not isinstance(canvas, FigureCanvasMac)):
            renderer = canvas.get_renderer()
            canvas.renderer = renderer
        return super().draw(renderer)

    def save(self, filename, **kwargs):
        """This docstring is replaced below."""
        filename = os.path.expanduser(filename)
        canvas = getattr(self, 'canvas', None)
        if hasattr(canvas, 'get_renderer'):
            renderer = canvas.get_renderer()
            canvas.renderer = renderer
            for ax in self._iter_axes():
                ax._draw_auto_legends_colorbars()
            self._fill_gridspecpars()
            self._adjust_aspect()
            self._align_axislabels(False)
            self._align_suplabels(renderer)
            if self._auto_tight_layout:
                self._adjust_tight_layout(renderer)
            self._align_axislabels(True)
        else:
            warnings.warn(
                'Renderer is unknown, cannot adjust layout before saving.')
        super().savefig(filename, **kwargs)

    def savefig(self, filename, **kwargs):
        """This docstring is replaced below."""
        return self.save(filename, **kwargs)

    def set_alignx(self, value):
        """Set the *x* axis label alignment mode."""
        self.stale = True
        self._alignx = bool(value)

    def set_aligny(self, value):
        """Set the *y* axis label alignment mode."""
        self.stale = True
        self._aligny = bool(value)

    def set_gridspec(self, *args, **kwargs):
        """This docstring is replaced below."""
        # Create and apply the gridspec
        if self._gridspec is not None:
            raise RuntimeError(
                'The gridspec has already been declared and multiple '
                'GridSpecs are not allowed. Call '
                'Figure.get_gridspec() to retrieve it.')
        if len(args) == 1 and isinstance(args[0], GridSpec):
            gs = args[0]
        elif len(args) == 1 and isinstance(args[0], mgridspec.GridSpec):
            raise ValueError(
                'The gridspec must be a ProPlot GridSpec. Matplotlib '
                'gridspecs are not allowed.')
        else:
            gs = GridSpec(*args, **kwargs)
        gs.add_figure(self)
        ncols, nrows = gs.get_geometry()
        self._gridspec = gs
        self._geometryconfig._init()
        self.stale = True
        return gs

    def set_sharex(self, value):
        """Set the *x* axis sharing level."""
        value = int(value)
        if value not in range(4):
            raise ValueError(
                'Invalid sharing level sharex={value!r}. '
                'Axis sharing level can be 0 (no sharing), '
                '1 (sharing, but keep all labels), '
                '2 (sharing, only keep one set of tick labels), '
                'or 3 (sharing, only keep one axis label).')
        self.stale = True
        self._sharex = value

    def set_sharey(self, value):
        """Set the *y* axis sharing level."""
        value = int(value)
        if value not in range(4):
            raise ValueError(
                'Invalid sharing level sharey={value!r}. '
                'Axis sharing level can be 0 (no sharing), '
                '1 (sharing, but keep all labels), '
                '2 (sharing, only keep one set of tick labels), '
                'or 3 (sharing, only keep one axis label).')
        self.stale = True
        self._sharey = value

    def set_spanx(self, value):
        """Set the *x* axis label spanning mode."""
        self.stale = True
        self._spanx = bool(value)

    def set_spany(self, value):
        """Set the *y* axis label spanning mode."""
        self.stale = True
        self._spany = bool(value)

    @property
    def gridspec(self):
        """The single `GridSpec` instance used for all subplots
        in the figure."""
        return self._gridspec

    @property
    def ref(self):
        """The reference axes number. The `axwidth`, `axheight`, and `aspect`
        `subplots` and `figure` arguments are applied to this axes, and aspect
        ratio is conserved for this axes in tight layout adjustment."""
        return self._ref

    @ref.setter
    def ref(self, ref):
        if not isinstance(ref, Integral) or ref < 1:
            raise ValueError(
                f'Invalid axes number {ref!r}. Must be integer >=1.')
        self.stale = True
        self._ref = ref

    # Add documentation
    save.__doc__ = _save_doc
    savefig.__doc__ = _save_doc
    add_gridspec.__doc__ = _gridspec_doc
    set_gridspec.__doc__ = _gridspec_doc


def _axes_dict(naxs, value, kw=False, default=None):
    """Build a dictionary that looks like ``{1:value1, 2:value2, ...}`` or
    ``{1:{key1:value1, ...}, 2:{key2:value2, ...}, ...}`` for storing
    standardized axes-specific properties or keyword args."""
    # First build up dictionary
    # 1) 'string' or {1:'string1', (2,3):'string2'}
    if not kw:
        if np.iterable(value) and not isinstance(value, (str, dict)):
            value = {num + 1: item for num, item in enumerate(value)}
        elif not isinstance(value, dict):
            value = {range(1, naxs + 1): value}
    # 2) {'prop':value} or {1:{'prop':value1}, (2,3):{'prop':value2}}
    else:
        nested = [isinstance(value, dict) for value in value.values()]
        if not any(nested):  # any([]) == False
            value = {range(1, naxs + 1): value.copy()}
        elif not all(nested):
            raise ValueError(
                'Pass either of dictionary of key value pairs or '
                'a dictionary of dictionaries of key value pairs.')
    # Then *unfurl* keys that contain multiple axes numbers, i.e. are meant
    # to indicate properties for multiple axes at once
    kwargs = {}
    for nums, item in value.items():
        nums = np.atleast_1d(nums)
        for num in nums.flat:
            if not kw:
                kwargs[num] = item
            else:
                kwargs[num] = item.copy()
    # Fill with default values
    for num in range(1, naxs + 1):
        if num not in kwargs:
            if kw:
                kwargs[num] = {}
            else:
                kwargs[num] = default
    # Verify numbers
    if {*range(1, naxs + 1)} != {*kwargs.keys()}:
        raise ValueError(
            f'Have {naxs} axes, but {value!r} has properties for axes '
            ', '.join(map(repr, sorted(kwargs))) + '.')
    return kwargs


def _journal_figsize(journal):
    """Return the dimensions associated with this journal string."""
    # Get dimensions for figure from common journals.
    value = JOURNAL_SPECS.get(journal, None)
    if value is None:
        raise ValueError(
            f'Unknown journal figure size specifier {journal!r}. Options are: '
            ', '.join(map(repr, JOURNAL_SPECS.keys())) + '.')
    # Return width, and optionally also the height
    width, height = None, None
    try:
        width, height = value
    except (TypeError, ValueError):
        width = value
    return width, height

# TODO: Figure out how to save subplots keyword args!
@docstring.dedent_interpd
def figure(**kwargs):
    """
    Analogous to `matplotlib.pyplot.figure`, create an empty figure meant
    to be filled with axes using `Figure.add_subplot`.

    Parameters
    ----------
    %(figure_doc)s
    **kwargs
        Passed to `Figure`.
    """
    return plt.figure(FigureClass=Figure, **kwargs)


def subplots(
        array=None, ncols=1, nrows=1, ref=1, order='C',
        left=None, right=None, bottom=None, top=None, wspace=None, hspace=None,
        hratios=None, wratios=None, width_ratios=None, height_ratios=None,
        proj=None, projection=None, proj_kw=None, projection_kw=None,
        basemap=False, **kwargs):
    """
    Create a figure with a single axes or arbitrary grid of axes, analogous
    to `matplotlib.pyplot.subplots`. The axes can have arbitrary map
    projections.

    Parameters
    ----------
    array : 2D array-like of int, optional
        Array specifying complex grid of subplots. Think of
        this array as a "picture" of your figure. For example, the array
        ``[[1, 1], [2, 3]]`` creates one long subplot in the top row, two
        smaller subplots in the bottom row. Integers must range from 1 to the
        number of plots.

        ``0`` indicates an empty space. For example, ``[[1, 1, 1], [2, 0, 3]]``
        creates one long subplot in the top row with two subplots in the bottom
        row separated by a space.
    ncols, nrows : int, optional
        Number of columns, rows. Ignored if `array` is not ``None``.
        Use these arguments for simpler subplot grids.
    order : {'C', 'F'}, optional
        Whether subplots are numbered in column-major (``'C'``) or row-major
        (``'F'``) order. Analogous to `numpy.array` ordering. This controls
        the order axes appear in the `axs` list, and the order of subplot
        a-b-c labeling (see `~proplot.axes.Axes.format`).
    proj, projection : str or dict-like, optional
        The map projection name(s), passed to `~proplot.projs.Proj`. The
        argument is interpreted as follows.

        * If string, this projection is used for all subplots. See
          `~proplot.projs.Proj` for a table of map projection names.
        * If list of strings, these projections are used for each
          subplot in the order specified by `array` or `order`.
        * If dict-like, the keys are integers or tuples of integers
          corresponding to subplot numbers, and the values are strings
          indicating the projection. If a key is not provided, the subplot
          will be `~proplot.axes.CartesianAxes`.

        For example, with ``ncols=4`` and ``proj={2:'merc', (3,4):'cyl'}``,
        the first subplot is a normal axes, the second is a Mercator
        projection, and the third and fourth are cylindrical projections.
    proj_kw, projection_kw : dict-like, optional
        Dictionary of keyword args for the projection class. Passed to
        `~proplot.projs.Proj`. Can be set for specific subplots just like
        `proj`. For example, with ``ncols=2`` and
        ``proj_kw={1:dict(lon_0=0), 2:dict(lon_0=180)}``, the left subplot is
        centered on the prime meridian and the right subplot is centered on
        the international dateline.
    basemap : bool or dict-like, optional
        Whether to use basemap or cartopy for map projections. Default is
        ``False``. Can be set for specific subplots just like `proj`.
        For example, with ``basemap={1:False, 2:True}``, the left subplot is
        a cartopy projection and the right subplot is a basemap projection.

    Other parameters
    ----------------
    %(figure_doc)s
    hratios, wratios, height_ratios, width_ratios
        Passed to `GridSpec`. These describe the ratios between successive
        rows and columns of the subplot grid.

    Returns
    -------
    f : `Figure`
        The figure instance.
    axs : `axes_grid`
        A special list of axes instances. See `axes_grid`.
    """
    # NOTE: White lie that spacing params are passed to figure, but since
    # we initialize the gridspec here, just apply them to the gridspec.
    # Build array
    if order not in ('C', 'F'):  # better error message
        raise ValueError(
            f'Invalid order {order!r}. Choose from "C" (row-major, default) '
            f'and "F" (column-major).')
    if array is None:
        array = np.arange(1, nrows * ncols + 1)[..., None]
        array = array.reshape((nrows, ncols), order=order)
    # Standardize array
    try:
        array = np.array(array, dtype=int)  # enforce array type
        if array.ndim == 1:
            # interpret as single row or column
            array = array[None, :] if order == 'C' else array[:, None]
        elif array.ndim != 2:
            raise ValueError
        array[array == None] = 0  # use zero for placeholder  # noqa
    except (TypeError, ValueError):
        raise ValueError(
            f'Invalid subplot array {array!r}. '
            'Must be 1D or 2D array of integers.')
    # Get other props
    nums = np.unique(array[array != 0])
    naxs = len(nums)
    if {*nums.flat} != {*range(1, naxs + 1)}:
        raise ValueError(
            f'Invalid subplot array {array!r}. Numbers must span integers '
            '1 to naxs (i.e. cannot skip over numbers), with 0 representing '
            'empty spaces.')
    if ref not in nums:
        raise ValueError(
            f'Invalid reference number {ref!r}. For array {array!r}, must be '
            'one of {nums}.')
    nrows, ncols = array.shape
    # Get axes ranges from array
    axids = [
        np.where(
            array == i) for i in np.sort(
            np.unique(array)) if i > 0]  # 0 stands for empty
    xrange = np.array([[x.min(), x.max()] for _, x in axids])
    yrange = np.array([[y.min(), y.max()]
                       for y, _ in axids])  # range accounting for panels

    # Get basemap.Basemap or cartopy.crs.Projection instances for map
    proj = _notNone(projection, proj, None, names=('projection', 'proj'))
    proj_kw = _notNone(projection_kw, proj_kw, {},
                       names=('projection_kw', 'proj_kw'))
    proj = _axes_dict(naxs, proj, kw=False, default='xy')
    proj_kw = _axes_dict(naxs, proj_kw, kw=True)
    basemap = _axes_dict(naxs, basemap, kw=False, default=False)

    # Standardized user input ratios
    wratios = np.atleast_1d(_notNone(width_ratios, wratios, 1,
                                     names=('width_ratios', 'wratios')))
    hratios = np.atleast_1d(_notNone(height_ratios, hratios, 1,
                                     names=('height_ratios', 'hratios')))
    if len(wratios) == 1:
        wratios = np.repeat(wratios, (ncols,))
    if len(hratios) == 1:
        hratios = np.repeat(hratios, (nrows,))
    if len(wratios) != ncols:
        raise ValueError(f'Got {ncols} columns, but {len(wratios)} wratios.')
    if len(hratios) != nrows:
        raise ValueError(f'Got {nrows} rows, but {len(hratios)} hratios.')
    wratios, hratios = wratios.tolist(), hratios.tolist()  # also makes copy

    # Generate figure and gridspec
    # NOTE: This time we initialize the *gridspec* with user input values
    # TODO: Repair _update_gridspec so it works!
    fig = plt.figure(FigureClass=Figure, ref=ref, **kwargs)
    gs = fig._update_gridspec(nrows=nrows, ncols=ncols,
                              left=left, right=right, bottom=bottom, top=top,
                              wratios=wratios, hratios=hratios)

    # Draw main subplots
    axs = naxs * [None]  # list of axes
    for idx in range(naxs):
        # Get figure gridspec ranges
        num = idx + 1
        x0, x1 = xrange[idx, 0], xrange[idx, 1]
        y0, y1 = yrange[idx, 0], yrange[idx, 1]
        # Draw subplot
        ss = gs[y0:y1 + 1, x0:x1 + 1]
        axs[idx] = fig.add_subplot(
            ss, number=num, main=True,
            proj=proj[num], basemap=basemap[num], proj_kw=proj_kw[num])

    # Return figure and axes
    n = (ncols if order == 'C' else nrows)
    return fig, axes_grid(axs, n=n, order=order)<|MERGE_RESOLUTION|>--- conflicted
+++ resolved
@@ -1171,7 +1171,6 @@
         self._update_gridspec()
 
     def _align_axislabels(self, b=True):
-<<<<<<< HEAD
         """Align spanning *x* and *y* axis labels, accounting for figure
         margins and axes and figure panels."""
         # TODO: Ensure this is robust to complex panels and shared axes.
@@ -1195,18 +1194,6 @@
                 if (not span and not align) or not isinstance(
                         ax, axes.XYAxes) or axis in tracker:
                     continue
-=======
-        """Align spanning *x* and *y* axis labels in the perpendicular
-        direction and, if `b` is ``True``, the parallel direction."""
-        # TODO: Ensure this is robust to complex panels and shared axes
-        # NOTE: Need to turn off aligned labels before _adjust_tight_layout
-        # call, so cannot put this inside Axes draw
-        tracker = {*()}
-        for ax in self._axes_main:
-            if not isinstance(ax, axes.XYAxes):
-                continue
-            for x, axis in zip('xy', (ax.xaxis, ax.yaxis)):
->>>>>>> 30fab969
                 # top or bottom, left or right
                 s = axis.get_label_position()[0]
                 if s not in 'bl':
@@ -1251,14 +1238,9 @@
                         {'position': position, 'transform': transform})
 
     def _align_suplabels(self, renderer):
-<<<<<<< HEAD
         """Adjust the position of row and column labels, and align figure
         super title accounting for figure margins and axes and
         figure panels."""
-=======
-        """Adjusts position of row and column labels, and aligns figure super
-        title accounting for figure margins and axes and figure panels."""
->>>>>>> 30fab969
         # Offset using tight bounding boxes
         # TODO: Super labels fail with popup backend!! Fix this
         # NOTE: Must use get_tightbbox so (1) this will work if tight layout
