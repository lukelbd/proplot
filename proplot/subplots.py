#!/usr/bin/env python3
"""
<<<<<<< HEAD
The starting point for creating custom ProPlot figures and axes.
The `subplots` function is all you'll need to directly use here.
It returns a `Figure` instance and an `axes_grid` container of
`~proplot.axes.Axes` axes, whose positions are controlled by the new
`GridSpec` class.
=======
The starting point for creating custom ProPlot figures. Includes
pyplot-inspired functions for creating figures and related classes.
>>>>>>> 55d238b3
"""
# NOTE: Importing backend causes issues with sphinx, and anyway not sure it's
# always included, so make it optional
import os
import numpy as np
import functools
import warnings
from matplotlib import docstring
import matplotlib.figure as mfigure
import matplotlib.transforms as mtransforms
import matplotlib.gridspec as mgridspec
import matplotlib.pyplot as plt
from numbers import Integral
try:
    from matplotlib.backends.backend_macosx import FigureCanvasMac
except ImportError:
<<<<<<< HEAD
    mbackend = None
from . import projs, axes
=======
    FigureCanvasMac = type(None) # standin null type
>>>>>>> 55d238b3
from .rctools import rc
from .utils import _notNone, _counter, units
__all__ = [
    'axes_grid', 'close',
    'EdgeStack',
    'figure',
    'Figure',
    'GeometrySolver',
    'GridSpec',
    'show', 'subplots',
    'SubplotSpec',
    ]

# Translation
SIDE_TRANSLATE = {
    'l':'left',
    'r':'right',
    'b':'bottom',
    't':'top',
    }

# Dimensions of figures for common journals
JOURNAL_SPECS = {
    'pnas1': '8.7cm',
    'pnas2': '11.4cm',
    'pnas3': '17.8cm',
    'ams1': 3.2, # spec is in inches
    'ams2': 4.5,
    'ams3': 5.5,
    'ams4': 6.5,
    'agu1': ('95mm',  '115mm'),
    'agu2': ('190mm', '115mm'),
    'agu3': ('95mm',  '230mm'),
    'agu4': ('190mm', '230mm'),
    'aaas1': '5.5cm', # AAAS (e.g., Science) 1 column
    'aaas2': '12cm', # AAAS 2 column
    }

# Documentation
_figure_doc = """
figsize : length-2 tuple, optional
    Tuple specifying the figure ``(width, height)``.
width, height : float or str, optional
    The figure width and height. Units are interpreted by
    `~proplot.utils.units`.
axwidth, axheight : float or str, optional
    Sets the average width, height of your axes. Units are interpreted by
    `~proplot.utils.units`. Default is :rc:`subplots.axwidth`.

    These arguments are convenient where you don't care about the figure
    dimensions and just want your axes to have enough "room".
aspect : float or length-2 list of floats, optional
    The (average) axes aspect ratio, in numeric form (width divided by
    height) or as (width, height) tuple. If you do not provide
    the `hratios` or `wratios` keyword args, all axes will have
    identical aspect ratios.
tight : bool, optional
    Toggles whether the gridspec spaces `left`, `right`, `bottom`,
    `top`, `wspace`, and `hspace` are determined automatically to
    make room for labels and plotted content. Default is :rc:`tight`.
left, right, top, bottom, wspace, hspace : float or str, optional
    The spacing parameters passed to `GridSpec`. If `tight` is ``True``
    and you pass any of these, the tight layout algorithm will be
    ignored for that particular spacing. See the following examples.

    * With ``plot.figure(left='3em')``, the left margin is
        fixed but the other margins are variable.
    * With ``plot.subplots(ncols=3, wspace=0)``, the space between
        columns is fixed at zero, but between rows is variable.
    * With ``plot.subplots(ncols=3, wspace=(0, None))``, the space
        between the first and second columns is fixed, but the space
        between the second and third columns is variable.
pad, axpad, panelpad : float or str, optional
    Padding around the edge of the figure, between subplots in adjacent
    rows and columns, and between subplots and axes panels or between
    "stacked" panels. Units are interpreted by `~proplot.utils.units`.
    Defaults are :rc:`subplots.pad`, :rc:`subplots.axpad`, and
    :rc:`subplots.panelpad`.
sharex, sharey, share : {3, 2, 1, 0}, optional
    The "axis sharing level" for the *x* axis, *y* axis, or both axes.
    Default is ``3``. This can considerably reduce redundancy in your
    figure. Options are as follows.

    0. No axis sharing. Also sets the default `spanx` and `spany`
        values to ``False``.
    1. Only draw *axis label* on the leftmost column (*y*) or
        bottommost row (*x*) of subplots. Axis tick labels
        still appear on every subplot.
    2. As in 1, but forces the axis limits to be identical. Axis
        tick labels still appear on every subplot.
    3. As in 2, but only show the *axis tick labels* on the
        leftmost column (*y*) or bottommost row (*x*) of subplots.

spanx, spany, span : bool or {0, 1}, optional
    Toggles "spanning" axis labels for the *x* axis, *y* axis, or both
    axes.  Default is ``False`` if `sharex`, `sharey`, or `share` are
    ``0``, ``True`` otherwise. When ``True``, a single, centered axis
    label is used for all axes with bottom and left edges in the same
    row or column.  This can considerably redundancy in your figure.

    "Spanning" labels integrate with "shared" axes. For example,
    for a 3-row, 3-column figure, with ``sharey > 1`` and ``spany=1``,
    your figure will have 1 ylabel instead of 9.
alignx, aligny, align : bool or {0, 1}, optional
    Default is ``False``. Whether to `align axis labels
    <https://matplotlib.org/3.1.1/gallery/subplots_axes_and_figures/align_labels_demo.html>`__
    for the *x* axis, *y* axis, or both axes. Only has an effect when
    `spanx`, `spany`, or `span` are ``False``.
includepanels : bool, optional
    Whether to include panels when centering *x* axis labels,
    *y* axis labels, and figure "super titles" along the edge of the
    subplot grid. Default is ``False``.
autoformat : bool, optional
    Whether to automatically configure *x* axis labels, *y* axis
    labels, axis formatters, axes titles, colorbar labels, and legend
    labels when a `~pandas.Series`, `~pandas.DataFrame` or
    `~xarray.DataArray` with relevant metadata is passed to a plotting
    command.
ref : int, optional
    The reference axes number. The `axwidth`, `axheight`, and `aspect`
    keyword args are applied to this axes, and aspect ratio is conserved
    for this axes in tight layout adjustment.
journal : str, optional
    String name corresponding to an academic journal standard that is used
    to control the figure width (and height, if specified). See below table.

    ===========  ====================  ==============================================================================================================================
    Key          Size description      Organization
    ===========  ====================  ==============================================================================================================================
    ``'pnas1'``  1-column              `PNAS <http://www.pnas.org/page/authors/submission>`__
    ``'pnas2'``  2-column              ”
    ``'pnas3'``  landscape page        ”
    ``'ams1'``   1-column              `AMS <https://www.ametsoc.org/ams/index.cfm/publications/authors/journal-and-bams-authors/figure-information-for-authors/>`__
    ``'ams2'``   small 2-column        ”
    ``'ams3'``   medium 2-column       ”
    ``'ams4'``   full 2-column         ”
    ``'agu1'``   1-column              `AGU <https://publications.agu.org/author-resource-center/figures-faq/>`__
    ``'agu2'``   2-column              ”
    ``'agu3'``   full height 1-column  ”
    ``'agu4'``   full height 2-column  ”
    ===========  ====================  ==============================================================================================================================

**kwargs
    Passed to `matplotlib.figure.Figure`.
"""
docstring.interpd.update(figure_doc=_figure_doc)

#-----------------------------------------------------------------------------#
<<<<<<< HEAD
=======
# Miscellaneous stuff
#-----------------------------------------------------------------------------#
# Wrapper functions, so user doesn't have to import pyplot
def close(*args, **kwargs):
    """Call `matplotlib.pyplot.close`. This is included so you don't have
    to import `~matplotlib.pyplot`."""
    plt.close(*args, **kwargs)

def show():
    """Call `matplotlib.pyplot.show`. This is included so you don't have
    to import `~matplotlib.pyplot`. Note this command should *not be
    necessary* if you are working in an iPython notebook and
    :rcraw:`nbsetup` is set to ``True`` -- when you create a figure in a cell,
    it will be automatically displayed."""
    plt.show()

>>>>>>> 55d238b3
# Helper classes
#-----------------------------------------------------------------------------#
class axes_grid(list):
    """List subclass and pseudo-2D array that is used as a container for the
    list of axes returned by `subplots`, lists of figure panels, and lists of
    stacked axes panels. The shape of the array is stored in the ``shape``
    attribute. See the `~axes_grid.__getattr__` and `~axes_grid.__getitem__`
    methods for details."""
    def __init__(self, objs, n=1, order='C'):
        """
        Parameters
        ----------
        objs : list-like
            1D iterable of `~proplot.axes.Axes` instances.
        n : int, optional
            The length of the fastest-moving dimension, i.e. the number of
            columns when `order` is ``'C'``, and the number of rows when `order`
            is ``'F'``. Used to treat lists as pseudo-2D arrays.
        order : {'C', 'F'}, optional
            Whether 1D indexing returns results in row-major (C-style) or
            column-major (Fortran-style) order, respectively. Used to treat
            lists as pseudo-2D arrays.
        """
        if not all(isinstance(obj, axes.Axes) for obj in objs):
            raise ValueError(f'Axes grid must be filled with Axes instances, got {objs!r}.')
        self._n = n
        self._order = order
        super().__init__(objs)
        self.shape = (len(self)//n, n)[::(1 if order == 'C' else -1)]

    def __repr__(self):
        return 'axes_grid([' + ', '.join(str(ax) for ax in self) + '])'

    def __setitem__(self, key, value):
        """Pseudo immutability. Raises error."""
        raise LookupError('axes_grid is immutable.')

    def __getitem__(self, key):
<<<<<<< HEAD
        """If an integer is passed, the item is returned. If a slice is passed,
        an `axes_grid` of the items is returned. You can also use 2D indexing,
        and the corresponding axes in the axes grid will be chosen.
=======
        """If an integer is passed, the item is returned, and if a slice is
        passed, an `axes_grid` of the items is returned. You can also use 2D
        indexing, and the corresponding axes in the axes grid will be chosen.
>>>>>>> 55d238b3

        Example
        -------

        >>> import proplot as plot
        ... f, axs = plot.subplots(nrows=3, ncols=3, colorbars='b', bstack=2)
        ... axs[0] # the subplot in the top-right corner
        ... axs[3] # the first subplot in the second row
        ... axs[1,2] # the subplot in the second row, third from the left
        ... axs[:,0] # the subplots in the first column

        """
        # Allow 2D specification
        if isinstance(key, tuple) and len(key) == 1:
            key = key[0]
        if not isinstance(key, tuple): # do not expand single slice to list of integers or we get recursion! len() operator uses __getitem__!
            axlist = isinstance(key, slice)
            objs = list.__getitem__(self, key)
        elif len(key) == 2:
            axlist = any(isinstance(ikey, slice) for ikey in key)
            # Expand keys
            keys = []
            order = self._order
            for i,ikey in enumerate(key):
                if (i == 1 and order == 'C') or (i == 0 and order != 'C'):
                    n = self._n
                else:
                    n = len(self)//self._n
                if isinstance(ikey, slice):
                    start, stop, step = ikey.start, ikey.stop, ikey.step
                    if start is None:
                        start = 0
                    elif start < 0:
                        start = n + start
                    if stop is None:
                        stop = n
                    elif stop < 0:
                        stop = n + stop
                    if step is None:
                        step = 1
                    ikeys = [*range(start, stop, step)]
                else:
                    if ikey < 0:
                        ikey = n + ikey
                    ikeys = [ikey]
                keys.append(ikeys)
            # Get index pairs and get objects
            # Note that in double for loop, right loop varies fastest, so
            # e.g. axs[:,:] delvers (0,0), (0,1), ..., (0,N), (1,0), ...
            # Remember for order == 'F', axes_grid was sent a list unfurled in
            # column-major order, so we replicate row-major indexing syntax by
            # reversing the order of the keys.
            objs = []
            if self._order == 'C':
                idxs = [key0*self._n + key1 for key0 in keys[0] for key1 in keys[1]]
            else:
                idxs = [key1*self._n + key0 for key1 in keys[1] for key0 in keys[0]]
            for idx in idxs:
                objs.append(list.__getitem__(self, idx))
            if not axlist: # objs will always be length 1
                objs = objs[0]
        else:
            raise IndexError

        # Return
        if axlist:
            return axes_grid(objs)
        else:
            return objs

    def __getattr__(self, attr):
        """
        If the attribute is *callable*, return a dummy function that loops
        through each identically named method, calls them in succession, and
        returns a tuple of the results. This lets you call arbitrary methods
<<<<<<< HEAD
        on multiple axes at once! If the `axes_grid` has length ``1``, the
        single result is returned.

        If the attribute is *not callable*, return a tuple of identically
        named attributes for every object in the list. If the `axes_grid` has
        length ``1``, the single value is returned.
=======
        on multiple axes at once! If the `axes_grid` has length ``1``,
        just returns the single result. If the attribute is *not callable*,
        returns a tuple of attributes for every object in the list.
>>>>>>> 55d238b3

        Example
        -------

        >>> import proplot as plot
        ... f, axs = plot.subplots(nrows=2, ncols=2)
        ... axs.format(...) # calls "format" on all subplots in the list
        ... paxs = axs.panel_axes('r')
        ... paxs.format(...) # calls "format" on all panels in the axes_grid returned by "axs.panel_axes"

        """
        if not self:
            raise AttributeError(f'Invalid attribute {attr!r}, axes grid {self!r} is empty.')
        objs = (*(getattr(ax, attr) for ax in self),) # may raise error

        # Objects
        if not any(callable(_) for _ in objs):
            if len(self) == 1:
                return objs[0]
            else:
                return objs
        # Methods
        # NOTE: Must manually copy docstring because help() cannot inherit it
        elif all(callable(_) for _ in objs):
            @functools.wraps(objs[0])
            def _iterator(*args, **kwargs):
                ret = []
                for func in objs:
                    ret.append(func(*args, **kwargs))
                ret = (*ret,)
                if len(self) == 1:
                    return ret[0]
                elif all(res is None for res in ret):
                    return None
                elif all(isinstance(res, axes.Axes) for res in ret):
                    return axes_grid(ret, n=self._n, order=self._order)
                else:
                    return ret
            try:
                orig = getattr(super(axes.Axes, self[0]), attr)
                _iterator.__doc__ = orig.__doc__
            except AttributeError:
                pass
            return _iterator

        # Mixed
        raise AttributeError(f'Found mixed types for attribute {attr!r}.')

    # TODO: Implement these
    # def colorbar(self, loc=None):
    #     """Draws a colorbar that spans axes in the selected range."""
    #     for ax in self:
    #         pass
    #
    # def legend(self, loc=None):
    #     """Draws a legend that spans axes in the selected range."""
    #     for ax in self:
    #         pass
    #
    # def text(self, loc=None):
    #     """Draws text that spans axes in the selected range."""
    #     for ax in self:
    #         pass

class SubplotSpec(mgridspec.SubplotSpec):
    """
    Matplotlib `~matplotlib.gridspec.SubplotSpec` subclass that adds
    a helpful `__repr__` method. Otherwise is identical.
    """
    def __repr__(self):
        nrows, ncols, row1, row2, col1, col2 = self.get_rows_columns()
        return f'SubplotSpec({nrows}, {ncols}; {row1}:{row2}, {col1}:{col2})'

class GridSpec(mgridspec.GridSpec):
    """
    Matplotlib `~matplotlib.gridspec.GridSpec` subclass that allows for grids
    with variable spacing between successive rows and columns of axes.
    """
    def __repr__(self): # do not show width and height ratios because we always fill them
        nrows, ncols = self.get_geometry()
        return f'GridSpec({nrows}, {ncols})'

    def __init__(self, nrows=1, ncols=1,
        left=None, right=None, bottom=None, top=None,
        wspace=None, hspace=None, wratios=None, hratios=None,
        width_ratios=None, height_ratios=None):
        """
        Parameters
        ----------
        nrows, ncols : int, optional
            The number of rows and columns on the subplot grid. This is
            applied automatically when the gridspec is passed.
        left, right, bottom, top : float or str, optional
            Denotes the margin *widths* in physical units. Units are
            interpreted by `~proplot.utils.units`. These are *not* the
            margin coordinates -- for example, ``left=0.1`` and ``right=0.9``
            corresponds to a left-hand margin of 0.1 inches and a right-hand
            margin of 0.9 inches.
        hspace, wspace : float or str or list thereof, optional
            The vertical and horizontal spacing between rows and columns of
            subplots, respectively. Units are interpreted by
            `~proplot.utils.units`.

            If float or string, the spacing is identical between all rows and
            columns. If list, this sets arbitrary spacing between different
            rows and columns, and the lengths must equal ``nrows-1`` and
            ``ncols-1``, respectively.
        hratios, wratios
            Aliases for `height_ratios` and `width_ratios`.
        height_ratios, width_ratios : list of float, optional
            Ratios describing the relative heights and widths of successive
            rows and columns in the gridspec, respectively. For example,
            ``width_ratios=(1,2)`` scales a 2-column gridspec so that the
            second column is twice as wide as the first column.
        """
        # Attributes
        self._figures = set() # figure tracker
        self._nrows, self._ncols = nrows, ncols
        self.left = self.right = self.bottom = self.top = None
        self.wspace = np.repeat(None, ncols)
        self.hspace = np.repeat(None, nrows)

        # Apply input settings
        hratios = _notNone(hratios, height_ratios, 1, names=('hratios', 'height_ratios'))
        wratios = _notNone(wratios, width_ratios,  1, names=('wratios', 'width_ratios'))
        hspace = _notNone(hspace, np.mean(hratios)*0.10) # this is relative to axes
        wspace = _notNone(wspace, np.mean(wratios)*0.10)
        self.set_height_ratios(hratios)
        self.set_width_ratios(wratios)
        self.set_hspace(hspace)
        self.set_wspace(wspace)
        self.set_margins(left, right, bottom, top)

    def _sanitize_hspace(self, space):
        """Sanitize the hspace vector. This needs to be set apart from
        set_hspace because gridspec params adopted from the figure are often
        scalar and need to be expanded into vectors during get_grid_positions."""
        N = self._nrows
        space = np.atleast_1d(units(space))
        if len(space) == 1:
            space = np.repeat(space, (N-1,)) # note: may be length 0
        if len(space) != N-1:
            raise ValueError(f'GridSpec has {N} rows and accepts {N-1} hspaces, but got {len(space)} hspaces.')
        return space

    def _sanitize_wspace(self, space):
        """Sanitize the wspace vector."""
        N = self._ncols
        space = np.atleast_1d(units(space))
        if len(space) == 1:
            space = np.repeat(space, (N-1,)) # note: may be length 0
        if len(space) != N-1:
            raise ValueError(f'GridSpec has {N} columns and accepts {N-1} wspaces, but got {len(space)} wspaces.')
        return space
        filter = (space != None)
        self.wspace[filter] = space[filter]

    def add_figure(self, figure):
        """Add `~matplotlib.figure.Figure` to the list of figures that are
        using this gridspec. This is done automatically when calling
        `~Figure.add_subplot` with a subplotspec generated by this gridspec."""
        if not isinstance(figure, Figure):
            raise ValueError(f'add_figure() accepts only ProPlot Figure instances, you passed {type(figure)}.')
        self._figures.add(figure)

    def get_grid_positions(self, figure, raw=False):
        """Calculate grid positions using the input figure and scale
        the width and height ratios to figure relative coordinates."""
        # Retrieve properties
        # TODO: Need to completely rewrite this! Interpret physical parameters
        # and permit variable spacing.
        # TODO: Since we disable interactive gridspec adjustment should also
        # disable interactive figure resizing. See:
        # https://stackoverflow.com/q/21958534/4970632
        # https://stackoverflow.com/q/33881554/4970632
        # NOTE: This gridspec *never* uses figure subplotpars. Matplotlib fills
        # subplotpars with rcParams, then GridSpec values that were *explicitly
        # passed* by user overwrite subplotpars. Instead, we make sure spacing
        # arguments stored on GridSpec are *never* None. Thus we eliminate
        # get_subplot_params and render *subplots_adjust* useless. We *cannot*
        # overwrite subplots_adjust with physical units because various widgets
        # use it with figure-relative units. This approach means interactive
        # subplot adjustment sliders no longer work but for now that is best
        # approach; we would need to make user-specified subplots_adjust
        # instead overwrite default gridspec values, gets complicated.
        nrows, ncols = self.get_geometry()
        if raw:
            left = bottom = 0
            right = top = 1
            wspace = self._sanitize_wspace(0)
            hspace = self._sanitize_hspace(0)
        else:
            if not isinstance(figure, Figure):
                raise ValueError(f'Invalid figure {figure!r}. Must be a ProPlot Figure instance.')
            width, height = figure.get_size_inches()
            left, right, bottom, top, wspace, hspace = figure._gridspecpars
            wspace = self._sanitize_wspace(wspace)
            hspace = self._sanitize_hspace(hspace)
            left = _notNone(self.left, left, 0) / width
            right = 1 - _notNone(self.right, right, 0) / width
            bottom = _notNone(self.bottom, bottom, 0) / height
            top = 1 - _notNone(self.top, top, 0) / height

        # Calculate accumulated heights of columns
        tot_width = right - left
        tot_height = top - bottom
        cell_h = tot_height / (nrows + hspace*(nrows-1))
        sep_h = hspace * cell_h
        if self._row_height_ratios is not None:
            norm = cell_h * nrows / sum(self._row_height_ratios)
            cell_heights = [r * norm for r in self._row_height_ratios]
        else:
            cell_heights = [cell_h] * nrows
        sep_heights = [0] + ([sep_h] * (nrows-1))
        cell_hs = np.cumsum(np.column_stack([sep_heights, cell_heights]).flat)

        # Calculate accumulated widths of rows
        cell_w = tot_width / (ncols + wspace*(ncols-1))
        sep_w = wspace * cell_w
        if self._col_width_ratios is not None:
            norm = cell_w * ncols / sum(self._col_width_ratios)
            cell_widths = [r * norm for r in self._col_width_ratios]
        else:
            cell_widths = [cell_w] * ncols
        sep_widths = [0] + ([sep_w] * (ncols-1))
        cell_ws = np.cumsum(np.column_stack([sep_widths, cell_widths]).flat)
        fig_tops, fig_bottoms = (top - cell_hs).reshape((-1, 2)).T
        fig_lefts, fig_rights = (left + cell_ws).reshape((-1, 2)).T
        return fig_bottoms, fig_tops, fig_lefts, fig_rights

    def get_subplot_params(self, figure=None):
        """Raise an error. This method is disabled because ProPlot does not
        and cannot use the SubplotParams stored on figures."""
        raise NotImplementedError(f'ProPlot GridSpec does not interact with figure SubplotParams.')

    def get_hspace(self):
        """Return the vector of row spaces."""
        return self.hspace

    def get_margins(self):
        """Return the left, bottom, right, top margin spaces."""
        return self.left, self.bottom, self.right, self.top

    def get_wspace(self):
        """Return the vector of column spaces."""
        return self.wspace

    def remove_figure(self, figure):
        """Remove `~matplotlib.figure.Figure` from the list of figures that
        are using this gridspec."""
        self._figures.discard(figure)

    def set_height_ratios(self, ratios):
        """Set the row height ratios. Value must be a vector of length
        ``nrows``."""
        N = self._nrows
        ratios = np.atleast_1d(ratios)
        if len(ratios) == 1:
            ratios = np.repeat(ratios, (N,))
        if len(ratios) != N:
            raise ValueError(f'GridSpec has {N} rows, but got {len(ratios)} height ratios.')
        super().set_height_ratios(self)

    def set_hspace(self, space):
        """Set the inter-row spacing in physical units. Units are interpreted
        by `~proplot.utils.units`. Pass a vector of length ``nrows - 1`` to
        implement variable spacing between successive rows."""
        space = self._sanitize_hspace(space)
        filter = (space != None)
        self.hspace[filter] = space[filter]

    def set_margins(self, left, right, bottom, top):
        """Set the margin values in physical units. Units are interpreted by
        `~proplot.utils.units`."""
        if left is not None:
            self.left = units(left)
        if right is not None:
            self.right = units(right)
        if bottom is not None:
            self.bottom = units(bottom)
        if top is not None:
            self.top = units(top)

    def set_width_ratios(self, ratios):
        """Set the column width ratios. Value must be a vector of length
        ``ncols``."""
        N = self._ncols
        ratios = np.atleast_1d(ratios)
        if len(ratios) == 1:
            ratios = np.repeat(ratios, (N,))
        if len(ratios) != N:
            raise ValueError(f'GridSpec has {N} columns, but got {len(ratios)} width ratios.')
        super().set_width_ratios(self)

    def set_wspace(self, space):
        """Set the inter-column spacing in physical units. Units are interpreted
        by `~proplot.utils.units`. Pass a vector of length ``ncols - 1`` to
        implement variable spacing between successive columns."""
        space = self._sanitize_wspace(space)
        filter = (space != None)
        self.wspace[filter] = space[filter]

    def tight_layout(self, *args, **kwargs):
        """Method is disabled because ProPlot has its own tight layout
        algorithm."""
        raise NotImplementedError(f'Native matplotlib tight layout is disabled.')

    def update(self, left=None, right=None, bottom=None, top=None,
        wspace=None, hspace=None, wratios=None, hratios=None,
        width_ratios=None, height_ratios=None):
        """
        Update the gridspec with arbitrary initialization keyword arguments
        then *apply* those updates for every figure using this gridspec.

        The default `~matplotlib.gridspec.GridSpec.update` tries to update
        positions for axes on all active figures -- but this can fail after
        successive figure edits if it has been removed from the figure
        manager. ProPlot insists one gridspec per figure, tracks the figures
        that are using this gridspec object, and applies updates to those
        tracked figures.

        Parameters
        ----------
        **kwargs
            Valid initialization keyword arguments. See `GridSpec`.
        """
        # Setter methods only apply values if not None
        self.set_margins(left, right, bottom, top)
        self.set_wspace(wspace)
        self.set_hspace(hspace)
        hratios = _notNone(hratios, height_ratios)
        wratios = _notNone(wratios, width_ratios)
        if wratios is not None:
            self.set_width_ratios(wratios)
        if hratios is not None:
            self.set_height_ratios(hratios)
        for figure in self._figures:
            figure._geometryconfig._init() # in case gridspec values changed!
            for ax in figure.axes:
                ax.update_params()
                ax.set_position(ax.figbox)
            figure.stale = True

#-----------------------------------------------------------------------------#
# Figure class and geometry class
#-----------------------------------------------------------------------------#
_gridspec_doc = """
Apply the `GridSpec` to the figure or generate a new `GridSpec`
instance with the positional and keyword arguments. For example,
``fig.set_gridspec(GridSpec(1, 1, left=0.1))`` and
``fig.set_gridspec(1, 1, left=0.1)`` are both valid.
"""
_save_doc = """
Save the figure to `filename` after performing the post-processing steps
described in `~Figure.draw`.

Parameters
----------
filename : str
    The file path. User directories are automatically
    expanded, e.g. ``fig.save('~/plots/plot.png')``.
**kwargs
    Passed to `~matplotlib.figure.Figure.savefig`.
"""

def _approx_equal(num1, num2, digits=10):
    """Test the equality of two floating point numbers out to `N` digits."""
    hi, lo = 10**digits, 10**-digits
    return round(num1*hi)*lo == round(num2*hi)*lo

def _get_panelargs(side,
    share=None, width=None, space=None,
    filled=False, figure=False):
    """Return default properties for new axes and figure panels."""
    s = side[0]
    if s not in 'lrbt':
        raise ValueError(f'Invalid panel spec {side!r}.')
    space = space_user = units(space)
    if share is None:
        share = (not filled)
    if width is None:
        if filled:
            width = rc['colorbar.width']
        else:
            width = rc['subplots.panelwidth']
    width = units(width)
    if space is None:
        key = ('wspace' if s in 'lr' else 'hspace')
        pad = (rc['axpad'] if figure else rc['panelpad'])
        space = _get_space(key, share, pad=pad)
    return share, width, space, space_user

def _get_space(key, share=0, pad=None):
    """Return suitable default spacing given a shared axes setting."""
    if key == 'left':
        space = units(_notNone(pad, rc['subplots.pad'])) + (
            rc['ytick.major.size'] + rc['ytick.labelsize']
            + rc['ytick.major.pad'] + rc['axes.labelsize'])/72
    elif key == 'right':
        space = units(_notNone(pad, rc['subplots.pad']))
    elif key == 'bottom':
        space = units(_notNone(pad, rc['subplots.pad'])) + (
            rc['xtick.major.size'] + rc['xtick.labelsize']
            + rc['xtick.major.pad'] + rc['axes.labelsize'])/72
    elif key == 'top':
        space = units(_notNone(pad, rc['subplots.pad'])) + (
            rc['axes.titlepad'] + rc['axes.titlesize'])/72
    elif key == 'wspace':
        space = (units(_notNone(pad, rc['subplots.axpad']))
            + rc['ytick.major.size']/72)
        if share < 3:
            space += (rc['ytick.labelsize'] + rc['ytick.major.pad'])/72
        if share < 1:
            space += rc['axes.labelsize']/72
    elif key == 'hspace':
        space = units(_notNone(pad, rc['subplots.axpad'])) + (
            rc['axes.titlepad'] + rc['axes.titlesize']
            + rc['xtick.major.size'])/72
        if share < 3:
            space += (rc['xtick.labelsize'] + rc['xtick.major.pad'])/72
        if share < 0:
            space += rc['axes.labelsize']/72
    else:
        raise KeyError(f'Invalid space key {key!r}.')
    return space

class _hide_labels(object):
    """Hides objects temporarily so they are ignored by the tight bounding
    box algorithm."""
    # TODO: Remove this by overriding the tight bounding box calculation
    def __init__(self, *args):
        self._labels = args
    def __enter__(self):
        for label in self._labels:
            label.set_visible(False)
    def __exit__(self, *args):
        for label in self._labels:
            label.set_visible(True)

class EdgeStack(object):
    """
    Container for groups of `~matplotlib.artist.Artist` objects stacked
    along the edge of a subplot. Calculates bounding box coordiantes for
    objects in the stack.
    """
    # def __init__(self, *args):
    #     if not all(isinstance(arg, martist.Artst), args)

class GeometrySolver(object):
    """
    ProPlot's answer to the matplotlib `~matplotlib.figure.SubplotParams`
    class. When `tight` is ``False``, this object is filled with sensible
    default spacing params dependent on the axis sharing settings. When
    `tight` is ``True``, this object is filled with spaces empirically
    determined with the tight layout algorithm.
    """
    def __init__(self, figure):
        """
        Parameters
        ----------
<<<<<<< HEAD
        figure : `Figure`
            The figure instance associated with this geometry configuration.
        """
        if not isinstance(figure, Figure):
            raise ValueError(f'GeometrySolver() accepts only ProPlot Figure instances, you passed {type(figure)}.')
        self._figure = figure
        self._isinit = False

    def _init(self):
        """Fill the spacing parameters with defaults."""
        # Get settings
        # NOTE: This gets called (1) when gridspec assigned to a figure and
        # (2) when gridspec.update() is called. This roughly matches the
        # matplotlib behavior -- changes to the gridspec are not applied to
        # figures until update() is explicitly called.
        # NOTE: Kind of redundant to inherit spacing params from gridspec
        # when get_grid_positions() ignores spacing params that were explicitly
        # set on the gridspec anyway. But necessary for tight layout calcs
        # because we need to compare how far apart subplot content *currently*
        # is with the *current* spacing values used to position them, then
        # adjust those spacing values as necessary.
        # NOTE: Think of this as the intersection between figure spacing params
        # and gridspec params, both of which might not have been specified.
        # TODO: In insert_row_column, we can just borrow spacing values directly
        # from the existing gridspec.
        fig = self.figure
        gs = self._gridspec
        if gs is None:
            raise RuntimeError(f'GridSpec is not present. Cannot initialize GeometrySolver.')

        # Add spacing params to the object for label alignment calculations
        # Note that gridspec wspace and hspace are already sanitized
        ncols, nrows = gs.get_geometry()
        self.ncols, self.nrows = ncols, nrows
        self.left = _notNone(gs.left, _get_space('left'))
        self.right = _notNone(gs.right, _get_space('right'))
        self.bottom = _notNone(gs.bottom, _get_space('bottom'))
        self.top = _notNone(gs.top, _get_space('top'))
        wspace = np.repeat(_get_space('wspace', fig._sharex), ncols-1)
        hspace = np.repeat(_get_space('hspace', fig._sharey), nrows-1)
        self.wspace = _notNone(gs.wspace, wspace)
        self.hspace = _notNone(gs.hspace, hspace)
        self.wratios = gs.get_width_ratios()
        self.hratios = gs.get_height_ratios()

        # Add panel string toggles (contains '' for subplots, 'lrbt' for axes
        # panels, and 'f' for figure panels) and figure panel array trakcers
        self.barray = np.empty((0, ncols), dtype=bool)
        self.tarray = np.empty((0, ncols), dtype=bool)
        self.larray = np.empty((0, nrows), dtype=bool)
        self.rarray = np.empty((0, nrows), dtype=bool)
        self.wpanels = ['']*ncols
        self.hpanels = ['']*nrows

        # Indicate we are initialized
        self._isinit = True

    #     """Resizes the figure based on current spacing values."""
    # def _update_gridspec(self, nrows=None, ncols=None, array=None, **kwargs):
    def resize(self):
        """Determine the figure size necessary to preserve physical
        gridspec spacing and the widths of special *panel* slots in the
        gridspec object."""
        # Pull out various properties
        nrows, ncols = self.nrows, self.ncols
        width, height = self.width, self.height
        axwidth, axheight = self.axwidth, self.axheight
        left, right = self.left, self.right
        bottom, top = self.bottom, self.top
        wspace, hspace = self.wspace, self.hspace
        wratios, hratios = self.wratios, self.hratios
        wpanels, hpanels = self.wpanels, self.hpanels

        # Horizontal spacing indices
        # map(func, wpanels[idx + 1:]).index(True) - 1]
        wmask = np.array([not s for s in wpanels])
        wratios_main = np.array(wratios)[wmask]
        wratios_panels = np.array(wratios)[~wmask]
        wspace_main = [
            wspace[idx + next(i for i,p in enumerate(wpanels[idx + 1:]) if p == 'r')]
            for idx in np.where(wmask)[0][:-1]
            ]
        # Vertical spacing indices
        hmask = np.array([not s for s in hpanels])
        hratios_main = np.array(hratios)[hmask]
        hratios_panels = np.array(hratios)[~hmask]
        hspace_main = [
            hspace[idx + next(i for i,p in enumerate(hpanels[idx + 1:]) if p == 'b')]
            for idx in np.where(hmask)[0][:-1]
            ]

        # Try to use ratios and spaces spanned by reference axes
        # NOTE: In old version we automatically resized when figure was
        # created using the reference axes *slot* inferred from the subplots
        # array. In new version we just *try* to use the reference axes, but
        # if it does not exist, use the average width and height for a single
        # cell of the gridspec rather than a particular axes.
        # gs = self._gridspec
        ax = self.get_ref_axes()
        if ax is None:
            rwspace = 0
            rhspace = 0
            rwratio = 1
            rhratio = 1
        else:
            _, _, y1, y2, x1, x2 = ax.get_subplotspec().get_rows_columns()
            dx, dy = x2 - x1 + 1, y2 - y1 + 1
            nrows_main = len(hratios_main)
            ncols_main = len(wratios_main)
            rwspace = sum(wspace_main[x1:x2])
            rhspace = sum(hspace_main[y1:y2])
            rwratio = (ncols_main*sum(wratios_main[x1:x2+1]))/(dx*sum(wratios_main))
            rhratio = (nrows_main*sum(hratios_main[y1:y2+1]))/(dy*sum(hratios_main))
            if rwratio == 0 or rhratio == 0:
                raise RuntimeError(f'Something went wrong, got wratio={rwratio!r} and hratio={rhratio!r} for reference axes.')
            aspect = self.aspect

        # Determine figure and axes dims from input in width or height dimenion.
        # For e.g. common use case [[1,1,2,2],[0,3,3,0]], make sure we still scale
        # the reference axes like square even though takes two columns of gridspec!
        auto_width = (width is None and height is not None)
        auto_height = (height is None and width is not None)
        if width is None and height is None: # get stuff directly from axes
            if axwidth is None and axheight is None:
                axwidth = units(rc['subplots.axwidth'])
            if axheight is not None:
                auto_width = True
                axheight_all = (nrows_main*(axheight - rhspace))/(dy*rhratio)
                height = axheight_all + top + bottom + sum(hspace) + sum(hratios_panels)
            if axwidth is not None:
                auto_height = True
                axwidth_all = (ncols_main*(axwidth - rwspace))/(dx*rwratio)
                width = axwidth_all + left + right + sum(wspace) + sum(wratios_panels)
            if axwidth is not None and axheight is not None:
                auto_width = auto_height = False
=======
        tight : bool, optional
            Toggles automatic tight layout adjustments. Default is
            :rc:`tight`.
        pad : float or str, optional
            Padding around edge of figure. Units are interpreted by
            `~proplot.utils.units`. Default is :rc:`subplots.pad`.
        axpad : float or str, optional
            Padding between subplots in adjacent columns and rows. Units are
            interpreted by `~proplot.utils.units`. Default is
            :rc:`subplots.axpad`.
        panelpad : float or str, optional
            Padding between subplots and axes panels, and between "stacked"
            panels. Units are interpreted by `~proplot.utils.units`. Default is
            :rc:`subplots.panelpad`.
        includepanels : bool, optional
            Whether to include panels when centering *x* axis labels,
            *y* axis labels, and figure "super titles" along the edge of the
            subplot grid. Default is ``False``.
        autoformat : bool, optional
            Whether to automatically configure *x* axis labels, *y* axis
            labels, axis formatters, axes titles, colorbar labels, and legend
            labels when a `~pandas.Series`, `~pandas.DataFrame` or
            `~xarray.DataArray` with relevant metadata is passed to a plotting
            command.
        gridspec_kw, subplots_kw, subplots_orig_kw
            Keywords used for initializing the main gridspec, for initializing
            the figure, and original spacing keyword args used for initializing
            the figure that override tight layout spacing.

        Other parameters
        ----------------
        ref, order
            Documented in `subplots`.
        tight_layout, constrained_layout
            Ignored, because ProPlot uses its own tight layout algorithm.
        **kwargs
            Passed to `matplotlib.figure.Figure`.

        See also
        --------
        `~matplotlib.figure.Figure`
        """
        # Initialize first, because need to provide fully initialized figure
        # as argument to gridspec, because matplotlib tight_layout does that
        if tight_layout or constrained_layout:
            warnings.warn(f'Ignoring tight_layout={tight_layout} and contrained_layout={constrained_layout}. ProPlot uses its own tight layout algorithm, activated by default or with tight=True.')
        super().__init__(**kwargs)
        self._locked = False
        self._pad = units(_notNone(pad, rc['subplots.pad']))
        self._axpad = units(_notNone(axpad, rc['subplots.axpad']))
        self._panelpad = units(_notNone(panelpad, rc['subplots.panelpad']))
        self._auto_format = autoformat
        self._auto_tight_layout = _notNone(tight, rc['tight'])
        self._include_panels = includepanels
        self._order = order # used for configuring panel axes_grids
        self._ref_num = ref
        self._axes_main = []
        self._subplots_orig_kw = subplots_orig_kw
        self._subplots_kw = subplots_kw
        self._bpanels = []
        self._tpanels = []
        self._lpanels = []
        self._rpanels = []
        gridspec = FlexibleGridSpec(self, **(gridspec_kw or {}))
        nrows, ncols = gridspec.get_active_geometry()
        self._barray = np.empty((0, ncols), dtype=bool)
        self._tarray = np.empty((0, ncols), dtype=bool)
        self._larray = np.empty((0, nrows), dtype=bool)
        self._rarray = np.empty((0, nrows), dtype=bool)
        self._gridspec_main = gridspec
        self.suptitle('') # add _suptitle attribute

    @_counter
    def _add_axes_panel(self, ax, side, filled=False, **kwargs):
        """Hidden method that powers `~proplot.axes.panel_axes`."""
        # Interpret args
        # NOTE: Axis sharing not implemented for figure panels, 99% of the
        # time this is just used as construct for adding global colorbars and
        # legends, really not worth implementing axis sharing
        s = side[0]
        if s not in 'lrbt':
            raise ValueError(f'Invalid side {side!r}.')
        ax = ax._panel_parent or ax # redirect to main axes
        side = SIDE_TRANSLATE[s]
        share, width, space, space_orig = _panels_kwargs(s,
                filled=filled, figure=False, **kwargs)

        # Get gridspec and subplotspec indices
        subplotspec = ax.get_subplotspec()
        *_, row1, row2, col1, col2 = subplotspec.get_active_rows_columns()
        pgrid = getattr(ax, '_' + s + 'panels')
        offset = (len(pgrid)*bool(pgrid)) + 1
        if s in 'lr':
            iratio = (col1 - offset if s == 'l' else col2 + offset)
            idx1 = slice(row1, row2 + 1)
            idx2 = iratio
        else:
            iratio = (row1 - offset if s == 't' else row2 + offset)
            idx1 = iratio
            idx2 = slice(col1, col2 + 1)
        gridspec_prev = self._gridspec_main
        gridspec = self._insert_row_column(side, iratio,
            width, space, space_orig, figure=False,
            )
        if gridspec is not gridspec_prev:
            if s == 't':
                idx1 += 1
            elif s == 'l':
                idx2 += 1

        # Draw and setup panel
        with self._unlock():
            pax = self.add_subplot(gridspec[idx1,idx2],
                sharex=ax._sharex_level, sharey=ax._sharey_level,
                projection='xy')
        getattr(ax, '_' + s + 'panels').append(pax)
        pax._panel_side = side
        pax._panel_share = share
        pax._panel_parent = ax

        # Axis sharing and axis setup only for non-legend or colorbar axes
        if not filled:
            ax._share_setup()
            axis = (pax.yaxis if side in ('left','right') else pax.xaxis)
            getattr(axis, 'tick_' + side)() # sets tick and tick label positions intelligently
            axis.set_label_position(side)

        return pax

    def _add_figure_panel(self, side,
        span=None, row=None, col=None, rows=None, cols=None,
        **kwargs):
        """Adds figure panels. Also modifies the panel attribute stored
        on the figure to include these panels."""
        # Interpret args and enforce sensible keyword args
        s = side[0]
        if s not in 'lrbt':
            raise ValueError(f'Invalid side {side!r}.')
        side = SIDE_TRANSLATE[s]
        _, width, space, space_orig = _panels_kwargs(s,
                filled=True, figure=True, **kwargs)
        if s in 'lr':
            for key,value in (('col',col),('cols',cols)):
                if value is not None:
                    raise ValueError(f'Invalid keyword arg {key!r} for figure panel on side {side!r}.')
            span = _notNone(span, row, rows, None, names=('span', 'row', 'rows'))
>>>>>>> 55d238b3
        else:
            if height is not None:
                axheight_all = height - top - bottom - sum(hspace) - sum(hratios_panels)
                axheight = (axheight_all*dy*rhratio)/nrows_main + rhspace
            if width is not None:
                axwidth_all = width - left - right - sum(wspace) - sum(wratios_panels)
                axwidth = (axwidth_all*dx*rwratio)/ncols_main + rwspace

        # Automatically figure dim that was not specified above
        if auto_height:
            axheight = axwidth/aspect
            axheight_all = (nrows_main*(axheight - rhspace))/(dy*rhratio)
            height = axheight_all + top + bottom + sum(hspace) + sum(hratios_panels)
        elif auto_width:
            axwidth = axheight*aspect
            axwidth_all = (ncols_main*(axwidth - rwspace))/(dx*rwratio)
            width = axwidth_all + left + right + sum(wspace) + sum(wratios_panels)
        if axwidth_all < 0:
            raise ValueError(f"Not enough room for axes (would have width {axwidth_all}). Try using tight=False, increasing figure width, or decreasing 'left', 'right', or 'wspace' spaces.")
        if axheight_all < 0:
            raise ValueError(f"Not enough room for axes (would have height {axheight_all}). Try using tight=False, increasing figure height, or decreasing 'top', 'bottom', or 'hspace' spaces.")

        # Reconstruct the ratios array with physical units for subplot slots
        # The panel slots are unchanged because panels have fixed widths
        wratios_main = axwidth_all*np.array(wratios_main)/sum(wratios_main)
        hratios_main = axheight_all*np.array(hratios_main)/sum(hratios_main)
        for idx,ratio in zip(np.where(hmask)[0], hratios_main):
            hratios[idx] = ratio
        for idx,ratio in zip(np.where(wmask)[0], wratios_main):
            wratios[idx] = ratio

        # Update figure size and gridspec
        self.set_size_inches((width, height))
        if self._gridspec:
            self._gridspec.update(
                ncols=ncols, nrows=nrows,
                wspace=wspace, hspace=hspace,
                width_ratios=wratios, height_ratios=hratios,
                left=left, bottom=bottom, right=right, top=top,
                )
        else:
            self._gridspec = GridSpec(
                ncols=ncols, nrows=nrows,
                wspace=wspace, hspace=hspace,
                width_ratios=wratios, height_ratios=hratios,
                left=left, bottom=bottom, right=right, top=top,
                )
        return self._gridspec


    def update(self, renderer=None):
        """Update the default values in case the spacing has changed."""
        fig = self.figure
        gs = fig.gridspec
        if gs is None:
            raise ValueError(f'GridSpec has not been initialized yet. Cannot update GeometrySolver.')

        # Adjust aspect ratio
        ax = fig.get_ref_axes()
        if not ax:
            return
        mode = ax.get_aspect()
        aspect = None
        if mode == 'equal':
            xscale, yscale = ax.get_xscale(), ax.get_yscale()
            if xscale == 'linear' and yscale == 'linear':
                aspect = 1.0 / ax.get_data_ratio()
            elif xscale == 'log' and yscale == 'log':
                aspect = 1.0 / ax.get_data_ratio_log()
            else:
                pass # matplotlib issues warning, forces aspect == 'auto'
        if aspect is not None and not _approx_equal(aspect, self.aspect):
            self.aspect = aspect
            fig._update_gridspec()

<<<<<<< HEAD
        # Get renderer if not passed
        canvas = getattr(fig, 'canvas', None)
        if not hasattr(canvas, 'get_renderer'):
            warnings.warn(f'Figure canvas has no get_renderer() method, cannot calculate positions.')
        renderer = canvas.get_renderer()
        canvas.renderer = renderer
=======
        # Draw and setup panel
        with self._unlock():
            pax = self.add_subplot(gridspec[idx1,idx2],
                projection='xy')
        getattr(self, '_' + s + 'panels').append(pax)
        pax._panel_side = side
        pax._panel_share = False
        pax._panel_parent = None
        return pax
>>>>>>> 55d238b3

    def _adjust_aspect(self):
        """Adjust average aspect ratio used for gridspec calculations. This
        fixes grids with identically fixed aspect ratios, e.g. identically
        zoomed-in cartopy projections and imshow images."""
        # Get aspect ratio
        figure = self.figure
        ax = figure.get_ref_axes()
        if not ax:
            return
        mode = ax.get_aspect()
        aspect = None
        if mode == 'equal':
            xscale, yscale = ax.get_xscale(), ax.get_yscale()
            if xscale == 'linear' and yscale == 'linear':
                aspect = 1.0/ax.get_data_ratio()
            elif xscale == 'log' and yscale == 'log':
                aspect = 1.0/ax.get_data_ratio_log()
            else:
                pass # matplotlib issues warning, forces aspect == 'auto'
        # Apply aspect
        # Account for floating point errors by rounding to 10 digits
        if aspect is not None and not _approx_equal(aspect, self.aspect):
            self.aspect = aspect
            self._update_gridspec()

    def _adjust_tight_layout(self, renderer):
        """Apply tight layout scaling that permits flexible figure
        dimensions and preserves panel widths and subplot aspect ratios.
        The `renderer` should be a `~matplotlib.backend_bases.RendererBase`
        instance."""
        # Initial stuff
        axs = self._iter_axes()
        gridspec = self._gridspec
        if not axs or not gridspec:
            return
        bbox = self.get_tightbbox(renderer)
        bbox_orig = self.bbox_inches # original bbox
        pad = self._pad
        axpad = self._axpad
        panelpad = self._panelpad
        nrows, ncols = gridspec.get_geometry()

        # Tight box *around* figure permitting user overrides
        left, right, bottom, top, wspace, hspace = self._gridspecpars
        left = left - bbox.xmin + pad
        right = right - bbox.ymin + pad
        bottom = bottom - (bbox_orig.xmax - bbox.xmax) + pad
        top = top - (bbox_orig.ymax - bbox.ymax) + pad

        # Get new subplot spacings, axes panel spacing, figure panel spacing
        spaces = []
        for (w, x, y, nacross, ispace) in zip('wh', 'xy', 'yx',
            (nrows,ncols), (wspace,hspace)):
            # Determine which rows and columns correspond to panels
            panels = getattr(self, '_' + w + 'panels')
            jspace = [*ispace]
            ralong = np.array([ax._range_gridspec(x) for ax in axs])
            racross = np.array([ax._range_gridspec(y) for ax in axs])
            for i,space in enumerate(ispace):
                # Figure out whether this is a normal space, or a
                # panel stack space/axes panel space
                pad = axpad
                if (panels[i] in ('l','t') and panels[i+1] in ('l','t','')
                    or panels[i] in ('','r','b') and panels[i+1] in ('r','b')
                    or panels[i] == 'f' and panels[i+1] == 'f'):
                    pad = panelpad
                # Find axes that abutt aginst this space on each row
                groups = []
                filt1 = ralong[:,1] == i # i.e. right/bottom edge abutts against this space
                filt2 = ralong[:,0] == i + 1 # i.e. left/top edge abutts against this space
                for j in range(nacross): # e.g. each row
                    # Get indices
                    filt = (racross[:,0] <= j) & (j <= racross[:,1])
                    if sum(filt) < 2: # no interface here
                        continue
                    idx1, = np.where(filt & filt1)
                    idx2, = np.where(filt & filt2)
                    if idx1.size > 1 or idx2.size > 2:
                        warnings.warn('This should never happen.')
                        continue
                        # raise RuntimeError('This should never happen.')
                    elif not idx1.size or not idx2.size:
                        continue
                    idx1, idx2 = idx1[0], idx2[0]
                    # Put these axes into unique groups. Store groups as
                    # (left axes, right axes) or (bottom axes, top axes) pairs.
                    ax1, ax2 = axs[idx1], axs[idx2]
                    if x != 'x':
                        ax1, ax2 = ax2, ax1 # yrange is top-to-bottom, so make this bottom-to-top
                    newgroup = True
                    for (group1,group2) in groups:
                        if ax1 in group1 or ax2 in group2:
                            newgroup = False
                            group1.add(ax1)
                            group2.add(ax2)
                            break
                    if newgroup:
                        groups.append([{ax1}, {ax2}]) # form new group
                # Get spaces
                # Remember layout is lspace, lspaces[0], rspaces[0], wspace, ...
                # so panels spaces are located where i % 3 is 1 or 2
                jspaces = []
                for (group1,group2) in groups:
                    x1 = max(ax._range_tightbbox(x)[1] for ax in group1)
                    x2 = min(ax._range_tightbbox(x)[0] for ax in group2)
                    jspaces.append((x2 - x1)/self.dpi)
                if jspaces:
                    space = max(0, space - min(jspaces) + pad) # TODO: why max 0?
                jspace[i] = space
            spaces.append(jspace)

        # Update gridspec params list
        # NOTE: This is where users can override calculated tight bounds
        self._fill_gridspecpars(left, right, bottom, top, *spaces)
        self._update_gridspec()

    def _align_axislabels(self, b=True):
        """Align spanning *x* and *y* axis labels, accounting for figure
        margins and axes and figure panels."""
<<<<<<< HEAD
        # TODO: Ensure this is robust to complex panels and shared axes.
        # NOTE: Aligned labels have to be turned off before
        # _adjust_tight_layout call, so this cannot be inside Axes draw
        tracker = set()
        grpx = getattr(self, '_align_xlabel_grp', None)
        grpy = getattr(self, '_align_ylabel_grp', None)
        spanx, spany = self._spanx, self._spany
        alignx, aligny = self._alignx, self._aligny
        if ((spanx or alignx) and grpx) or ((spany or aligny) and grpy):
            warnings.warn(f'Aligning *x* and *y* axis labels requires matplotlib >=3.1.0')
            return
        for ax in self._mainaxes:
            for x,axis,span,align,grp in zip('xy',
                (ax.xaxis, ax.yaxis), (spanx, spany),
                (alignx, aligny), (grpx, grpy)):
                # Settings
                if (not span and not align) or not isinstance(ax,
                    axes.CartesianAxes) or axis in tracker:
                    continue
=======
        # TODO: Ensure this is robust to complex panels and shared axes
        # NOTE: Need to turn off aligned labels before _adjust_tight_layout
        # call, so cannot put this inside Axes draw
        tracker = {*()}
        for ax in self._axes_main:
            if not isinstance(ax, axes.XYAxes):
                continue
            for x,axis in zip('xy', (ax.xaxis, ax.yaxis)):
>>>>>>> 55d238b3
                s = axis.get_label_position()[0] # top or bottom, left or right
                if s not in 'bl':
                    continue
                axs = ax._get_side_axes(s)
                for _ in range(2):
                    axs = [getattr(ax, '_share' + x) or ax for ax in axs]

                # Adjust axis label offsets
                axises = [getattr(ax, x + 'axis') for ax in axs]
                tracker.update(axises)
                for ax in axs[1:]:
                    grp.join(axs[0], ax) # copied from source code, add to grouper
                if not span:
                    continue

                # Adjust axis label centering
                c, spanax = self._get_align_coord(s, axs)
                spanaxis = getattr(spanax, x + 'axis')
                spanlabel = spanaxis.label
                if not hasattr(spanlabel, '_orig_transform'):
                    spanlabel._orig_transform = spanlabel.get_transform()
                    spanlabel._orig_position = spanlabel.get_position()
                if not b: # toggle off, done before tight layout
                    spanlabel.set_transform(spanlabel._orig_transform)
                    spanlabel.set_position(spanlabel._orig_position)
                    for axis in axises:
                        axis.label.set_visible(True)
                else: # toggle on, done after tight layout
                    if x == 'x':
                        position = (c, 1)
                        transform = mtransforms.blended_transform_factory(
                                self.transFigure, mtransforms.IdentityTransform())
                    else:
                        position = (1, c)
                        transform = mtransforms.blended_transform_factory(
                                mtransforms.IdentityTransform(), self.transFigure)
                    for axis in axises:
                        axis.label.set_visible((axis is spanaxis))
                    spanlabel.update({'position':position, 'transform':transform})

    def _align_suplabels(self, renderer):
        """Adjust the position of row and column labels, and align figure
        super title accounting for figure margins and axes and figure panels."""
        # Offset using tight bounding boxes
        # TODO: Super labels fail with popup backend!! Fix this
        # NOTE: Must use get_tightbbox so (1) this will work if tight layout
        # mode if off and (2) actually need *two* tight bounding boxes when
        # labels are present: 1 not including the labels, used to position
        # them, and 1 including the labels, used to determine figure borders
        suptitle = self._suptitle
        suptitle_on = suptitle.get_text().strip()
        width, height = self.get_size_inches()
        for s in 'lrbt':
            # Get axes and offset the label to relevant panel
            x = ('x' if s in 'lr' else 'y')
            axs = self._get_align_axes(s)
            axs = [ax._reassign_suplabel(s) for ax in axs]
            labels = [getattr(ax, '_' + s + 'label') for ax in axs]
            coords = [None]*len(axs)
            if s == 't' and suptitle_on:
                supaxs = axs
            with _hide_labels(*labels):
                for i,(ax,label) in enumerate(zip(axs,labels)):
                    label_on = label.get_text().strip()
                    if not label_on:
                        continue
                    # Get coord from tight bounding box
                    # Include twin axes and panels along the same side
                    extra = ('bt' if s in 'lr' else 'lr')
                    icoords = []
                    for iax in ax._iter_panels(extra):
                        bbox = iax.get_tightbbox(renderer)
                        if s == 'l':
                            jcoords = (bbox.xmin, 0)
                        elif s == 'r':
                            jcoords = (bbox.xmax, 0)
                        elif s == 't':
                            jcoords = (0, bbox.ymax)
                        else:
                            jcoords = (0, bbox.ymin)
                        c = self.transFigure.inverted().transform(jcoords)
                        c = (c[0] if s in 'lr' else c[1])
                        icoords.append(c)
                    # Offset, and offset a bit extra for left/right labels
                    # See: https://matplotlib.org/api/text_api.html#matplotlib.text.Text.set_linespacing
                    fontsize = label.get_fontsize()
                    if s in 'lr':
                        scale1, scale2 = 0.6, width
                    else:
                        scale1, scale2 = 0.3, height
                    if s in 'lb':
                        coords[i] = min(icoords) - (scale1*fontsize/72)/scale2
                    else:
                        coords[i] = max(icoords) + (scale1*fontsize/72)/scale2
                # Assign coords
                coords = [i for i in coords if i is not None]
                if coords:
                    if s in 'lb':
                        c = min(coords)
                    else:
                        c = max(coords)
                    for label in labels:
                        label.update({x: c})

        # Update super title position
        # If no axes on the top row are visible, do not try to align!
        if suptitle_on and supaxs:
            ys = []
            for ax in supaxs:
                bbox = ax.get_tightbbox(renderer)
                _, y = self.transFigure.inverted().transform((0, bbox.ymax))
                ys.append(y)
            x, _ = self._get_align_coord('t', supaxs)
            y = max(ys) + (0.3*suptitle.get_fontsize()/72)/height
            kw = {'x':x, 'y':y, 'ha':'center', 'va':'bottom',
                  'transform':self.transFigure}
            suptitle.update(kw)

    @property
    def figure(self):
        """The `Figure` instance associated with this geometry configuration.
        This cannot be modified."""
        return self._figure

class Figure(mfigure.Figure):
    """The `~matplotlib.figure.Figure` class returned by `subplots`. At
    draw-time, an improved tight layout algorithm is employed, and
    the space around the figure edge, between subplots, and between
    panels is changed to accommodate subplot content. Figure dimensions
    may be automatically scaled to preserve subplot aspect ratios."""
    @docstring.dedent_interpd
    def __init__(self,
        figsize=None, width=None, height=None, journal=None,
        axwidth=None, axheight=None, aspect=1,
        tight=None, pad=None, axpad=None, panelpad=None,
        left=None, right=None, bottom=None, top=None,
        wspace=None, hspace=None,
        share=None, sharex=None, sharey=None,
        span=None, spanx=None, spany=None,
        align=None, alignx=None, aligny=None,
        includepanels=False, autoformat=True, ref=1,
        tight_layout=None, constrained_layout=None,
        **kwargs):
        """
        Parameters
        ----------
        %(figure_doc)s

        Other parameters
        ----------------
        tight_layout, constrained_layout
            Ignored, because ProPlot uses its own tight layout algorithm.
            A warning will be issued if these are set to ``True``.
        """
        # Initialize first
        if tight_layout or constrained_layout:
            warnings.warn(f'Ignoring tight_layout={tight_layout} and contrained_layout={constrained_layout}. ProPlot uses its own tight layout algorithm, activated by default or with tight=True.')
        super().__init__(**kwargs)

        # Axes sharing and spanning settings
        sharex = _notNone(sharex, share, rc['share'])
        sharey = _notNone(sharey, share, rc['share'])
        spanx = _notNone(spanx, span, 0 if sharex == 0 else None, rc['span'])
        spany = _notNone(spany, span, 0 if sharey == 0 else None, rc['span'])
        if spanx and (alignx or align):
            warnings.warn(f'"alignx" has no effect when spanx=True.')
        if spany and (aligny or align):
            warnings.warn(f'"aligny" has no effect when spany=True.')
        alignx = _notNone(alignx, align, rc['align'])
        aligny = _notNone(aligny, align, rc['align'])
        self.set_alignx(alignx)
        self.set_aligny(aligny)
        self.set_sharex(sharex)
        self.set_sharey(sharey)
        self.set_spanx(spanx)
        self.set_spany(spany)

        # Issue warnings for conflicting dimension specifications
        if journal is not None:
            names = ('axwidth', 'axheight', 'width', 'height')
            values = (axwidth, axheight, width, height)
            figsize = _journal_figsize(journal)
            spec = f'journal={journal!r}'
            width, height = figsize
        elif figsize is not None:
            names = ('axwidth', 'axheight', 'width', 'height')
            values = (axwidth, axheight, width, height)
            spec = f'figsize={figsize!r}'
            width, height = figsize
        elif width is not None or height is not None:
            names = ('axwidth', 'axheight')
            values = (axwidth, axheight)
            spec = []
            if width is not None:
                spec.append(f'width={width!r}')
            if height is not None:
                spec.append(f'height={height!r}')
            spec = ', '.join(spec)
        for name,value in zip(names,values):
            if value is not None:
                warnings.warn(f'You specified both {spec} and {name}={value!r}. Ignoring {name!r}.')

        # Various constants and hidden settings
        # self._gridspecpars = (None,) * 6
        # self._gridspecpars_user = (units(left), units(bottom), units(right), units(top), units(wspace), units(hspace))
        # self._dimensions = (units(width), units(height), units(axwidth), units(axheight), aspect)
        if np.iterable(aspect):
            aspect = aspect[0]/aspect[1]
        self._geometryconfig = GeometrySolver(width, height, axwidth, axheight, aspect)
        self._gridspecpars = (units(left), units(bottom), units(right), units(top), units(wspace), units(hspace))
        if any(np.iterable(space) for space in self._gridspecpars_user):
            raise ValueError(f'Invalid spacing parameter. Must be scalar when passed to Figure().')
        self._pad = units(_notNone(pad, rc['subplots.pad']))
        self._axpad = units(_notNone(axpad, rc['subplots.axpad']))
        self._panelpad = units(_notNone(panelpad, rc['subplots.panelpad']))
        self._auto_format = autoformat
        self._auto_tight_layout = _notNone(tight, rc['tight'])
        self._include_panels = includepanels
        self._mainaxes = []
        self._bpanels = []
        self._tpanels = []
        self._lpanels = []
        self._rpanels = []
        self._gridspec = None
        self._barray = None
        self._tarray = None
        self._larray = None
        self._rarray = None
        self._wpanels = None
        self._hpanels = None
        self.ref = ref
        self.suptitle('') # add _suptitle attribute

    @_counter
    def _add_axes_panel(self, ax, side, filled=False, **kwargs):
        """Add axes panels. This powers `~proplot.axes.panel_axes`."""
        # Interpret args
        # NOTE: Axis sharing not implemented for figure panels, 99% of the
        # time this is just used as construct for adding global colorbars and
        # legends, really not worth implementing axis sharing
        s = side[0]
        if s not in 'lrbt':
            raise ValueError(f'Invalid side {side!r}.')
        if not self._gridspec: # needed for wpanels, hpanels, etc.
            raise RuntimeError(f'Gridspec is not set.')
        ax = ax._panel_parent or ax # redirect to main axes
        side = SIDE_TRANSLATE[s]
        share, width, space, space_orig = _get_panelargs(s,
                filled=filled, figure=False, **kwargs)

        # Get gridspec and subplotspec indices
        ss = ax.get_subplotspec()
        nrows, ncols, row1, row2, col1, col2 = ss.get_rows_columns()
        pgrid = getattr(ax, '_' + s + 'panels')
        offset = (len(pgrid)*bool(pgrid)) + 1
        if s in 'lr':
            iratio = (col1 - offset if s == 'l' else col2 + offset)
            idx1 = slice(row1, row2 + 1)
            idx2 = iratio
        else:
            iratio = (row1 - offset if s == 't' else row2 + offset)
            idx1 = iratio
            idx2 = slice(col1, col2 + 1)
        gridspec_prev = self._gridspec
        gs = self._insert_row_column(side, iratio,
            width, space, space_orig, figure=False,
            )
        if gs is not gridspec_prev:
            if s == 't':
                idx1 += 1
            elif s == 'l':
                idx2 += 1

        # Draw and setup panel
        pax = self.add_subplot(gs[idx1,idx2],
            main=False, projection='cartesian')
        getattr(ax, '_' + s + 'panels').append(pax)
        pax._panel_side = side
        pax._panel_share = share
        pax._panel_parent = ax
        if not filled: # axis sharing and setup
            ax._share_setup()
            axis = (pax.yaxis if side in ('left','right') else pax.xaxis)
            getattr(axis, 'tick_' + side)() # sets tick and tick label positions intelligently
            axis.set_label_position(side)
        return pax

    def _add_figure_panel(self, side,
        span=None, row=None, col=None, rows=None, cols=None,
        **kwargs):
        """Add figure panels. This powers `Figure.colorbar` and
        `Figure.legend`."""
        # Interpret args and enforce sensible keyword args
        s = side[0]
        if s not in 'lrbt':
            raise ValueError(f'Invalid side {side!r}.')
        if not self._gridspec: # needed for wpanels, hpanels, etc.
            raise RuntimeError(f'Gridspec is not set.')
        side = SIDE_TRANSLATE[s]
        _, width, space, space_orig = _get_panelargs(s,
                filled=True, figure=True, **kwargs)
        if s in 'lr':
            for key,value in (('col',col),('cols',cols)):
                if value is not None:
                    raise ValueError(f'Invalid keyword arg {key!r} for figure panel on side {side!r}.')
            span = _notNone(span, row, rows, None, names=('span', 'row', 'rows'))
        else:
            for key,value in (('row',row),('rows',rows)):
                if value is not None:
                    raise ValueError(f'Invalid keyword arg {key!r} for figure panel on side {side!r}.')
            span = _notNone(span, col, cols, None, names=('span', 'col', 'cols'))

        # Get props
        array = getattr(self, '_' + s + 'array')
        if s in 'lr':
            panels, nacross = self._wpanels, self._ncols
        else:
<<<<<<< HEAD
            panels, nacross = self._hpanels, self._nrows
        npanels, nalong = array.shape
=======
            # New gridspec
            gridspec = FlexibleGridSpec(self, **gridspec_kw)
            self._gridspec_main = gridspec
            # Reassign subplotspecs to all axes and update positions
            # May seem inefficient but it literally just assigns a hidden,
            # attribute, and the creation time for subpltospecs is tiny
            axs = [iax for ax in self._iter_axes() for iax in (ax, *ax.child_axes)]
            for ax in axs:
                # Get old index
                # NOTE: Endpoints are inclusive, not exclusive!
                if not hasattr(ax, 'get_subplotspec'):
                    continue
                if s in 'lr':
                    inserts = (None, None, idx, idx)
                else:
                    inserts = (idx, idx, None, None)
                subplotspec = ax.get_subplotspec()
                igridspec = subplotspec.get_gridspec()
                topmost = subplotspec.get_topmost_subplotspec()
                # Apply new subplotspec!
                _, _, *coords = topmost.get_active_rows_columns()
                for i in range(4):
                    # if inserts[i] is not None and coords[i] >= inserts[i]:
                    if inserts[i] is not None and coords[i] >= inserts[i]:
                        coords[i] += 1
                (row1, row2, col1, col2) = coords
                subplotspec_new = gridspec[row1:row2+1, col1:col2+1]
                if topmost is subplotspec:
                    ax.set_subplotspec(subplotspec_new)
                elif topmost is igridspec._subplot_spec:
                    igridspec._subplot_spec = subplotspec_new
                else:
                    raise ValueError(f'Unexpected GridSpecFromSubplotSpec nesting.')
                # Update parent or child position
                ax.update_params()
                ax.set_position(ax.figbox)
>>>>>>> 55d238b3

        # Check span array
        span = _notNone(span, (1, nalong))
        if not np.iterable(span) or len(span)==1:
            span = 2*np.atleast_1d(span).tolist()
        if len(span) != 2:
            raise ValueError(f'Invalid span {span!r}.')
        if span[0] < 1 or span[1] > nalong:
            raise ValueError(f'Invalid coordinates in span={span!r}. Coordinates must satisfy 1 <= c <= {nalong}.')
        start, stop = span[0] - 1, span[1] # zero-indexed

        # See if there is room for panel in current figure panels
        # The 'array' is an array of boolean values, where each row corresponds
        # to another figure panel, moving toward the outside, and boolean
        # True indicates the slot has been filled
        iratio = (-1 if s in 'lt' else nacross) # default vals
        for i in range(npanels):
            if not any(array[i,start:stop]):
                array[i,start:stop] = True
                if s in 'lt': # descending array moves us closer to 0
                    # npanels=1, i=0 --> iratio=0
                    # npanels=2, i=0 --> iratio=1
                    # npanels=2, i=1 --> iratio=0
                    iratio = npanels - 1 - i
                else: # descending array moves us closer to nacross-1
                    # npanels=1, i=0 --> iratio=nacross-1
                    # npanels=2, i=0 --> iratio=nacross-2
                    # npanels=2, i=1 --> iratio=nacross-1
                    iratio = nacross - (npanels - i)
                break
        if iratio in (-1, nacross): # add to array
            iarray = np.zeros((1, nalong), dtype=bool)
            iarray[0,start:stop] = True
            array = np.concatenate((array, iarray), axis=0)
            setattr(self, '_' + s + 'array', array)

        # Get gridspec and subplotspec indices
        idxs, = np.where(np.array(panels) == '')
        if len(idxs) != nalong:
            raise RuntimeError('Wut?')
        if s in 'lr':
            idx1 = slice(idxs[start], idxs[stop-1] + 1)
            idx2 = max(iratio, 0)
        else:
            idx1 = max(iratio, 0)
            idx2 = slice(idxs[start], idxs[stop-1] + 1)
        gridspec = self._insert_row_column(side, iratio,
            width, space, space_orig, figure=True,
            )

        # Draw and setup panel
        pax = self.add_subplot(gridspec[idx1,idx2],
            main=False, projection='cartesian')
        getattr(self, '_' + s + 'panels').append(pax)
        pax._panel_side = side
        pax._panel_share = False
        pax._panel_parent = None
        return pax

    def _get_align_coord(self, side, axs):
        """Return the figure coordinate for spanning labels and super titles.
        The `x` can be ``'x'`` or ``'y'``."""
        # Get position in figure relative coordinates
        s = side[0]
        x = ('y' if s in 'lr' else 'x')
        extra = ('tb' if s in 'lr' else 'lr')
        if self._include_panels:
            axs = [iax for ax in axs for iax in ax._iter_panels(extra)]
        ranges = np.array([ax._range_gridspec(x) for ax in axs])
        min_, max_ = ranges[:,0].min(), ranges[:,1].max()
        axlo = axs[np.where(ranges[:,0] == min_)[0][0]]
        axhi = axs[np.where(ranges[:,1] == max_)[0][0]]
        lobox = axlo.get_subplotspec().get_position(self)
        hibox = axhi.get_subplotspec().get_position(self)
        if x == 'x':
            pos = (lobox.x0 + hibox.x1)/2
        else:
            pos = (lobox.y1 + hibox.y0)/2 # 'lo' is actually on top, highest up in gridspec
        # Return axis suitable for spanning position
        spanax = axs[(np.argmin(ranges[:,0]) + np.argmax(ranges[:,1]))//2]
        spanax = spanax._panel_parent or spanax
        return pos, spanax

    def _get_align_axes(self, side):
        """Return the main axes along the left, right, bottom, or top sides
        of the figure."""
        # Initial stuff
        s = side[0]
        idx = (0 if s in 'lt' else 1)
        if s in 'lr':
            x, y = 'x', 'y'
        else:
            x, y = 'y', 'x'
        # Get edge index
        axs = self._mainaxes
        if not axs:
            return []
        ranges = np.array([ax._range_gridspec(x) for ax in axs])
        min_, max_ = ranges[:,0].min(), ranges[:,1].max()
        edge = (min_ if s in 'lt' else max_)
        # Return axes on edge sorted by order of appearance
<<<<<<< HEAD
        axs = [ax for ax in self._mainaxes if ax._range_gridspec(x)[idx] == edge]
        ord = [ax._range_gridspec(y)[0] for ax in axs]
        return [ax for _,ax in sorted(zip(ord, axs)) if ax.get_visible()]
=======
        axs = [ax for ax in self._axes_main if ax._range_gridspec(x)[idx] == edge]
        ranges = [ax._range_gridspec(y)[0] for ax in axs]
        return [ax for _,ax in sorted(zip(ranges, axs)) if ax.get_visible()]
>>>>>>> 55d238b3

    def _insert_row_column(self, side, idx,
        ratio, space, space_orig, figure=False,
        ):
        """"Overwrite" the main figure gridspec to make room for a panel. The
        `side` is the panel side, the `idx` is the slot the panel will occupy,
        and the remaining args are the panel widths and spacings."""
        # # Constants and stuff
        # # TODO: This is completely broken, must fix
        # # Insert spaces to the left of right panels or to the right of
        # # left panels. And note that since .insert() pushes everything in
        # # that column to the right, actually must insert 1 slot farther to
        # # the right when inserting left panels/spaces
        # s = side[0]
        # if s not in 'lrbt':
        #     raise ValueError(f'Invalid side {side}.')
        # idx_space = idx - 1*bool(s in 'br')
        # idx_offset = 1*bool(s in 'tl')
        # if s in 'lr':
        #     sidx, ridx, pidx, ncols = -6, -4, -2, 'ncols'
        # else:
        #     sidx, ridx, pidx, ncols = -5, -3, -1, 'nrows'
        #
        # # Load arrays and test if we need to insert
        # gridspecpars, gridspecpars_user = self._fill_gridspecpars()
        # ratios = gridspecpars[ridx]
        # panels = gridspecpars[pidx]
        # # space = gridspecpars[sidx]
        # # space_user = gridspecpars_user[sidx]
        # # Test if panel slot already exists
        # slot_name = ('f' if figure else s)
        # slot_new = (idx in (-1, len(panels)) or panels[idx] == slot_name)
        # if slot_new: # already exists!
        #     idx += idx_offset
        #     idx_space += idx_offset
        #     setattr(self, '_' + ncols, getattr(self, '_' + ncols) + 1)
        #     spaces_orig.insert(idx_space, space_orig)
        #     spaces.insert(idx_space, space)
        #     ratios.insert(idx, ratio)
        #     panels.insert(idx, slot_name)
        # else:
        #     if spaces_orig[idx_space] is None:
        #         spaces_orig[idx_space] = units(space_orig)
        #     spaces[idx_space] = _notNone(spaces_orig[idx_space], space)
        #
        # # Update geometry
        # if slot_new:
        #     self._gridspec = GridSpec(nrows, ncols)
        #     self._gridspec.remove_figure(self)
        # gs = self._update_gridspec() # also sets self._gridspec
        #
        # # Reassign subplotspecs to all axes and update positions
        # # May seem inefficient but it literally just assigns a hidden,
        # # attribute, and the creation time for subpltospecs is tiny
        # if slot_new:
        #     axs = [iax for ax in self._iter_axes() for iax in (ax, *ax.child_axes)]
        #     for ax in axs:
        #         # Get old index
        #         # NOTE: Endpoints are inclusive, not exclusive!
        #         if not hasattr(ax, 'get_subplotspec'):
        #             continue
        #         if s in 'lr':
        #             inserts = (None, None, idx, idx)
        #         else:
        #             inserts = (idx, idx, None, None)
        #         ss = ax.get_subplotspec()
        #         igs = ss.get_gridspec()
        #         tss = ss.get_topmost_subplotspec()
        #         # Apply new subplotspec!
        #         nrows, ncols, *coords = tss.get_rows_columns()
        #         for i in range(4):
        #             if inserts[i] is not None and coords[i] >= inserts[i]:
        #                 coords[i] += 1
        #         row1, row2, col1, col2 = coords
        #         ssnew = gs[row1:row2+1, col1:col2+1]
        #         if tss is ss:
        #             ax.set_subplotspec(ssnew)
        #         elif tss is igs._subplot_spec:
        #             igs._subplot_spec = ssnew
        #         else:
        #             raise RuntimeError(f'Found unexpected GridSpecFromSubplotSpec nesting.')
        #         # Update parent or child position
        #         ax.update_params()
        #         ax.set_position(ax.figbox)
        # return gs, slot_new

    def _iter_axes(self):
        """Return a list of all axes and panels in the figure belonging to the
        `~proplot.axes.Axes` class, excluding inset and twin axes."""
        axs = []
        for ax in (*self._mainaxes, *self._lpanels, *self._rpanels,
                   *self._bpanels, *self._tpanels):
            if not ax or not ax.get_visible():
                continue
            axs.append(ax)
        for ax in axs:
            for s in 'lrbt':
                for iax in getattr(ax, '_' + s + 'panels'):
                    if not iax or not iax.get_visible():
                        continue
                    axs.append(iax)
        return axs

<<<<<<< HEAD
    def _update_axislabels(self, axis=None, **kwargs):
        """Apply axis labels to the relevant shared axis. If spanning
        labels are toggled, keep the labels synced for all subplots in the
        same row or column. Label positions will be adjusted at draw-time
        with _align_axislabels."""
        x = axis.axis_name
        if x not in 'xy':
            return
        # Update label on this axes
        axis.label.update(kwargs)
        kwargs.pop('color', None)

        # Defer to parent (main) axes if possible, then get the axes
        # shared by that parent
        ax = axis.axes
        ax = ax._panel_parent or ax
        ax = getattr(ax, '_share' + x) or ax

        # Apply to spanning axes and their panels
        axs = [ax]
        if getattr(self, '_span' + x):
            s = axis.get_label_position()[0]
            if s in 'lb':
                axs = ax._get_side_axes(s)
        for ax in axs:
            getattr(ax, x + 'axis').label.update(kwargs) # apply to main axes
            pax = getattr(ax, '_share' + x)
            if pax is not None: # apply to panel?
                getattr(pax, x + 'axis').label.update(kwargs)

=======
>>>>>>> 55d238b3
    def _update_suplabels(self, ax, side, labels, **kwargs):
        """Assign side labels and update label settings. The labels are
        aligned down the line by geometry_configurators."""
        s = side[0]
        if s not in 'lrbt':
            raise ValueError(f'Invalid label side {side!r}.')

        # Get main axes on the edge
        axs = self._get_align_axes(s)
        if not axs:
            return # occurs if called while adding axes

        # Update label text for axes on the edge
        if labels is None or isinstance(labels, str): # common during testing
            labels = [labels]*len(axs)
        if len(labels) != len(axs):
            raise ValueError(f'Got {len(labels)} {s}labels, but there are {len(axs)} axes along that side.')
        for ax,label in zip(axs,labels):
            obj = getattr(ax, '_' + s + 'label')
            if label is not None and obj.get_text() != label:
                obj.set_text(label)
            if kwargs:
                obj.update(kwargs)

    def _update_suptitle(self, title, **kwargs):
        """Assign the figure "super title"."""
        if title is not None and self._suptitle.get_text() != title:
            self._suptitle.set_text(title)
        if kwargs:
            self._suptitle.update(kwargs)

    def add_gridspec(self, *args, **kwargs):
        """This docstring is replaced below."""
        return self.set_gridspec(*args, **kwargs)

    def add_subplot(self, *args,
        proj=None, projection=None, basemap=False,
        proj_kw=None, projection_kw=None, main=True, number=None,
        sharex=None, sharey=None,
        **kwargs):
        """
        Add a subplot to the figure.

        Parameters
        ----------
        *args
            There are three options here. See the matplotlib
            `~matplotlib.figure.add_subplot` documentation for details.

            * A `SubplotSpec` instance. Must be a child of the "main"
              gridspec, and must be a ProPlot `SubplotSpec` instead of a native
              matplotlib `~matplotlib.gridspec.SubplotSpec`.
            * A 3-digit integer, e.g. ``121``. Geometry must be equivalent to
              or divide the "main" gridspec geometry.
            * A tuple indicating (nrows, ncols, index). Geometry must be
              equivalent to or divide the "main" gridspec geometry.
        proj, projection : str, `~mpl_toolkits.basemap.Basemap`, or `~cartopy.crs.CRS`, optional
            A registered matplotlib projection name, a basemap or cartopy
            map projection name, a `~mpl_toolkits.basemap.Basemap` instance, or
            a `~cartpoy.crs.CRS` instance. Passed to `~proplot.projs.Proj`. See
            `~proplot.projs.Proj` for a table of map projection names.
        proj_kw, projection_kw : dict-like, optional
            Dictionary of keyword args for the projection class. Passed to
            `~proplot.projs.Proj`.
        main : bool, optional
            Used internally. Indicates whether this is a "main axes" rather
            than a twin, panel, or inset axes. Default is ``True``.
        number : int, optional
            The subplot number, used for a-b-c labeling. See `~Axes.format`
            for details. Note the first axes is ``1``, not ``0``. Ignored if
            `main` is ``False``.

        Other parameters
        ----------------
        **kwargs
            Passed to `~matplotlib.figure.Figure.add_subplot`. This can also
            include axes properties.
        sharex, sharey
            Ignored. ProPlot toggles axes sharing for the entire figure and
            calculates which axes should be shared based on their gridspec
            positions. See `Figure` for details.
        """
        # Copied from matplotlib add_subplot
        if not len(args):
            args = (1, 1, 1)
        if len(args) == 1 and isinstance(args[0], Integral):
            if not 100 <= args[0] <= 999:
                raise ValueError(f'Integer subplot specification must be a three-digit number, not {args[0]!r}.')
            args = tuple(map(int, str(args[0])))
        if sharex is not None:
            warnings.warn(f'Ignoring sharex={sharex!r}. To toggle axes sharing, just pass sharex=num to figure() or subplots().')
        if sharey is not None:
            warnings.warn(f'Ignoring sharey={sharey!r}. To toggle axes sharing, just pass sharey=num to figure() or subplots().')

        # Copied from SubplotBase __init__
        # Interpret positional args
        gs = self._gridspec
        ss = None
        if len(args) == 1:
            if isinstance(args[0], SubplotSpec):
                ss = args[0]
            elif isinstance(args[0], mgridspec.SubplotSpec):
                raise ValueError(f'Invalid subplotspec {args[0]!r}. Figure.add_subplot() only accepts SubplotSpecs generated by the ProPlot GridSpec class.')
            else:
                try:
                    s = str(int(args[0]))
                    nrows, ncols, num = map(int, s)
                except ValueError:
                    raise ValueError(f'Single argument to subplot must be a 3-digit integer, not {args[0]!r}.')
        elif len(args) == 3:
            nrows, ncols, num = args
        else:
            raise ValueError(f'Illegal argument(s) to add_subplot: {args!r}')

        # Initialize gridspec and subplotspec
        # Also enforce constant geometry
        if ss is None:
            nrows, ncols = int(nrows), int(ncols)
            if isinstance(num, tuple) and len(num) == 2:
                num = [int(n) for n in num]
            else:
                if num < 1 or num > nrows*ncols:
                    raise ValueError(f'num must be 1 <= num <= {nrows*ncols}, not {num}')
            if not isinstance(num, tuple):
                num = (num, num)
            if gs is None:
                self._update_gridspec(nrows=nrows, ncols=ncols)
                gs = self._gridspec
            elif (nrows, ncols) != gs.get_geometry():
                raise ValueError(f'Input arguments {args!r} conflict with existing gridspec geometry of {nrows} rows, {ncols} columns.')
            ss = gs[(num[0] - 1):num[1]]
        else:
            if gs is None:
                nrows, ncols, *_ = ss.get_geometry()
                gs = ss.get_gridspec()
                self._update_gridspec(nrows=nrows, ncols=ncols)
            elif ss.get_gridspec() is not gs: # also covers geometry discrepancies
                raise ValueError(f'Invalid subplotspec {args[0]!r}. Figure.add_subplot() only accepts SubplotSpec objects whose parent is the main gridspec.')
        gs.add_figure(self)

        # Impose projection
        # TODO: Have Proj return all unused keyword args, with a
        # map_projection = obj entry, and maybe hide the Proj constructor as
        # an argument processing utility?
        proj = _notNone(proj, projection, 'cartesian', names=('proj', 'projection'))
        proj_kw = _notNone(proj_kw, projection_kw, {}, names=('proj_kw', 'projection_kw'))
        if proj not in ('cartesian', 'polar'):
            map_projection = projs.Proj(proj, basemap=basemap, **proj_kw)
            if 'map_projection' in kwargs:
                warnings.warn(f'Ignoring input "map_projection" {kwargs["map_projection"]!r}.')
            kwargs['map_projection'] = map_projection
            proj = 'basemap' if basemap else 'cartopy'

        # Return subplot
        ax = super().add_subplot(ss, projection=proj, number=number, **kwargs)
        if main:
            ax.number = _notNone(number, len(self._mainaxes) + 1)
            self._mainaxes.append(ax)
        return ax

    def colorbar(self, *args,
        loc='r', width=None, space=None,
        row=None, col=None, rows=None, cols=None, span=None,
        **kwargs):
        """
        Draw a colorbar along the left, right, bottom, or top side
        of the figure, centered between the leftmost and rightmost (or
        topmost and bottommost) main axes.

        Parameters
        ----------
        loc : str, optional
            The colorbar location. Valid location keys are as follows.

            ===========  =====================
            Location     Valid keys
            ===========  =====================
            left edge    ``'l'``, ``'left'``
            right edge   ``'r'``, ``'right'``
            bottom edge  ``'b'``, ``'bottom'``
            top edge     ``'t'``, ``'top'``
            ===========  =====================

        row, rows : optional
            Aliases for `span` for panels on the left or right side.
        col, cols : optional
            Aliases for `span` for panels on the top or bottom side.
        span : int or (int, int), optional
            Describes how the colorbar spans rows and columns of subplots.
            For example, ``fig.colorbar(loc='b', col=1)`` draws a colorbar
            beneath the leftmost column of subplots, and
            ``fig.colorbar(loc='b', cols=(1,2))`` draws a colorbar beneath the
            left two columns of subplots. By default, the colorbar will span
            all rows and columns.
        space : float or str, optional
            The space between the main subplot grid and the colorbar, or the
            space between successively stacked colorbars. Units are interpreted
            by `~proplot.utils.units`. By default, this is determined by
            the "tight layout" algorithm, or is :rc:`subplots.panelspace`
            if "tight layout" is off.
        width : float or str, optional
            The colorbar width. Units are interpreted by
            `~proplot.utils.units`. Default is :rc:`colorbar.width`.
        *args, **kwargs
            Passed to `~proplot.axes.Axes.colorbar`.
        """
        ax = kwargs.pop('ax', None)
        cax = kwargs.pop('cax', None)
        # Fill this axes
        if cax is not None:
            return super().colorbar(*args, cax=cax, **kwargs)
        # Generate axes panel
        elif ax is not None:
            return ax.colorbar(*args, space=space, width=width, **kwargs)
        # Generate figure panel
        ax = self._add_figure_panel(loc,
                space=space, width=width, span=span,
                row=row, col=col, rows=rows, cols=cols)
        return ax.colorbar(*args, loc='_fill', **kwargs)

    def get_alignx(self):
        """Return the *x* axis label alignment mode."""
        return self._alignx

    def get_aligny(self):
        """Return the *y* axis label alignment mode."""
        return self._aligny

    def get_gridspec(self):
        """Return the single `GridSpec` instance associated with this figure.
        If the `GridSpec` has not yet been initialized, returns ``None``."""
        return self._gridspec

    def get_ref_axes(self):
        """Return the reference axes associated with the reference axes
        number `Figure.ref`."""
        for ax in self._mainaxes:
            if ax.number == self.ref:
                return ax
        return None # no error

    def get_sharex(self):
        """Return the *x* axis sharing level."""
        return self._sharex

    def get_sharey(self):
        """Return the *y* axis sharing level."""
        return self._sharey

    def get_spanx(self):
        """Return the *x* axis label spanning mode."""
        return self._spanx

    def get_spany(self):
        """Return the *y* axis label spanning mode."""
        return self._spany

    def legend(self, *args,
        loc='r', width=None, space=None,
        row=None, col=None, rows=None, cols=None, span=None,
        **kwargs):
        """
        Draw a legend along the left, right, bottom, or top side of the
        figure, centered between the leftmost and rightmost (or
        topmost and bottommost) main axes.

        Parameters
        ----------
        loc : str, optional
            The legend location. Valid location keys are as follows.

            ===========  =====================
            Location     Valid keys
            ===========  =====================
            left edge    ``'l'``, ``'left'``
            right edge   ``'r'``, ``'right'``
            bottom edge  ``'b'``, ``'bottom'``
            top edge     ``'t'``, ``'top'``
            ===========  =====================

        row, rows : optional
            Aliases for `span` for panels on the left or right side.
        col, cols : optional
            Aliases for `span` for panels on the top or bottom side.
        span : int or (int, int), optional
            Describes how the legend spans rows and columns of subplots.
            For example, ``fig.legend(loc='b', col=1)`` draws a legend
            beneath the leftmost column of subplots, and
            ``fig.legend(loc='b', cols=(1,2))`` draws a legend beneath the
            left two columns of subplots. By default, the legend will span
            all rows and columns.
        space : float or str, optional
            The space between the main subplot grid and the legend, or the
            space between successively stacked colorbars. Units are interpreted by
            `~proplot.utils.units`. By default, this is adjusted automatically
            in the "tight layout" calculation, or is
            :rc:`subplots.panelspace` if "tight layout" is turned off.
        *args, **kwargs
            Passed to `~proplot.axes.Axes.legend`.
        """
        ax = kwargs.pop('ax', None)
        # Generate axes panel
        if ax is not None:
            return ax.legend(*args, space=space, width=width, **kwargs)
        # Generate figure panel
        ax = self._add_figure_panel(loc,
                space=space, width=width, span=span,
                row=row, col=col, rows=rows, cols=cols)
        return ax.legend(*args, loc='_fill', **kwargs)

    @_counter
    def draw(self, renderer):
        """Draw the figure and apply various post-processing steps: Scale the
        figure dimensions to account for axes; align row, column, and axis
        labels; and optionally apply "tight layout" gridspec adjustments."""
        # Renderer fixes
<<<<<<< HEAD
        # WARNING: *Critical* that draw() is invoked with the same renderer
        # FigureCanvasAgg.print_png() uses to render the image. But print_png()
        # calls get_renderer() after draw(), and get_renderer() returns a new
        # renderer if it detects renderer dims and figure dims are out of sync!
        # 1. Could use 'get_renderer' to update 'canvas.renderer' with the new
        #    figure width and height, then use that renderer for rest of draw
        #    This repair *breaks* just the *macosx* popup backend and not the
        #    qt backend! For now just issue warning if this is macosx backend.
        # 2. Could set '_lastKey' on canvas and 'width' and 'height' on renderer,
        #    but then '_renderer' was initialized with wrong width and height,
        #    which causes bugs. And _renderer was generated with cython code
        #    so hard to see how it can be modified.
=======
>>>>>>> 55d238b3
        # WARNING: Vector graphic renderers are another ballgame, *impossible*
        # to consistently apply successive figure size changes. SVGRenderer
        # and PDFRenderer both query the size in inches before calling draw,
        # and cannot modify PDFPage or SVG renderer props inplace, so idea was
        # to override get_size_inches. But when get_size_inches is called, the
        # canvas has no renderer, so cannot apply tight layout yet!
        # WARNING: Raster graphic renderers are fixable, but *critical* that
        # draw() is invoked with the same renderer FigureCanvasAgg.print_png()
        # uses to render the image. Since print_png() calls get_renderer()
        # after draw(), and get_renderer() returns a new renderer if it detects
        # renderer dims and figure dims are out of sync, need to fix this!
        # 1. We use 'get_renderer' to update 'canvas.renderer' with the new
        #    figure width and height, then use that renderer for rest of draw
        #    This repair *breaks* just the *macosx* popup backend and not the
        #    qt backend! So for now just employ simple exception if this is
        #    macosx backend.
        # 2. Could also set '_lastKey' on canvas and 'width' and 'height' on
        #    renderer, but then '_renderer' was initialized with wrong width
        #    and height, which causes bugs. And _renderer was generated with
        #    cython code so not sure how to update the object manually.
        for ax in self._iter_axes():
            ax._draw_auto_legends_colorbars()
        self._fill_gridspecpars()
        self._adjust_aspect()
        self._align_axislabels(False)
        self._align_suplabels(renderer)
        if self._auto_tight_layout:
            self._adjust_tight_layout(renderer)
        self._align_axislabels(True)
        canvas = getattr(self, 'canvas', None)
        if (hasattr(canvas, 'get_renderer')
                and not isinstance(canvas, FigureCanvasMac)):
            renderer = canvas.get_renderer()
            canvas.renderer = renderer
        return super().draw(renderer)

    def save(self, filename, **kwargs):
        """This docstring is replaced below."""
        filename = os.path.expanduser(filename)
        canvas = getattr(self, 'canvas', None)
        if hasattr(canvas, 'get_renderer'):
            renderer = canvas.get_renderer()
            canvas.renderer = renderer
            for ax in self._iter_axes():
                ax._draw_auto_legends_colorbars()
            self._fill_gridspecpars()
            self._adjust_aspect()
            self._align_axislabels(False)
            self._align_suplabels(renderer)
            if self._auto_tight_layout:
                self._adjust_tight_layout(renderer)
            self._align_axislabels(True)
        else:
            warnings.warn('Renderer is unknown, cannot adjust layout before saving.')
        super().savefig(filename, **kwargs)

    def savefig(self, filename, **kwargs):
        """This docstring is replaced below."""
        return self.save(filename, **kwargs)

    def set_alignx(self, value):
        """Set the *x* axis label alignment mode."""
        self.stale = True
        self._alignx = bool(value)

    def set_aligny(self, value):
        """Set the *y* axis label alignment mode."""
        self.stale = True
        self._aligny = bool(value)

    def set_gridspec(self, *args, **kwargs):
        """This docstring is replaced below."""
        # Create and apply the gridspec
        if self._gridspec is not None:
            raise RuntimeError(f'The gridspec has already been declared and multiple GridSpecs are not allowed. Call Figure.get_gridspec() to retrieve it.')
        if len(args) == 1 and isinstance(args[0], GridSpec):
            gs = args[0]
        elif len(args) == 1 and isinstance(args[0], mgridspec.GridSpec):
            raise ValueError(f'The gridspec must be a ProPlot GridSpec. Matplotlib gridspecs are not allowed.')
        else:
            gs = GridSpec(*args, **kwargs)
        gs.add_figure(self)
        ncols, nrows = gs.get_geometry()
        self._gridspec = gs
        self._geometryconfig._init()
        self.stale = True
        return gs

    def set_sharex(self, value):
        """Set the *x* axis sharing level."""
        value = int(value)
        if value not in range(4):
            raise ValueError(f'Invalid sharing level sharex={value!r}. Axis sharing level can be 0 (no sharing), 1 (sharing, but keep all tick labels), and 2 (sharing, but only keep one set of tick labels).')
        self.stale = True
        self._sharex = value

    def set_sharey(self, value):
        """Set the *y* axis sharing level."""
        value = int(value)
        if value not in range(4):
            raise ValueError(f'Invalid sharing level sharey={value!r}. Axis sharing level can be 0 (no sharing), 1 (sharing, but keep all tick labels), and 2 (sharing, but only keep one set of tick labels).')
        self.stale = True
        self._sharey = value

    def set_spanx(self, value):
        """Set the *x* axis label spanning mode."""
        self.stale = True
        self._spanx = bool(value)

    def set_spany(self, value):
        """Set the *y* axis label spanning mode."""
        self.stale = True
        self._spany = bool(value)

    @property
    def gridspec(self):
        """The single `GridSpec` instance used for all subplots in the figure."""
        return self._gridspec

    @property
    def ref(self):
        """The reference axes number. The `axwidth`, `axheight`, and `aspect`
        `subplots` and `figure` arguments are applied to this axes, and aspect
        ratio is conserved for this axes in tight layout adjustment."""
        return self._ref

    @ref.setter
    def ref(self, ref):
        if not isinstance(ref, Integral) or ref < 1:
            raise ValueError(f'Invalid axes number {ref!r}. Must be integer >=1.')
        self.stale = True
        self._ref = ref

    # Add documentation
    save.__doc__ = _save_doc
    savefig.__doc__ = _save_doc
    add_gridspec.__doc__ = _gridspec_doc
    set_gridspec.__doc__ = _gridspec_doc

#-----------------------------------------------------------------------------#
# Main user interface and helper funcs
#-----------------------------------------------------------------------------#
def _axes_dict(naxs, value, kw=False, default=None):
    """Build a dictionary that looks like ``{1:value1, 2:value2, ...}`` or
    ``{1:{key1:value1, ...}, 2:{key2:value2, ...}, ...}`` for storing
    standardized axes-specific properties or keyword args."""
    # First build up dictionary
    # 1) 'string' or {1:'string1', (2,3):'string2'}
    if not kw:
        if np.iterable(value) and not isinstance(value, (str,dict)):
            value = {num+1: item for num,item in enumerate(value)}
        elif not isinstance(value, dict):
            value = {range(1, naxs+1): value}
    # 2) {'prop':value} or {1:{'prop':value1}, (2,3):{'prop':value2}}
    else:
        nested = [isinstance(value,dict) for value in value.values()]
        if not any(nested): # any([]) == False
            value = {range(1, naxs+1): value.copy()}
        elif not all(nested):
            raise ValueError('Pass either of dictionary of key value pairs or a dictionary of dictionaries of key value pairs.')
    # Then *unfurl* keys that contain multiple axes numbers, i.e. are meant
    # to indicate properties for multiple axes at once
    kwargs = {}
    for nums,item in value.items():
        nums = np.atleast_1d(nums)
        for num in nums.flat:
            if not kw:
                kwargs[num] = item
            else:
                kwargs[num] = item.copy()
    # Fill with default values
    for num in range(1, naxs+1):
        if num not in kwargs:
            if kw:
                kwargs[num] = {}
            else:
                kwargs[num] = default
    # Verify numbers
    if {*range(1, naxs+1)} != {*kwargs.keys()}:
        raise ValueError(f'Have {naxs} axes, but {value!r} has properties for axes {", ".join(map(repr, sorted(kwargs)))}.')
    return kwargs

def _journal_figsize(journal):
    """Return the dimensions associated with this journal string."""
    # Get dimensions for figure from common journals.
    value = JOURNAL_SPECS.get(journal, None)
    if value is None:
        raise ValueError(f'Unknown journal figure size specifier {journal!r}. ' +
                          'Current options are: ' + ', '.join(JOURNAL_SPECS.keys()))
    # Return width, and optionally also the height
    width, height = None, None
    try:
        width, height = value
    except (TypeError, ValueError):
        width = value
    return width, height

def close():
    """Alias for ``matplotlib.pyplot.close('all')``. This is included so you
    don't have to import `~matplotlib.pyplot`. Closes all figures stored
    in memory."""
    plt.close('all')

def show():
    """Alias for ``matplotlib.pyplot.show()``. This is included so you don't
    have to import `~matplotlib.pyplot`. Note this command should be
    unnecessary if you are doing inline iPython notebook plotting and ran the
    `~proplot.notebook.notebook_setup` command."""
    plt.show()

# TODO: Figure out how to save subplots keyword args!
@docstring.dedent_interpd
def figure(**kwargs):
    """
    Analogous to `matplotlib.pyplot.figure`, create an empty figure meant
    to be filled with axes using `Figure.add_subplot`.

    Parameters
    ----------
    %(figure_doc)s
    **kwargs
        Passed to `Figure`.
    """
<<<<<<< HEAD
    return plt.figure(FigureClass=Figure, **kwargs)

def subplots(array=None, ncols=1, nrows=1, ref=1, order='C',
    left=None, right=None, bottom=None, top=None, wspace=None, hspace=None,
    hratios=None, wratios=None, width_ratios=None, height_ratios=None,
    proj=None, projection=None, proj_kw=None, projection_kw=None,
    basemap=False, **kwargs
    ):
    """
    Analogous to `matplotlib.pyplot.subplots`, create a figure with a single
    axes or arbitrary grid of axes. The axes can use arbitrary map
    projections.
=======
    Analogous to `matplotlib.pyplot.subplots`, creates a figure with a single
    axes or arbitrary grids of axes, any of which can be map projections.
>>>>>>> 55d238b3

    Parameters
    ----------
    array : 2D array-like of int, optional
        Array specifying complex grid of subplots. Think of
        this array as a "picture" of your figure. For example, the array
        ``[[1, 1], [2, 3]]`` creates one long subplot in the top row, two
        smaller subplots in the bottom row. Integers must range from 1 to the
        number of plots.

        ``0`` indicates an empty space. For example, ``[[1, 1, 1], [2, 0, 3]]``
        creates one long subplot in the top row with two subplots in the bottom
        row separated by a space.
    ncols, nrows : int, optional
        Number of columns, rows. Ignored if `array` is not ``None``.
        Use these arguments for simpler subplot grids.
    order : {'C', 'F'}, optional
        Whether subplots are numbered in column-major (``'C'``) or row-major
        (``'F'``) order. Analogous to `numpy.array` ordering. This controls
        the order axes appear in the `axs` list, and the order of subplot
        a-b-c labeling (see `~proplot.axes.Axes.format`).
<<<<<<< HEAD
    proj, projection : str or dict-like, optional
        The map projection name(s), passed to `~proplot.projs.Proj`. The
        argument is interpreted as follows.

        * If string, this projection is used for all subplots. See
          `~proplot.projs.Proj` for a table of map projection names.
        * If list of strings, these projections are used for each
          subplot in the order specified by `array` or `order`.
        * If dict-like, the keys are integers or tuples of integers
          corresponding to subplot numbers, and the values are strings
          indicating the projection. If a key is not provided, the subplot
          will be `~proplot.axes.CartesianAxes`.

        For example, with ``ncols=4`` and ``proj={2:'merc', (3,4):'cyl'}``,
        the first subplot is a normal axes, the second is a Mercator
        projection, and the third and fourth are cylindrical projections.
=======
    figsize : length-2 tuple, optional
        Tuple specifying the figure `(width, height)`.
    width, height : float or str, optional
        The figure width and height. Units are interpreted by
        `~proplot.utils.units`.
    journal : str, optional
        String name corresponding to an academic journal standard that is used
        to control the figure width (and height, if specified). See below
        table.

        ===========  ====================  ==========================================================================================================================================================
        Key          Size description      Organization
        ===========  ====================  ==========================================================================================================================================================
        ``'pnas1'``  1-column              `Proceedings of the National Academy of Sciences <http://www.pnas.org/page/authors/submission>`__
        ``'pnas2'``  2-column              ”
        ``'pnas3'``  landscape page        ”
        ``'ams1'``   1-column              `American Meteorological Society <https://www.ametsoc.org/ams/index.cfm/publications/authors/journal-and-bams-authors/figure-information-for-authors/>`__
        ``'ams2'``   small 2-column        ”
        ``'ams3'``   medium 2-column       ”
        ``'ams4'``   full 2-column         ”
        ``'agu1'``   1-column              `American Geophysical Union <https://publications.agu.org/author-resource-center/figures-faq/>`__
        ``'agu2'``   2-column              ”
        ``'agu3'``   full height 1-column  ”
        ``'agu4'``   full height 2-column  ”
        ===========  ====================  ==========================================================================================================================================================

    ref : int, optional
        The reference axes number. The `axwidth`, `axheight`, and `aspect`
        keyword args are applied to this axes, and aspect ratio is conserved
        for this axes in tight layout adjustment.
    axwidth, axheight : float or str, optional
        Sets the average width, height of your axes. Units are interpreted by
        `~proplot.utils.units`. Default is :rc:`subplots.axwidth`.

        These arguments are convenient where you don't care about the figure
        dimensions and just want your axes to have enough "room".
    aspect : float or length-2 list of floats, optional
        The (average) axes aspect ratio, in numeric form (width divided by
        height) or as (width, height) tuple. If you do not provide
        the `hratios` or `wratios` keyword args, all axes will have
        identical aspect ratios.
    hratios, wratios
        Aliases for `height_ratios`, `width_ratios`.
    width_ratios, height_ratios : float or list thereof, optional
        Passed to `FlexibleGridSpec`. The width
        and height ratios for the subplot grid. Length of `width_ratios`
        must match the number of rows, and length of `height_ratios` must
        match the number of columns.
    wspace, hspace, space : float or str or list thereof, optional
        Passed to `FlexibleGridSpec`, denotes the
        spacing between grid columns, rows, and both, respectively. If float
        or string, expanded into lists of length ``ncols-1`` (for `wspace`)
        or length ``nrows-1`` (for `hspace`).

        Units are interpreted by `~proplot.utils.units` for each element of
        the list. By default, these are determined by the "tight
        layout" algorithm.
    left, right, top, bottom : float or str, optional
        Passed to `FlexibleGridSpec`, denote the width of padding between the
        subplots and the figure edge. Units are interpreted by
        `~proplot.utils.units`. By default, these are determined by the
        "tight layout" algorithm.

    sharex, sharey, share : {3, 2, 1, 0}, optional
        The "axis sharing level" for the *x* axis, *y* axis, or both axes.
        Default is ``3``. This can considerably redundancy in your figure.
        The options are as follows:

        0. No axis sharing. Also sets the default `spanx` and `spany` values
           to ``False``.
        1. Only draw *axis label* on the leftmost column (*y*) or
           bottommost row (*x*) of subplots. Axis tick labels
           still appear on every subplot.
        2. As in 1, but forces the axis limits to be identical. Axis
           tick labels still appear on every subplot.
        3. As in 2, but only show the *axis tick labels* on the
           leftmost column (*y*) or bottommost row (*x*) of subplots.

    spanx, spany, span : bool or {0, 1}, optional
        Default is ``False`` if `sharex`, `sharey`, or `share` are ``0``,
        ``True`` otherwise. Toggles "spanning" axis labels for the *x* axis,
        *y* axis, or both axes. When ``True``, a single, centered axis label
        is used for all axes with bottom and left edges in the same row or
        column.  This can considerably redundancy in your figure.

        "Spanning" labels integrate with "shared" axes. For example,
        for a 3-row, 3-column figure, with ``sharey > 1`` and ``spany=1``,
        your figure will have 1 ylabel instead of 9.
    alignx, aligny, align : bool or {0, 1}, optional
        Default is ``False``. Whether to `align axis labels
        <https://matplotlib.org/3.1.1/gallery/subplots_axes_and_figures/align_labels_demo.html>`__
        for the *x* axis, *y* axis, or both axes. Only has an effect when
        `spanx`, `spany`, or `span` are ``False``.
    proj, projection : str or dict-like, optional
        The map projection name. The argument is interpreted as follows.

        * If string, this projection is used for all subplots. For valid
          names, see the `~proplot.projs.Proj` documentation.
        * If list of string, these are the projections to use for each
          subplot in their `array` order.
        * If dict-like, keys are integers or tuple integers that indicate
          the projection to use for each subplot. If a key is not provided,
          that subplot will be a `~proplot.axes.XYAxes`. For example,
          in a 4-subplot figure, ``proj={2:'merc', (3,4):'stere'}``
          draws a Cartesian axes for the first subplot, a Mercator
          projection for the second subplot, and a Stereographic projection
          for the second and third subplots.

>>>>>>> 55d238b3
    proj_kw, projection_kw : dict-like, optional
        Dictionary of keyword args for the projection class. Passed to
        `~proplot.projs.Proj`. Can be set for specific subplots just like
        `proj`. For example, with ``ncols=2`` and
        ``proj_kw={1:dict(lon_0=0), 2:dict(lon_0=180)}``, the left subplot is
        centered on the prime meridian and the right subplot is centered on
        the international dateline.
    basemap : bool or dict-like, optional
        Whether to use basemap or cartopy for map projections. Default is
        ``False``. Can be set for specific subplots just like `proj`.
        For example, with ``basemap={1:False, 2:True}``, the left subplot is
        a cartopy projection and the right subplot is a basemap projection.

    Other parameters
    ----------------
    %(figure_doc)s
    hratios, wratios, height_ratios, width_ratios
        Passed to `GridSpec`. These describe the ratios between successive
        rows and columns of the subplot grid.

    Returns
    -------
    f : `Figure`
        The figure instance.
    axs : `axes_grid`
        A special list of axes instances. See `axes_grid`.
    """
    # NOTE: White lie that spacing params are passed to figure, but since
    # we initialize the gridspec here, just apply them to the gridspec.
    # Build array
    if order not in ('C','F'): # better error message
        raise ValueError(f'Invalid order {order!r}. Choose from "C" (row-major, default) and "F" (column-major).')
    if array is None:
        array = np.arange(1,nrows*ncols+1)[...,None]
        array = array.reshape((nrows, ncols), order=order)
    # Standardize array
    try:
        array = np.array(array, dtype=int) # enforce array type
        if array.ndim == 1:
            array = array[None,:] if order == 'C' else array[:,None] # interpret as single row or column
        elif array.ndim != 2:
            raise ValueError
        array[array == None] = 0 # use zero for placeholder
    except (TypeError,ValueError):
        raise ValueError(f'Invalid subplot array {array!r}. Must be 1D or 2D array of integers.')
    # Get other props
    nums = np.unique(array[array != 0])
    naxs = len(nums)
    if {*nums.flat} != {*range(1, naxs+1)}:
        raise ValueError(f'Invalid subplot array {array!r}. Numbers must span integers 1 to naxs (i.e. cannot skip over numbers), with 0 representing empty spaces.')
    if ref not in nums:
        raise ValueError(f'Invalid reference number {ref!r}. For array {array!r}, must be one of {nums}.')
    nrows, ncols = array.shape
    # Get axes ranges from array
    axids = [np.where(array == i) for i in np.sort(np.unique(array)) if i > 0] # 0 stands for empty
    xrange = np.array([[x.min(), x.max()] for _,x in axids])
    yrange = np.array([[y.min(), y.max()] for y,_ in axids]) # range accounting for panels

    # Get basemap.Basemap or cartopy.crs.Projection instances for map
    proj = _notNone(projection, proj, None, names=('projection', 'proj'))
    proj_kw = _notNone(projection_kw, proj_kw, {}, names=('projection_kw', 'proj_kw'))
    proj    = _axes_dict(naxs, proj, kw=False, default='xy')
    proj_kw = _axes_dict(naxs, proj_kw, kw=True)
    basemap = _axes_dict(naxs, basemap, kw=False, default=False)
<<<<<<< HEAD

=======
    axes_kw = {num:{} for num in range(1, naxs+1)}  # stores add_subplot arguments
    for num,name in proj.items():
        # The default is XYAxes
        if name is None or name == 'xy':
            axes_kw[num]['projection'] = 'xy'
        # Builtin matplotlib polar axes, just use my overridden version
        elif name == 'polar':
            axes_kw[num]['projection'] = 'polar'
            if num == ref:
                aspect = 1
        # Custom Basemap and Cartopy axes
        else:
            package = 'basemap' if basemap[num] else 'geo'
            obj, iaspect = projs.Proj(name, basemap=basemap[num], **proj_kw[num])
            if num == ref:
                aspect = iaspect
            axes_kw[num].update({'projection':package, 'map_projection':obj})

    #-------------------------------------------------------------------------#
    # Figure architecture
    #-------------------------------------------------------------------------#
    # Figure and/or axes dimensions
    names, values = (), ()
    if journal:
        figsize = _journals(journal) # if user passed width=<string > , will use that journal size
        spec = f'journal={journal!r}'
        names = ('axwidth', 'axheight', 'width')
        values = (axwidth, axheight, width)
        width, height = figsize
    elif figsize:
        spec = f'figsize={figsize!r}'
        names = ('axwidth', 'axheight', 'width', 'height')
        values = (axwidth, axheight, width, height)
        width, height = figsize
    elif width is not None or height is not None:
        spec = []
        if width is not None:
            spec.append(f'width={width!r}')
        if height is not None:
            spec.append(f'height={height!r}')
        spec = ', '.join(spec)
        names = ('axwidth', 'axheight')
        values = (axwidth, axheight)
    # Raise warning
    for name,value in zip(names,values):
        if value is not None:
            warnings.warn(f'You specified both {spec} and {name}={value!r}. Ignoring {name!r}.')

    # Standardized dimensions
    width, height = units(width), units(height)
    axwidth, axheight = units(axwidth), units(axheight)
    # Standardized user input border spaces
    left, right = units(left), units(right)
    bottom, top = units(bottom), units(top)
    # Standardized user input spaces
    wspace = np.atleast_1d(units(_notNone(wspace, space)))
    hspace = np.atleast_1d(units(_notNone(hspace, space)))
    if len(wspace) == 1:
        wspace = np.repeat(wspace, (ncols-1,))
    if len(wspace) != ncols-1:
        raise ValueError(f'Require {ncols-1} width spacings for {ncols} columns, got {len(wspace)}.')
    if len(hspace) == 1:
        hspace = np.repeat(hspace, (nrows-1,))
    if len(hspace) != nrows-1:
        raise ValueError(f'Require {nrows-1} height spacings for {nrows} rows, got {len(hspace)}.')
>>>>>>> 55d238b3
    # Standardized user input ratios
    wratios = np.atleast_1d(_notNone(width_ratios, wratios, 1,
        names=('width_ratios', 'wratios')))
    hratios = np.atleast_1d(_notNone(height_ratios, hratios, 1,
        names=('height_ratios', 'hratios')))
    if len(wratios) == 1:
        wratios = np.repeat(wratios, (ncols,))
    if len(hratios) == 1:
        hratios = np.repeat(hratios, (nrows,))
    if len(wratios) != ncols:
        raise ValueError(f'Got {ncols} columns, but {len(wratios)} wratios.')
    if len(hratios) != nrows:
        raise ValueError(f'Got {nrows} rows, but {len(hratios)} hratios.')
    wratios, hratios = wratios.tolist(), hratios.tolist() # also makes copy

    # Generate figure and gridspec
    # NOTE: This time we initialize the *gridspec* with user input values
    # TODO: Repair _update_gridspec so it works!
    fig = plt.figure(FigureClass=Figure, ref=ref, **kwargs)
    gs = fig._update_gridspec(nrows=nrows, ncols=ncols,
        left=left, right=right, bottom=bottom, top=top,
        wratios=wratios, hratios=hratios)

    # Draw main subplots
    axs = naxs*[None] # list of axes
    for idx in range(naxs):
        # Get figure gridspec ranges
        num = idx + 1
        x0, x1 = xrange[idx,0], xrange[idx,1]
        y0, y1 = yrange[idx,0], yrange[idx,1]
        # Draw subplot
        ss = gs[y0:y1+1, x0:x1+1]
        axs[idx] = fig.add_subplot(ss, number=num,
            main=True, proj=proj[num], basemap=basemap[num],
            proj_kw=proj_kw[num])

    # Return figure and axes
    n = (ncols if order == 'C' else nrows)
    return fig, axes_grid(axs, n=n, order=order)
<|MERGE_RESOLUTION|>--- conflicted
+++ resolved
@@ -1,15 +1,7 @@
 #!/usr/bin/env python3
 """
-<<<<<<< HEAD
-The starting point for creating custom ProPlot figures and axes.
-The `subplots` function is all you'll need to directly use here.
-It returns a `Figure` instance and an `axes_grid` container of
-`~proplot.axes.Axes` axes, whose positions are controlled by the new
-`GridSpec` class.
-=======
 The starting point for creating custom ProPlot figures. Includes
 pyplot-inspired functions for creating figures and related classes.
->>>>>>> 55d238b3
 """
 # NOTE: Importing backend causes issues with sphinx, and anyway not sure it's
 # always included, so make it optional
@@ -26,12 +18,8 @@
 try:
     from matplotlib.backends.backend_macosx import FigureCanvasMac
 except ImportError:
-<<<<<<< HEAD
-    mbackend = None
+    FigureCanvasMac = type(None) # standin null type
 from . import projs, axes
-=======
-    FigureCanvasMac = type(None) # standin null type
->>>>>>> 55d238b3
 from .rctools import rc
 from .utils import _notNone, _counter, units
 __all__ = [
@@ -180,11 +168,8 @@
 docstring.interpd.update(figure_doc=_figure_doc)
 
 #-----------------------------------------------------------------------------#
-<<<<<<< HEAD
-=======
-# Miscellaneous stuff
+# Helper classes and misc funcs
 #-----------------------------------------------------------------------------#
-# Wrapper functions, so user doesn't have to import pyplot
 def close(*args, **kwargs):
     """Call `matplotlib.pyplot.close`. This is included so you don't have
     to import `~matplotlib.pyplot`."""
@@ -198,9 +183,6 @@
     it will be automatically displayed."""
     plt.show()
 
->>>>>>> 55d238b3
-# Helper classes
-#-----------------------------------------------------------------------------#
 class axes_grid(list):
     """List subclass and pseudo-2D array that is used as a container for the
     list of axes returned by `subplots`, lists of figure panels, and lists of
@@ -237,15 +219,9 @@
         raise LookupError('axes_grid is immutable.')
 
     def __getitem__(self, key):
-<<<<<<< HEAD
         """If an integer is passed, the item is returned. If a slice is passed,
         an `axes_grid` of the items is returned. You can also use 2D indexing,
         and the corresponding axes in the axes grid will be chosen.
-=======
-        """If an integer is passed, the item is returned, and if a slice is
-        passed, an `axes_grid` of the items is returned. You can also use 2D
-        indexing, and the corresponding axes in the axes grid will be chosen.
->>>>>>> 55d238b3
 
         Example
         -------
@@ -321,18 +297,12 @@
         If the attribute is *callable*, return a dummy function that loops
         through each identically named method, calls them in succession, and
         returns a tuple of the results. This lets you call arbitrary methods
-<<<<<<< HEAD
         on multiple axes at once! If the `axes_grid` has length ``1``, the
         single result is returned.
 
         If the attribute is *not callable*, return a tuple of identically
         named attributes for every object in the list. If the `axes_grid` has
         length ``1``, the single value is returned.
-=======
-        on multiple axes at once! If the `axes_grid` has length ``1``,
-        just returns the single result. If the attribute is *not callable*,
-        returns a tuple of attributes for every object in the list.
->>>>>>> 55d238b3
 
         Example
         -------
@@ -793,7 +763,6 @@
         """
         Parameters
         ----------
-<<<<<<< HEAD
         figure : `Figure`
             The figure instance associated with this geometry configuration.
         """
@@ -929,154 +898,6 @@
                 width = axwidth_all + left + right + sum(wspace) + sum(wratios_panels)
             if axwidth is not None and axheight is not None:
                 auto_width = auto_height = False
-=======
-        tight : bool, optional
-            Toggles automatic tight layout adjustments. Default is
-            :rc:`tight`.
-        pad : float or str, optional
-            Padding around edge of figure. Units are interpreted by
-            `~proplot.utils.units`. Default is :rc:`subplots.pad`.
-        axpad : float or str, optional
-            Padding between subplots in adjacent columns and rows. Units are
-            interpreted by `~proplot.utils.units`. Default is
-            :rc:`subplots.axpad`.
-        panelpad : float or str, optional
-            Padding between subplots and axes panels, and between "stacked"
-            panels. Units are interpreted by `~proplot.utils.units`. Default is
-            :rc:`subplots.panelpad`.
-        includepanels : bool, optional
-            Whether to include panels when centering *x* axis labels,
-            *y* axis labels, and figure "super titles" along the edge of the
-            subplot grid. Default is ``False``.
-        autoformat : bool, optional
-            Whether to automatically configure *x* axis labels, *y* axis
-            labels, axis formatters, axes titles, colorbar labels, and legend
-            labels when a `~pandas.Series`, `~pandas.DataFrame` or
-            `~xarray.DataArray` with relevant metadata is passed to a plotting
-            command.
-        gridspec_kw, subplots_kw, subplots_orig_kw
-            Keywords used for initializing the main gridspec, for initializing
-            the figure, and original spacing keyword args used for initializing
-            the figure that override tight layout spacing.
-
-        Other parameters
-        ----------------
-        ref, order
-            Documented in `subplots`.
-        tight_layout, constrained_layout
-            Ignored, because ProPlot uses its own tight layout algorithm.
-        **kwargs
-            Passed to `matplotlib.figure.Figure`.
-
-        See also
-        --------
-        `~matplotlib.figure.Figure`
-        """
-        # Initialize first, because need to provide fully initialized figure
-        # as argument to gridspec, because matplotlib tight_layout does that
-        if tight_layout or constrained_layout:
-            warnings.warn(f'Ignoring tight_layout={tight_layout} and contrained_layout={constrained_layout}. ProPlot uses its own tight layout algorithm, activated by default or with tight=True.')
-        super().__init__(**kwargs)
-        self._locked = False
-        self._pad = units(_notNone(pad, rc['subplots.pad']))
-        self._axpad = units(_notNone(axpad, rc['subplots.axpad']))
-        self._panelpad = units(_notNone(panelpad, rc['subplots.panelpad']))
-        self._auto_format = autoformat
-        self._auto_tight_layout = _notNone(tight, rc['tight'])
-        self._include_panels = includepanels
-        self._order = order # used for configuring panel axes_grids
-        self._ref_num = ref
-        self._axes_main = []
-        self._subplots_orig_kw = subplots_orig_kw
-        self._subplots_kw = subplots_kw
-        self._bpanels = []
-        self._tpanels = []
-        self._lpanels = []
-        self._rpanels = []
-        gridspec = FlexibleGridSpec(self, **(gridspec_kw or {}))
-        nrows, ncols = gridspec.get_active_geometry()
-        self._barray = np.empty((0, ncols), dtype=bool)
-        self._tarray = np.empty((0, ncols), dtype=bool)
-        self._larray = np.empty((0, nrows), dtype=bool)
-        self._rarray = np.empty((0, nrows), dtype=bool)
-        self._gridspec_main = gridspec
-        self.suptitle('') # add _suptitle attribute
-
-    @_counter
-    def _add_axes_panel(self, ax, side, filled=False, **kwargs):
-        """Hidden method that powers `~proplot.axes.panel_axes`."""
-        # Interpret args
-        # NOTE: Axis sharing not implemented for figure panels, 99% of the
-        # time this is just used as construct for adding global colorbars and
-        # legends, really not worth implementing axis sharing
-        s = side[0]
-        if s not in 'lrbt':
-            raise ValueError(f'Invalid side {side!r}.')
-        ax = ax._panel_parent or ax # redirect to main axes
-        side = SIDE_TRANSLATE[s]
-        share, width, space, space_orig = _panels_kwargs(s,
-                filled=filled, figure=False, **kwargs)
-
-        # Get gridspec and subplotspec indices
-        subplotspec = ax.get_subplotspec()
-        *_, row1, row2, col1, col2 = subplotspec.get_active_rows_columns()
-        pgrid = getattr(ax, '_' + s + 'panels')
-        offset = (len(pgrid)*bool(pgrid)) + 1
-        if s in 'lr':
-            iratio = (col1 - offset if s == 'l' else col2 + offset)
-            idx1 = slice(row1, row2 + 1)
-            idx2 = iratio
-        else:
-            iratio = (row1 - offset if s == 't' else row2 + offset)
-            idx1 = iratio
-            idx2 = slice(col1, col2 + 1)
-        gridspec_prev = self._gridspec_main
-        gridspec = self._insert_row_column(side, iratio,
-            width, space, space_orig, figure=False,
-            )
-        if gridspec is not gridspec_prev:
-            if s == 't':
-                idx1 += 1
-            elif s == 'l':
-                idx2 += 1
-
-        # Draw and setup panel
-        with self._unlock():
-            pax = self.add_subplot(gridspec[idx1,idx2],
-                sharex=ax._sharex_level, sharey=ax._sharey_level,
-                projection='xy')
-        getattr(ax, '_' + s + 'panels').append(pax)
-        pax._panel_side = side
-        pax._panel_share = share
-        pax._panel_parent = ax
-
-        # Axis sharing and axis setup only for non-legend or colorbar axes
-        if not filled:
-            ax._share_setup()
-            axis = (pax.yaxis if side in ('left','right') else pax.xaxis)
-            getattr(axis, 'tick_' + side)() # sets tick and tick label positions intelligently
-            axis.set_label_position(side)
-
-        return pax
-
-    def _add_figure_panel(self, side,
-        span=None, row=None, col=None, rows=None, cols=None,
-        **kwargs):
-        """Adds figure panels. Also modifies the panel attribute stored
-        on the figure to include these panels."""
-        # Interpret args and enforce sensible keyword args
-        s = side[0]
-        if s not in 'lrbt':
-            raise ValueError(f'Invalid side {side!r}.')
-        side = SIDE_TRANSLATE[s]
-        _, width, space, space_orig = _panels_kwargs(s,
-                filled=True, figure=True, **kwargs)
-        if s in 'lr':
-            for key,value in (('col',col),('cols',cols)):
-                if value is not None:
-                    raise ValueError(f'Invalid keyword arg {key!r} for figure panel on side {side!r}.')
-            span = _notNone(span, row, rows, None, names=('span', 'row', 'rows'))
->>>>>>> 55d238b3
         else:
             if height is not None:
                 axheight_all = height - top - bottom - sum(hspace) - sum(hratios_panels)
@@ -1152,24 +973,12 @@
             self.aspect = aspect
             fig._update_gridspec()
 
-<<<<<<< HEAD
         # Get renderer if not passed
         canvas = getattr(fig, 'canvas', None)
         if not hasattr(canvas, 'get_renderer'):
             warnings.warn(f'Figure canvas has no get_renderer() method, cannot calculate positions.')
         renderer = canvas.get_renderer()
         canvas.renderer = renderer
-=======
-        # Draw and setup panel
-        with self._unlock():
-            pax = self.add_subplot(gridspec[idx1,idx2],
-                projection='xy')
-        getattr(self, '_' + s + 'panels').append(pax)
-        pax._panel_side = side
-        pax._panel_share = False
-        pax._panel_parent = None
-        return pax
->>>>>>> 55d238b3
 
     def _adjust_aspect(self):
         """Adjust average aspect ratio used for gridspec calculations. This
@@ -1290,7 +1099,6 @@
     def _align_axislabels(self, b=True):
         """Align spanning *x* and *y* axis labels, accounting for figure
         margins and axes and figure panels."""
-<<<<<<< HEAD
         # TODO: Ensure this is robust to complex panels and shared axes.
         # NOTE: Aligned labels have to be turned off before
         # _adjust_tight_layout call, so this cannot be inside Axes draw
@@ -1308,18 +1116,8 @@
                 (alignx, aligny), (grpx, grpy)):
                 # Settings
                 if (not span and not align) or not isinstance(ax,
-                    axes.CartesianAxes) or axis in tracker:
+                    axes.XYAxes) or axis in tracker:
                     continue
-=======
-        # TODO: Ensure this is robust to complex panels and shared axes
-        # NOTE: Need to turn off aligned labels before _adjust_tight_layout
-        # call, so cannot put this inside Axes draw
-        tracker = {*()}
-        for ax in self._axes_main:
-            if not isinstance(ax, axes.XYAxes):
-                continue
-            for x,axis in zip('xy', (ax.xaxis, ax.yaxis)):
->>>>>>> 55d238b3
                 s = axis.get_label_position()[0] # top or bottom, left or right
                 if s not in 'bl':
                     continue
@@ -1637,47 +1435,8 @@
         if s in 'lr':
             panels, nacross = self._wpanels, self._ncols
         else:
-<<<<<<< HEAD
             panels, nacross = self._hpanels, self._nrows
         npanels, nalong = array.shape
-=======
-            # New gridspec
-            gridspec = FlexibleGridSpec(self, **gridspec_kw)
-            self._gridspec_main = gridspec
-            # Reassign subplotspecs to all axes and update positions
-            # May seem inefficient but it literally just assigns a hidden,
-            # attribute, and the creation time for subpltospecs is tiny
-            axs = [iax for ax in self._iter_axes() for iax in (ax, *ax.child_axes)]
-            for ax in axs:
-                # Get old index
-                # NOTE: Endpoints are inclusive, not exclusive!
-                if not hasattr(ax, 'get_subplotspec'):
-                    continue
-                if s in 'lr':
-                    inserts = (None, None, idx, idx)
-                else:
-                    inserts = (idx, idx, None, None)
-                subplotspec = ax.get_subplotspec()
-                igridspec = subplotspec.get_gridspec()
-                topmost = subplotspec.get_topmost_subplotspec()
-                # Apply new subplotspec!
-                _, _, *coords = topmost.get_active_rows_columns()
-                for i in range(4):
-                    # if inserts[i] is not None and coords[i] >= inserts[i]:
-                    if inserts[i] is not None and coords[i] >= inserts[i]:
-                        coords[i] += 1
-                (row1, row2, col1, col2) = coords
-                subplotspec_new = gridspec[row1:row2+1, col1:col2+1]
-                if topmost is subplotspec:
-                    ax.set_subplotspec(subplotspec_new)
-                elif topmost is igridspec._subplot_spec:
-                    igridspec._subplot_spec = subplotspec_new
-                else:
-                    raise ValueError(f'Unexpected GridSpecFromSubplotSpec nesting.')
-                # Update parent or child position
-                ax.update_params()
-                ax.set_position(ax.figbox)
->>>>>>> 55d238b3
 
         # Check span array
         span = _notNone(span, (1, nalong))
@@ -1779,15 +1538,9 @@
         min_, max_ = ranges[:,0].min(), ranges[:,1].max()
         edge = (min_ if s in 'lt' else max_)
         # Return axes on edge sorted by order of appearance
-<<<<<<< HEAD
         axs = [ax for ax in self._mainaxes if ax._range_gridspec(x)[idx] == edge]
         ord = [ax._range_gridspec(y)[0] for ax in axs]
         return [ax for _,ax in sorted(zip(ord, axs)) if ax.get_visible()]
-=======
-        axs = [ax for ax in self._axes_main if ax._range_gridspec(x)[idx] == edge]
-        ranges = [ax._range_gridspec(y)[0] for ax in axs]
-        return [ax for _,ax in sorted(zip(ranges, axs)) if ax.get_visible()]
->>>>>>> 55d238b3
 
     def _insert_row_column(self, side, idx,
         ratio, space, space_orig, figure=False,
@@ -1891,7 +1644,6 @@
                     axs.append(iax)
         return axs
 
-<<<<<<< HEAD
     def _update_axislabels(self, axis=None, **kwargs):
         """Apply axis labels to the relevant shared axis. If spanning
         labels are toggled, keep the labels synced for all subplots in the
@@ -1922,8 +1674,6 @@
             if pax is not None: # apply to panel?
                 getattr(pax, x + 'axis').label.update(kwargs)
 
-=======
->>>>>>> 55d238b3
     def _update_suplabels(self, ax, side, labels, **kwargs):
         """Assign side labels and update label settings. The labels are
         aligned down the line by geometry_configurators."""
@@ -2240,21 +1990,6 @@
         figure dimensions to account for axes; align row, column, and axis
         labels; and optionally apply "tight layout" gridspec adjustments."""
         # Renderer fixes
-<<<<<<< HEAD
-        # WARNING: *Critical* that draw() is invoked with the same renderer
-        # FigureCanvasAgg.print_png() uses to render the image. But print_png()
-        # calls get_renderer() after draw(), and get_renderer() returns a new
-        # renderer if it detects renderer dims and figure dims are out of sync!
-        # 1. Could use 'get_renderer' to update 'canvas.renderer' with the new
-        #    figure width and height, then use that renderer for rest of draw
-        #    This repair *breaks* just the *macosx* popup backend and not the
-        #    qt backend! For now just issue warning if this is macosx backend.
-        # 2. Could set '_lastKey' on canvas and 'width' and 'height' on renderer,
-        #    but then '_renderer' was initialized with wrong width and height,
-        #    which causes bugs. And _renderer was generated with cython code
-        #    so hard to see how it can be modified.
-=======
->>>>>>> 55d238b3
         # WARNING: Vector graphic renderers are another ballgame, *impossible*
         # to consistently apply successive figure size changes. SVGRenderer
         # and PDFRenderer both query the size in inches before calling draw,
@@ -2452,19 +2187,6 @@
         width = value
     return width, height
 
-def close():
-    """Alias for ``matplotlib.pyplot.close('all')``. This is included so you
-    don't have to import `~matplotlib.pyplot`. Closes all figures stored
-    in memory."""
-    plt.close('all')
-
-def show():
-    """Alias for ``matplotlib.pyplot.show()``. This is included so you don't
-    have to import `~matplotlib.pyplot`. Note this command should be
-    unnecessary if you are doing inline iPython notebook plotting and ran the
-    `~proplot.notebook.notebook_setup` command."""
-    plt.show()
-
 # TODO: Figure out how to save subplots keyword args!
 @docstring.dedent_interpd
 def figure(**kwargs):
@@ -2478,7 +2200,6 @@
     **kwargs
         Passed to `Figure`.
     """
-<<<<<<< HEAD
     return plt.figure(FigureClass=Figure, **kwargs)
 
 def subplots(array=None, ncols=1, nrows=1, ref=1, order='C',
@@ -2488,13 +2209,9 @@
     basemap=False, **kwargs
     ):
     """
-    Analogous to `matplotlib.pyplot.subplots`, create a figure with a single
-    axes or arbitrary grid of axes. The axes can use arbitrary map
+    Create a figure with a single axes or arbitrary grid of axes, analogous
+    to `matplotlib.pyplot.subplots`. The axes can have arbitrary map
     projections.
-=======
-    Analogous to `matplotlib.pyplot.subplots`, creates a figure with a single
-    axes or arbitrary grids of axes, any of which can be map projections.
->>>>>>> 55d238b3
 
     Parameters
     ----------
@@ -2516,7 +2233,6 @@
         (``'F'``) order. Analogous to `numpy.array` ordering. This controls
         the order axes appear in the `axs` list, and the order of subplot
         a-b-c labeling (see `~proplot.axes.Axes.format`).
-<<<<<<< HEAD
     proj, projection : str or dict-like, optional
         The map projection name(s), passed to `~proplot.projs.Proj`. The
         argument is interpreted as follows.
@@ -2533,116 +2249,6 @@
         For example, with ``ncols=4`` and ``proj={2:'merc', (3,4):'cyl'}``,
         the first subplot is a normal axes, the second is a Mercator
         projection, and the third and fourth are cylindrical projections.
-=======
-    figsize : length-2 tuple, optional
-        Tuple specifying the figure `(width, height)`.
-    width, height : float or str, optional
-        The figure width and height. Units are interpreted by
-        `~proplot.utils.units`.
-    journal : str, optional
-        String name corresponding to an academic journal standard that is used
-        to control the figure width (and height, if specified). See below
-        table.
-
-        ===========  ====================  ==========================================================================================================================================================
-        Key          Size description      Organization
-        ===========  ====================  ==========================================================================================================================================================
-        ``'pnas1'``  1-column              `Proceedings of the National Academy of Sciences <http://www.pnas.org/page/authors/submission>`__
-        ``'pnas2'``  2-column              ”
-        ``'pnas3'``  landscape page        ”
-        ``'ams1'``   1-column              `American Meteorological Society <https://www.ametsoc.org/ams/index.cfm/publications/authors/journal-and-bams-authors/figure-information-for-authors/>`__
-        ``'ams2'``   small 2-column        ”
-        ``'ams3'``   medium 2-column       ”
-        ``'ams4'``   full 2-column         ”
-        ``'agu1'``   1-column              `American Geophysical Union <https://publications.agu.org/author-resource-center/figures-faq/>`__
-        ``'agu2'``   2-column              ”
-        ``'agu3'``   full height 1-column  ”
-        ``'agu4'``   full height 2-column  ”
-        ===========  ====================  ==========================================================================================================================================================
-
-    ref : int, optional
-        The reference axes number. The `axwidth`, `axheight`, and `aspect`
-        keyword args are applied to this axes, and aspect ratio is conserved
-        for this axes in tight layout adjustment.
-    axwidth, axheight : float or str, optional
-        Sets the average width, height of your axes. Units are interpreted by
-        `~proplot.utils.units`. Default is :rc:`subplots.axwidth`.
-
-        These arguments are convenient where you don't care about the figure
-        dimensions and just want your axes to have enough "room".
-    aspect : float or length-2 list of floats, optional
-        The (average) axes aspect ratio, in numeric form (width divided by
-        height) or as (width, height) tuple. If you do not provide
-        the `hratios` or `wratios` keyword args, all axes will have
-        identical aspect ratios.
-    hratios, wratios
-        Aliases for `height_ratios`, `width_ratios`.
-    width_ratios, height_ratios : float or list thereof, optional
-        Passed to `FlexibleGridSpec`. The width
-        and height ratios for the subplot grid. Length of `width_ratios`
-        must match the number of rows, and length of `height_ratios` must
-        match the number of columns.
-    wspace, hspace, space : float or str or list thereof, optional
-        Passed to `FlexibleGridSpec`, denotes the
-        spacing between grid columns, rows, and both, respectively. If float
-        or string, expanded into lists of length ``ncols-1`` (for `wspace`)
-        or length ``nrows-1`` (for `hspace`).
-
-        Units are interpreted by `~proplot.utils.units` for each element of
-        the list. By default, these are determined by the "tight
-        layout" algorithm.
-    left, right, top, bottom : float or str, optional
-        Passed to `FlexibleGridSpec`, denote the width of padding between the
-        subplots and the figure edge. Units are interpreted by
-        `~proplot.utils.units`. By default, these are determined by the
-        "tight layout" algorithm.
-
-    sharex, sharey, share : {3, 2, 1, 0}, optional
-        The "axis sharing level" for the *x* axis, *y* axis, or both axes.
-        Default is ``3``. This can considerably redundancy in your figure.
-        The options are as follows:
-
-        0. No axis sharing. Also sets the default `spanx` and `spany` values
-           to ``False``.
-        1. Only draw *axis label* on the leftmost column (*y*) or
-           bottommost row (*x*) of subplots. Axis tick labels
-           still appear on every subplot.
-        2. As in 1, but forces the axis limits to be identical. Axis
-           tick labels still appear on every subplot.
-        3. As in 2, but only show the *axis tick labels* on the
-           leftmost column (*y*) or bottommost row (*x*) of subplots.
-
-    spanx, spany, span : bool or {0, 1}, optional
-        Default is ``False`` if `sharex`, `sharey`, or `share` are ``0``,
-        ``True`` otherwise. Toggles "spanning" axis labels for the *x* axis,
-        *y* axis, or both axes. When ``True``, a single, centered axis label
-        is used for all axes with bottom and left edges in the same row or
-        column.  This can considerably redundancy in your figure.
-
-        "Spanning" labels integrate with "shared" axes. For example,
-        for a 3-row, 3-column figure, with ``sharey > 1`` and ``spany=1``,
-        your figure will have 1 ylabel instead of 9.
-    alignx, aligny, align : bool or {0, 1}, optional
-        Default is ``False``. Whether to `align axis labels
-        <https://matplotlib.org/3.1.1/gallery/subplots_axes_and_figures/align_labels_demo.html>`__
-        for the *x* axis, *y* axis, or both axes. Only has an effect when
-        `spanx`, `spany`, or `span` are ``False``.
-    proj, projection : str or dict-like, optional
-        The map projection name. The argument is interpreted as follows.
-
-        * If string, this projection is used for all subplots. For valid
-          names, see the `~proplot.projs.Proj` documentation.
-        * If list of string, these are the projections to use for each
-          subplot in their `array` order.
-        * If dict-like, keys are integers or tuple integers that indicate
-          the projection to use for each subplot. If a key is not provided,
-          that subplot will be a `~proplot.axes.XYAxes`. For example,
-          in a 4-subplot figure, ``proj={2:'merc', (3,4):'stere'}``
-          draws a Cartesian axes for the first subplot, a Mercator
-          projection for the second subplot, and a Stereographic projection
-          for the second and third subplots.
-
->>>>>>> 55d238b3
     proj_kw, projection_kw : dict-like, optional
         Dictionary of keyword args for the projection class. Passed to
         `~proplot.projs.Proj`. Can be set for specific subplots just like
@@ -2707,75 +2313,7 @@
     proj    = _axes_dict(naxs, proj, kw=False, default='xy')
     proj_kw = _axes_dict(naxs, proj_kw, kw=True)
     basemap = _axes_dict(naxs, basemap, kw=False, default=False)
-<<<<<<< HEAD
-
-=======
-    axes_kw = {num:{} for num in range(1, naxs+1)}  # stores add_subplot arguments
-    for num,name in proj.items():
-        # The default is XYAxes
-        if name is None or name == 'xy':
-            axes_kw[num]['projection'] = 'xy'
-        # Builtin matplotlib polar axes, just use my overridden version
-        elif name == 'polar':
-            axes_kw[num]['projection'] = 'polar'
-            if num == ref:
-                aspect = 1
-        # Custom Basemap and Cartopy axes
-        else:
-            package = 'basemap' if basemap[num] else 'geo'
-            obj, iaspect = projs.Proj(name, basemap=basemap[num], **proj_kw[num])
-            if num == ref:
-                aspect = iaspect
-            axes_kw[num].update({'projection':package, 'map_projection':obj})
-
-    #-------------------------------------------------------------------------#
-    # Figure architecture
-    #-------------------------------------------------------------------------#
-    # Figure and/or axes dimensions
-    names, values = (), ()
-    if journal:
-        figsize = _journals(journal) # if user passed width=<string > , will use that journal size
-        spec = f'journal={journal!r}'
-        names = ('axwidth', 'axheight', 'width')
-        values = (axwidth, axheight, width)
-        width, height = figsize
-    elif figsize:
-        spec = f'figsize={figsize!r}'
-        names = ('axwidth', 'axheight', 'width', 'height')
-        values = (axwidth, axheight, width, height)
-        width, height = figsize
-    elif width is not None or height is not None:
-        spec = []
-        if width is not None:
-            spec.append(f'width={width!r}')
-        if height is not None:
-            spec.append(f'height={height!r}')
-        spec = ', '.join(spec)
-        names = ('axwidth', 'axheight')
-        values = (axwidth, axheight)
-    # Raise warning
-    for name,value in zip(names,values):
-        if value is not None:
-            warnings.warn(f'You specified both {spec} and {name}={value!r}. Ignoring {name!r}.')
-
-    # Standardized dimensions
-    width, height = units(width), units(height)
-    axwidth, axheight = units(axwidth), units(axheight)
-    # Standardized user input border spaces
-    left, right = units(left), units(right)
-    bottom, top = units(bottom), units(top)
-    # Standardized user input spaces
-    wspace = np.atleast_1d(units(_notNone(wspace, space)))
-    hspace = np.atleast_1d(units(_notNone(hspace, space)))
-    if len(wspace) == 1:
-        wspace = np.repeat(wspace, (ncols-1,))
-    if len(wspace) != ncols-1:
-        raise ValueError(f'Require {ncols-1} width spacings for {ncols} columns, got {len(wspace)}.')
-    if len(hspace) == 1:
-        hspace = np.repeat(hspace, (nrows-1,))
-    if len(hspace) != nrows-1:
-        raise ValueError(f'Require {nrows-1} height spacings for {nrows} rows, got {len(hspace)}.')
->>>>>>> 55d238b3
+
     # Standardized user input ratios
     wratios = np.atleast_1d(_notNone(width_ratios, wratios, 1,
         names=('width_ratios', 'wratios')))
