#!/usr/bin/env python3
"""
The starting point for creating custom ProPlot figures. Includes
pyplot-inspired functions for creating figures and related classes.
"""
# NOTE: Importing backend causes issues with sphinx, and anyway not sure it's
# always included, so make it optional
import os
import numpy as np
import functools
<<<<<<< HEAD
import warnings
from matplotlib import docstring
=======
import matplotlib.pyplot as plt
>>>>>>> 60bf688c
import matplotlib.figure as mfigure
import matplotlib.transforms as mtransforms
import matplotlib.gridspec as mgridspec
import matplotlib.pyplot as plt
from numbers import Integral
from . import projs, axes
from .rctools import rc
<<<<<<< HEAD
from .utils import _notNone, _counter, units
__all__ = [
    'axes_grid', 'close',
    'EdgeStack',
    'figure',
    'Figure',
    'GeometrySolver',
    'GridSpec',
    'show', 'subplots',
    'SubplotSpec',
=======
from .utils import _warn_proplot, _notNone, _counter, units
from . import projs, axes
__all__ = [
    'subplot_grid', 'close', 'show', 'subplots', 'Figure',
    'GridSpec', 'SubplotSpec',
>>>>>>> 60bf688c
]

# Translation
SIDE_TRANSLATE = {
    'l': 'left',
    'r': 'right',
    'b': 'bottom',
    't': 'top',
}

# Dimensions of figures for common journals
JOURNAL_SPECS = {
    'pnas1': '8.7cm',
    'pnas2': '11.4cm',
    'pnas3': '17.8cm',
    'ams1': 3.2,  # spec is in inches
    'ams2': 4.5,
    'ams3': 5.5,
    'ams4': 6.5,
    'agu1': ('95mm', '115mm'),
    'agu2': ('190mm', '115mm'),
    'agu3': ('95mm', '230mm'),
    'agu4': ('190mm', '230mm'),
    'aaas1': '5.5cm',  # AAAS (e.g., Science) 1 column
    'aaas2': '12cm',  # AAAS 2 column
}

# Documentation
_figure_doc = """
figsize : length-2 tuple, optional
    Tuple specifying the figure ``(width, height)``.
width, height : float or str, optional
    The figure width and height. Units are interpreted by
    `~proplot.utils.units`.
axwidth, axheight : float or str, optional
    Sets the average width, height of your axes. Units are interpreted by
    `~proplot.utils.units`. Default is :rc:`subplots.axwidth`.

    These arguments are convenient where you don't care about the figure
    dimensions and just want your axes to have enough "room".
aspect : float or length-2 list of floats, optional
    The (average) axes aspect ratio, in numeric form (width divided by
    height) or as (width, height) tuple. If you do not provide
    the `hratios` or `wratios` keyword args, all axes will have
    identical aspect ratios.
tight : bool, optional
    Toggles whether the gridspec spaces `left`, `right`, `bottom`,
    `top`, `wspace`, and `hspace` are determined automatically to
    make room for labels and plotted content. Default is :rc:`tight`.
left, right, top, bottom, wspace, hspace : float or str, optional
    The spacing parameters passed to `GridSpec`. If `tight` is ``True``
    and you pass any of these, the tight layout algorithm will be
    ignored for that particular spacing. See the following examples.

    * With ``plot.figure(left='3em')``, the left margin is
        fixed but the other margins are variable.
    * With ``plot.subplots(ncols=3, wspace=0)``, the space between
        columns is fixed at zero, but between rows is variable.
    * With ``plot.subplots(ncols=3, wspace=(0, None))``, the space
        between the first and second columns is fixed, but the space
        between the second and third columns is variable.
pad, axpad, panelpad : float or str, optional
    Padding around the edge of the figure, between subplots in adjacent
    rows and columns, and between subplots and axes panels or between
    "stacked" panels. Units are interpreted by `~proplot.utils.units`.
    Defaults are :rc:`subplots.pad`, :rc:`subplots.axpad`, and
    :rc:`subplots.panelpad`.
sharex, sharey, share : {3, 2, 1, 0}, optional
    The "axis sharing level" for the *x* axis, *y* axis, or both axes.
    Default is ``3``. This can considerably reduce redundancy in your
    figure. Options are as follows.

    0. No axis sharing. Also sets the default `spanx` and `spany`
        values to ``False``.
    1. Only draw *axis label* on the leftmost column (*y*) or
        bottommost row (*x*) of subplots. Axis tick labels
        still appear on every subplot.
    2. As in 1, but forces the axis limits to be identical. Axis
        tick labels still appear on every subplot.
    3. As in 2, but only show the *axis tick labels* on the
        leftmost column (*y*) or bottommost row (*x*) of subplots.

spanx, spany, span : bool or {0, 1}, optional
    Toggles "spanning" axis labels for the *x* axis, *y* axis, or both
    axes.  Default is ``False`` if `sharex`, `sharey`, or `share` are
    ``0``, ``True`` otherwise. When ``True``, a single, centered axis
    label is used for all axes with bottom and left edges in the same
    row or column.  This can considerably redundancy in your figure.

    "Spanning" labels integrate with "shared" axes. For example,
    for a 3-row, 3-column figure, with ``sharey > 1`` and ``spany=1``,
    your figure will have 1 ylabel instead of 9.
alignx, aligny, align : bool or {0, 1}, optional
    Default is ``False``. Whether to `align axis labels \
<https://matplotlib.org/3.1.1/gallery/subplots_axes_and_figures/align_labels_demo.html>`__
    for the *x* axis, *y* axis, or both axes. Only has an effect when
    `spanx`, `spany`, or `span` are ``False``.
includepanels : bool, optional
    Whether to include panels when centering *x* axis labels,
    *y* axis labels, and figure "super titles" along the edge of the
    subplot grid. Default is ``False``.
autoformat : bool, optional
    Whether to automatically configure *x* axis labels, *y* axis
    labels, axis formatters, axes titles, colorbar labels, and legend
    labels when a `~pandas.Series`, `~pandas.DataFrame` or
    `~xarray.DataArray` with relevant metadata is passed to a plotting
    command.
ref : int, optional
    The reference axes number. The `axwidth`, `axheight`, and `aspect`
    keyword args are applied to this axes, and aspect ratio is conserved
    for this axes in tight layout adjustment.
journal : str, optional
    String name corresponding to an academic journal standard that is used
    to control the figure width (and height, if specified). See below table.

    ===========  ====================  ==============================================================================================================================
    Key          Size description      Organization
    ===========  ====================  ==============================================================================================================================
    ``'pnas1'``  1-column              `PNAS <http://www.pnas.org/page/authors/submission>`__
    ``'pnas2'``  2-column              ”
    ``'pnas3'``  landscape page        ”
    ``'ams1'``   1-column              `AMS <https://www.ametsoc.org/ams/index.cfm/publications/authors/journal-and-bams-authors/figure-information-for-authors/>`__
    ``'ams2'``   small 2-column        ”
    ``'ams3'``   medium 2-column       ”
    ``'ams4'``   full 2-column         ”
    ``'agu1'``   1-column              `AGU <https://publications.agu.org/author-resource-center/figures-faq/>`__
    ``'agu2'``   2-column              ”
    ``'agu3'``   full height 1-column  ”
    ``'agu4'``   full height 2-column  ”
    ===========  ====================  ==============================================================================================================================

**kwargs
    Passed to `matplotlib.figure.Figure`.
"""  # noqa
docstring.interpd.update(figure_doc=_figure_doc)
_gridspec_doc = """
Apply the `GridSpec` to the figure or generate a new `GridSpec`
instance with the positional and keyword arguments. For example,
``fig.set_gridspec(GridSpec(1, 1, left=0.1))`` and
``fig.set_gridspec(1, 1, left=0.1)`` are both valid.
"""  # hunk for identically named methods


def close(*args, **kwargs):
    """Pass the input arguments to `matplotlib.pyplot.close`. This is included
    so you don't have to import `~matplotlib.pyplot`."""
    plt.close(*args, **kwargs)


def show():
    """Call `matplotlib.pyplot.show`. This is included so you don't have
    to import `~matplotlib.pyplot`. Note this command should *not be
    necessary* if you are working in an iPython session and :rcraw:`matplotlib`
    is non-empty -- when you create a new figure, it will be automatically
    displayed."""
    plt.show()


class subplot_grid(list):
    """List subclass and pseudo-2D array that is used as a container for the
    list of axes returned by `subplots`, lists of figure panels, and lists of
    stacked axes panels. The shape of the array is stored in the ``shape``
    attribute. See the `~subplot_grid.__getattr__` and
    `~subplot_grid.__getitem__` methods for details."""

    def __init__(self, objs, n=1, order='C'):
        """
        Parameters
        ----------
        objs : list-like
            1D iterable of `~proplot.axes.Axes` instances.
        n : int, optional
            The length of the fastest-moving dimension, i.e. the number of
            columns when `order` is ``'C'``, and the number of rows when
            `order` is ``'F'``. Used to treat lists as pseudo-2D arrays.
        order : {'C', 'F'}, optional
            Whether 1D indexing returns results in row-major (C-style) or
            column-major (Fortran-style) order, respectively. Used to treat
            lists as pseudo-2D arrays.
        """
        if not all(isinstance(obj, axes.Axes) for obj in objs):
            raise ValueError(
                f'Axes grid must be filled with Axes instances, got {objs!r}.')
        self._n = n
        self._order = order
        super().__init__(objs)
        self.shape = (len(self) // n, n)[::(1 if order == 'C' else -1)]

    def __repr__(self):
        return 'subplot_grid([' + ', '.join(str(ax) for ax in self) + '])'

    def __setitem__(self, key, value):
        """Pseudo immutability. Raises error."""
        raise LookupError('subplot_grid is immutable.')

    def __getitem__(self, key):
<<<<<<< HEAD
        """If an integer is passed, the item is returned. If a slice is passed,
        an `axes_grid` of the items is returned. You can also use 2D indexing,
        and the corresponding axes in the axes grid will be chosen.
=======
        """If an integer is passed, the item is returned, and if a slice is
        passed, an `subplot_grid` of the items is returned. You can also use 2D
        indexing, and the corresponding axes in the axes grid will be chosen.
>>>>>>> 60bf688c

        Example
        -------

        >>> import proplot as plot
        ... f, axs = plot.subplots(nrows=3, ncols=3, colorbars='b', bstack=2)
        ... axs[0] # the subplot in the top-right corner
        ... axs[3] # the first subplot in the second row
        ... axs[1,2] # the subplot in the second row, third from the left
        ... axs[:,0] # the subplots in the first column

        """
        # Allow 2D specification
        if isinstance(key, tuple) and len(key) == 1:
            key = key[0]
        # do not expand single slice to list of integers or we get recursion!
        # len() operator uses __getitem__!
        if not isinstance(key, tuple):
            axlist = isinstance(key, slice)
            objs = list.__getitem__(self, key)
        elif len(key) == 2:
            axlist = any(isinstance(ikey, slice) for ikey in key)
            # Expand keys
            keys = []
            order = self._order
            for i, ikey in enumerate(key):
                if (i == 1 and order == 'C') or (i == 0 and order != 'C'):
                    n = self._n
                else:
                    n = len(self) // self._n
                if isinstance(ikey, slice):
                    start, stop, step = ikey.start, ikey.stop, ikey.step
                    if start is None:
                        start = 0
                    elif start < 0:
                        start = n + start
                    if stop is None:
                        stop = n
                    elif stop < 0:
                        stop = n + stop
                    if step is None:
                        step = 1
                    ikeys = [*range(start, stop, step)]
                else:
                    if ikey < 0:
                        ikey = n + ikey
                    ikeys = [ikey]
                keys.append(ikeys)
            # Get index pairs and get objects
            # Note that in double for loop, right loop varies fastest, so
            # e.g. axs[:,:] delvers (0,0), (0,1), ..., (0,N), (1,0), ...
            # Remember for order == 'F', subplot_grid was sent a list unfurled
            # in column-major order, so we replicate row-major indexing syntax
            # by reversing the order of the keys.
            objs = []
            if self._order == 'C':
                idxs = [key0 * self._n + key1 for key0 in keys[0]
                        for key1 in keys[1]]
            else:
                idxs = [key1 * self._n + key0 for key1 in keys[1]
                        for key0 in keys[0]]
            for idx in idxs:
                objs.append(list.__getitem__(self, idx))
            if not axlist:  # objs will always be length 1
                objs = objs[0]
        else:
            raise IndexError

        # Return
        if axlist:
            return subplot_grid(objs)
        else:
            return objs

    def __getattr__(self, attr):
        """
        If the attribute is *callable*, return a dummy function that loops
        through each identically named method, calls them in succession, and
        returns a tuple of the results. This lets you call arbitrary methods
<<<<<<< HEAD
        on multiple axes at once! If the `axes_grid` has length ``1``, the
        single result is returned.

        If the attribute is *not callable*, return a tuple of identically
        named attributes for every object in the list. If the `axes_grid` has
        length ``1``, the single value is returned.
=======
        on multiple axes at once! If the `subplot_grid` has length ``1``,
        just returns the single result. If the attribute is *not callable*,
        returns a tuple of attributes for every object in the list.
>>>>>>> 60bf688c

        Example
        -------

        >>> import proplot as plot
        ... f, axs = plot.subplots(nrows=2, ncols=2)
        ... axs.format(...) # calls "format" on all subplots in the list
        ... paxs = axs.panel_axes('r')
        ... paxs.format(...) # calls "format" on all panels

        """
        if not self:
            raise AttributeError(
                f'Invalid attribute {attr!r}, axes grid {self!r} is empty.')
        objs = (*(getattr(ax, attr) for ax in self),)  # may raise error

        # Objects
        if not any(callable(_) for _ in objs):
            if len(self) == 1:
                return objs[0]
            else:
                return objs
        # Methods
        # NOTE: Must manually copy docstring because help() cannot inherit it
        elif all(callable(_) for _ in objs):
            @functools.wraps(objs[0])
            def _iterator(*args, **kwargs):
                ret = []
                for func in objs:
                    ret.append(func(*args, **kwargs))
                ret = (*ret,)
                if len(self) == 1:
                    return ret[0]
                elif all(res is None for res in ret):
                    return None
                elif all(isinstance(res, axes.Axes) for res in ret):
                    return subplot_grid(ret, n=self._n, order=self._order)
                else:
                    return ret
            try:
                orig = getattr(super(axes.Axes, self[0]), attr)
                _iterator.__doc__ = orig.__doc__
            except AttributeError:
                pass
            return _iterator

        # Mixed
        raise AttributeError(f'Found mixed types for attribute {attr!r}.')

<<<<<<< HEAD
    # TODO: Implement these
    # def colorbar(self, loc=None):
    #     """Draws a colorbar that spans axes in the selected range."""
    #     for ax in self:
    #         pass
    #
    # def legend(self, loc=None):
    #     """Draws a legend that spans axes in the selected range."""
    #     for ax in self:
    #         pass
    #
    # def text(self, loc=None):
    #     """Draws text that spans axes in the selected range."""
    #     for ax in self:
    #         pass

=======
>>>>>>> 60bf688c

class SubplotSpec(mgridspec.SubplotSpec):
    """
    Matplotlib `~matplotlib.gridspec.SubplotSpec` subclass that adds
    a helpful `__repr__` method. Otherwise is identical.
    """
<<<<<<< HEAD

    def __repr__(self):
        nrows, ncols, row1, row2, col1, col2 = self.get_rows_columns()
        return f'SubplotSpec({nrows}, {ncols}; {row1}:{row2}, {col1}:{col2})'
=======
    def get_active_geometry(self):
        """Returns the number of rows, number of columns, and 1D subplot
        location indices, ignoring rows and columns allocated for spaces."""
        nrows, ncols, row1, row2, col1, col2 = self.get_active_rows_columns()
        num1 = row1 * ncols + col1
        num2 = row2 * ncols + col2
        return nrows, ncols, num1, num2

    def get_active_rows_columns(self):
        """Returns the number of rows, number of columns, first subplot row,
        last subplot row, first subplot column, and last subplot column,
        ignoring rows and columns allocated for spaces."""
        gridspec = self.get_gridspec()
        nrows, ncols = gridspec.get_geometry()
        row1, col1 = divmod(self.num1, ncols)
        if self.num2 is not None:
            row2, col2 = divmod(self.num2, ncols)
        else:
            row2 = row1
            col2 = col1
        return (
            nrows // 2, ncols // 2, row1 // 2, row2 // 2, col1 // 2, col2 // 2)
>>>>>>> 60bf688c


class GridSpec(mgridspec.GridSpec):
    """
    Matplotlib `~matplotlib.gridspec.GridSpec` subclass that allows for grids
    with variable spacing between successive rows and columns of axes.
    """
<<<<<<< HEAD
    def __repr__(self):  # do not show width and height ratios
        nrows, ncols = self.get_geometry()
        return f'GridSpec({nrows}, {ncols})'

    def __init__(self, nrows=1, ncols=1,
                 left=None, right=None, bottom=None, top=None,
                 wspace=None, hspace=None, wratios=None, hratios=None,
                 width_ratios=None, height_ratios=None):
=======
    def __init__(self, figure, nrows=1, ncols=1, **kwargs):
>>>>>>> 60bf688c
        """
        Parameters
        ----------
        nrows, ncols : int, optional
            The number of rows and columns on the subplot grid. This is
            applied automatically when the gridspec is passed.
        left, right, bottom, top : float or str, optional
            Denotes the margin *widths* in physical units. Units are
            interpreted by `~proplot.utils.units`. These are *not* the
            margin coordinates -- for example, ``left=0.1`` and ``right=0.9``
            corresponds to a left-hand margin of 0.1 inches and a right-hand
            margin of 0.9 inches.
        hspace, wspace : float or str or list thereof, optional
            The vertical and horizontal spacing between rows and columns of
<<<<<<< HEAD
            subplots, respectively. Units are interpreted by
            `~proplot.utils.units`.

            If float or string, the spacing is identical between all rows and
            columns. If list, this sets arbitrary spacing between different
            rows and columns, and the lengths must equal ``nrows-1`` and
            ``ncols-1``, respectively.
        hratios, wratios
            Aliases for `height_ratios` and `width_ratios`.
        height_ratios, width_ratios : list of float, optional
            Ratios describing the relative heights and widths of successive
            rows and columns in the gridspec, respectively. For example,
            ``width_ratios=(1,2)`` scales a 2-column gridspec so that the
            second column is twice as wide as the first column.
=======
            subplots, respectively. In `~proplot.subplots.subplots`, ``wspace``
            and ``hspace`` are in physical units. When calling
            `GridSpec` directly, values are scaled relative to
            the average subplot height or width.

            If float, the spacing is identical between all rows and columns. If
            list of float, the length of the lists must equal ``nrows-1``
            and ``ncols-1``, respectively.
        height_ratios, width_ratios : list of float
            Ratios for the relative heights and widths for rows and columns
            of subplots, respectively. For example, ``width_ratios=(1,2)``
            scales a 2-column gridspec so that the second column is twice as
            wide as the first column.
        left, right, top, bottom : float or str
            Passed to `~matplotlib.gridspec.GridSpec`, denotes the margin
            positions in figure-relative coordinates.
        **kwargs
            Passed to `~matplotlib.gridspec.GridSpec`.
>>>>>>> 60bf688c
        """
        # Attributes
        self._figures = set()  # figure tracker
        self._nrows, self._ncols = nrows, ncols
        self.left = self.right = self.bottom = self.top = None
        self.wspace = np.repeat(None, ncols)
        self.hspace = np.repeat(None, nrows)

        # Apply input settings
        hratios = _notNone(
            hratios, height_ratios, 1, names=(
                'hratios', 'height_ratios'))
        wratios = _notNone(
            wratios, width_ratios, 1, names=(
                'wratios', 'width_ratios'))
        hspace = _notNone(
            hspace, np.mean(hratios) * 0.10)  # this is relative to axes
        wspace = _notNone(wspace, np.mean(wratios) * 0.10)
        self.set_height_ratios(hratios)
        self.set_width_ratios(wratios)
        self.set_hspace(hspace)
        self.set_wspace(wspace)
        self.set_margins(left, right, bottom, top)

    def _sanitize_hspace(self, space):
        """Sanitize the hspace vector. This needs to be set apart from
        set_hspace because gridspec params adopted from the figure are often
        scalar and need to be expanded into vectors during
        get_grid_positions."""
        N = self._nrows
        space = np.atleast_1d(units(space))
        if len(space) == 1:
            space = np.repeat(space, (N - 1,))  # note: may be length 0
        if len(space) != N - 1:
            raise ValueError(
                f'GridSpec has {N} rows and accepts {N-1} hspaces, '
                f'but got {len(space)} hspaces.')
        return space

    def _sanitize_wspace(self, space):
        """Sanitize the wspace vector."""
        N = self._ncols
        space = np.atleast_1d(units(space))
        if len(space) == 1:
            space = np.repeat(space, (N - 1,))  # note: may be length 0
        if len(space) != N - 1:
            raise ValueError(
                f'GridSpec has {N} columns and accepts {N-1} wspaces, '
                f'but got {len(space)} wspaces.')
        return space
        filter = (space is not None)
        self.wspace[filter] = space[filter]

    def add_figure(self, figure):
        """Add `~matplotlib.figure.Figure` to the list of figures that are
        using this gridspec. This is done automatically when calling
        `~Figure.add_subplot` with a subplotspec generated by this gridspec."""
        if not isinstance(figure, Figure):
            raise ValueError(
                f'add_figure() accepts only ProPlot Figure instances, '
                f'you passed {type(figure)}.')
        self._figures.add(figure)

    def get_grid_positions(self, figure, raw=False):
        """Calculate grid positions using the input figure and scale
        the width and height ratios to figure relative coordinates."""
        # Retrieve properties
        # TODO: Need to completely rewrite this! Interpret physical parameters
        # and permit variable spacing.
        # TODO: Since we disable interactive gridspec adjustment should also
        # disable interactive figure resizing. See:
        # https://stackoverflow.com/q/21958534/4970632
        # https://stackoverflow.com/q/33881554/4970632
        # NOTE: This gridspec *never* uses figure subplotpars. Matplotlib fills
        # subplotpars with rcParams, then GridSpec values that were *explicitly
        # passed* by user overwrite subplotpars. Instead, we make sure spacing
        # arguments stored on GridSpec are *never* None. Thus we eliminate
        # get_subplot_params and render *subplots_adjust* useless. We *cannot*
        # overwrite subplots_adjust with physical units because various widgets
        # use it with figure-relative units. This approach means interactive
        # subplot adjustment sliders no longer work but for now that is best
        # approach; we would need to make user-specified subplots_adjust
        # instead overwrite default gridspec values, gets complicated.
        nrows, ncols = self.get_geometry()
        if raw:
            left = bottom = 0
            right = top = 1
            wspace = self._sanitize_wspace(0)
            hspace = self._sanitize_hspace(0)
        else:
<<<<<<< HEAD
            if not isinstance(figure, Figure):
                raise ValueError(
                    f'Invalid figure {figure!r}. '
                    f'Must be a proplot.subplots.Figure instance.')
            width, height = figure.get_size_inches()
            left, right, bottom, top, wspace, hspace = figure._gridspecpars
            wspace = self._sanitize_wspace(wspace)
            hspace = self._sanitize_hspace(hspace)
            left = _notNone(self.left, left, 0) / width
            right = 1 - _notNone(self.right, right, 0) / width
            bottom = _notNone(self.bottom, bottom, 0) / height
            top = 1 - _notNone(self.top, top, 0) / height

        # Calculate accumulated heights of columns
        tot_width = right - left
        tot_height = top - bottom
        cell_h = tot_height / (nrows + hspace * (nrows - 1))
        sep_h = hspace * cell_h
        if self._row_height_ratios is not None:
            norm = cell_h * nrows / sum(self._row_height_ratios)
            cell_heights = [r * norm for r in self._row_height_ratios]
=======
            if len(key) == 2:
                k1, k2 = key
            else:
                raise ValueError(f'Invalid index {key!r}.')
            num1 = self._normalize(k1, nrows_active)
            num2 = self._normalize(k2, ncols_active)
            num1, num2 = np.ravel_multi_index((num1, num2), (nrows, ncols))
        num1 = self._positem(num1)
        num2 = self._positem(num2)
        return SubplotSpec(self, num1, num2)

    @staticmethod
    def _positem(size):
        """Account for negative indices."""
        if size < 0:
            # want -1 to stay -1, -2 becomes -3, etc.
            return 2 * (size + 1) - 1
>>>>>>> 60bf688c
        else:
            cell_heights = [cell_h] * nrows
        sep_heights = [0] + ([sep_h] * (nrows - 1))
        cell_hs = np.cumsum(np.column_stack([sep_heights, cell_heights]).flat)

        # Calculate accumulated widths of rows
        cell_w = tot_width / (ncols + wspace * (ncols - 1))
        sep_w = wspace * cell_w
        if self._col_width_ratios is not None:
            norm = cell_w * ncols / sum(self._col_width_ratios)
            cell_widths = [r * norm for r in self._col_width_ratios]
        else:
<<<<<<< HEAD
            cell_widths = [cell_w] * ncols
        sep_widths = [0] + ([sep_w] * (ncols - 1))
        cell_ws = np.cumsum(np.column_stack([sep_widths, cell_widths]).flat)
        fig_tops, fig_bottoms = (top - cell_hs).reshape((-1, 2)).T
        fig_lefts, fig_rights = (left + cell_ws).reshape((-1, 2)).T
        return fig_bottoms, fig_tops, fig_lefts, fig_rights

    def get_subplot_params(self, figure=None):
        """Raise an error. This method is disabled because ProPlot does not
        and cannot use the SubplotParams stored on figures."""
        raise NotImplementedError(
            f'ProPlot GridSpec does not interact with figure SubplotParams.')
=======
            if key < 0:
                key += size
            if 0 <= key < size:
                return key, key
        raise IndexError(f'Invalid index: {key} with size {size}.')

    def _spaces_as_ratios(
            self, hspace=None, wspace=None,  # spacing between axes
            height_ratios=None, width_ratios=None,
            **kwargs):
        """For keyword arg usage, see `GridSpec`."""
        # Parse flexible input
        nrows, ncols = self.get_active_geometry()
        hratios = np.atleast_1d(_notNone(height_ratios, 1))
        wratios = np.atleast_1d(_notNone(width_ratios, 1))
        # this is relative to axes
        hspace = np.atleast_1d(_notNone(hspace, np.mean(hratios) * 0.10))
        wspace = np.atleast_1d(_notNone(wspace, np.mean(wratios) * 0.10))
        if len(wspace) == 1:
            wspace = np.repeat(wspace, (ncols - 1,))  # note: may be length 0
        if len(hspace) == 1:
            hspace = np.repeat(hspace, (nrows - 1,))
        if len(wratios) == 1:
            wratios = np.repeat(wratios, (ncols,))
        if len(hratios) == 1:
            hratios = np.repeat(hratios, (nrows,))

        # Verify input ratios and spacings
        # Translate height/width spacings, implement as extra columns/rows
        if len(hratios) != nrows:
            raise ValueError(f'Got {nrows} rows, but {len(hratios)} hratios.')
        if len(wratios) != ncols:
            raise ValueError(
                f'Got {ncols} columns, but {len(wratios)} wratios.')
        if len(wspace) != ncols - 1:
            raise ValueError(
                f'Require {ncols-1} width spacings for {ncols} columns, '
                f'got {len(wspace)}.')
        if len(hspace) != nrows - 1:
            raise ValueError(
                f'Require {nrows-1} height spacings for {nrows} rows, '
                f'got {len(hspace)}.')
>>>>>>> 60bf688c

    def get_hspace(self):
        """Return the vector of row spaces."""
        return self.hspace

    def get_margins(self):
        """Return the left, bottom, right, top margin spaces."""
        return self.left, self.bottom, self.right, self.top

    def get_wspace(self):
<<<<<<< HEAD
        """Return the vector of column spaces."""
        return self.wspace

    def remove_figure(self, figure):
        """Remove `~matplotlib.figure.Figure` from the list of figures that
        are using this gridspec."""
        self._figures.discard(figure)

    def set_height_ratios(self, ratios):
        """Set the row height ratios. Value must be a vector of length
        ``nrows``."""
        N = self._nrows
        ratios = np.atleast_1d(ratios)
        if len(ratios) == 1:
            ratios = np.repeat(ratios, (N,))
        if len(ratios) != N:
            raise ValueError(
                f'GridSpec has {N} rows, but got {len(ratios)} height ratios.')
        super().set_height_ratios(self)

    def set_hspace(self, space):
        """Set the inter-row spacing in physical units. Units are interpreted
        by `~proplot.utils.units`. Pass a vector of length ``nrows - 1`` to
        implement variable spacing between successive rows."""
        space = self._sanitize_hspace(space)
        filter = (space is not None)
        self.hspace[filter] = space[filter]

    def set_margins(self, left, right, bottom, top):
        """Set the margin values in physical units. Units are interpreted by
        `~proplot.utils.units`."""
        if left is not None:
            self.left = units(left)
        if right is not None:
            self.right = units(right)
        if bottom is not None:
            self.bottom = units(bottom)
        if top is not None:
            self.top = units(top)

    def set_width_ratios(self, ratios):
        """Set the column width ratios. Value must be a vector of length
        ``ncols``."""
        N = self._ncols
        ratios = np.atleast_1d(ratios)
        if len(ratios) == 1:
            ratios = np.repeat(ratios, (N,))
        if len(ratios) != N:
            raise ValueError(
                f'GridSpec has {N} columns, but '
                f'got {len(ratios)} width ratios.')
        super().set_width_ratios(self)

    def set_wspace(self, space):
        """Set the inter-column spacing in physical units. Units are interpreted
        by `~proplot.utils.units`. Pass a vector of length ``ncols - 1`` to
        implement variable spacing between successive columns."""
        space = self._sanitize_wspace(space)
        filter = (space is not None)
        self.wspace[filter] = space[filter]

    def tight_layout(self, *args, **kwargs):
        """Method is disabled because ProPlot has its own tight layout
        algorithm."""
        raise NotImplementedError(
            f'Native matplotlib tight layout is disabled.')

    def update(
            self, left=None, right=None, bottom=None, top=None,
            wspace=None, hspace=None, wratios=None, hratios=None,
            width_ratios=None, height_ratios=None):
=======
        """Returns column ratios allocated for spaces."""
        return self.get_width_ratios()[1::2]

    def get_active_height_ratios(self):
        """Returns height ratios excluding slots allocated for spaces."""
        return self.get_height_ratios()[::2]

    def get_active_width_ratios(self):
        """Returns width ratios excluding slots allocated for spaces."""
        return self.get_width_ratios()[::2]

    def get_active_geometry(self):
        """Returns the number of active rows and columns, i.e. the rows and
        columns that aren't skipped by `~GridSpec.__getitem__`."""
        return self._nrows_active, self._ncols_active

    def update(self, **kwargs):
>>>>>>> 60bf688c
        """
        Update the gridspec with arbitrary initialization keyword arguments
        then *apply* those updates for every figure using this gridspec.

        The default `~matplotlib.gridspec.GridSpec.update` tries to update
        positions for axes on all active figures -- but this can fail after
        successive figure edits if it has been removed from the figure
        manager. ProPlot insists one gridspec per figure, tracks the figures
        that are using this gridspec object, and applies updates to those
        tracked figures.

        Parameters
        ----------
        **kwargs
            Valid initialization keyword arguments. See `GridSpec`.
        """
        # Setter methods only apply values if not None
        self.set_margins(left, right, bottom, top)
        self.set_wspace(wspace)
        self.set_hspace(hspace)
        hratios = _notNone(hratios, height_ratios)
        wratios = _notNone(wratios, width_ratios)
        if wratios is not None:
            self.set_width_ratios(wratios)
        if hratios is not None:
            self.set_height_ratios(hratios)
        for figure in self._figures:
            figure._geometryconfig._init()  # in case gridspec values changed!
            for ax in figure.axes:
                ax.update_params()
                ax.set_position(ax.figbox)
            figure.stale = True


def _approx_equal(num1, num2, digits=10):
    """Test the equality of two floating point numbers out to `N` digits."""
    hi, lo = 10**digits, 10**-digits
    return round(num1 * hi) * lo == round(num2 * hi) * lo


def _canvas_preprocess(canvas, method):
    """Return a pre-processer that can be used to override instance-level
    canvas draw() and print_figure() methods. This applies tight layout and
    aspect ratio-conserving adjustments and aligns labels. Required so that
    the canvas methods instantiate renderers with the correct dimensions.
    Note that MacOSX currently `cannot be resized \
<https://github.com/matplotlib/matplotlib/issues/15131>`__."""
    # NOTE: This is by far the most robust approach. Renderer must be (1)
    # initialized with the correct figure size or (2) changed inplace during
    # draw, but vector graphic renderers *cannot* be changed inplace.
    # Options include (1) monkey patch canvas.get_width_height, overriding
    # figure.get_size_inches, and exploit the FigureCanvasAgg.get_renderer()
    # implementation (because FigureCanvasAgg queries the bbox directly
    # rather than using get_width_height() so requires a workaround), or (2)
    # override bbox and bbox_inches as *properties*, but these are really
    # complicated, dangerous, and result in unnecessary extra draws.
    def _preprocess(self, *args, **kwargs):
        if method == 'draw_idle' and self._is_idle_drawing:
            return  # copied from source code
        fig = self.figure  # update even if not stale! needed after saves
        if fig.stale and method == 'print_figure':
            # Needed for displaying already-drawn inline figures, for
            # some reason tight layout algorithm gets it wrong otherwise.
            # Concerned that draw_idle() might wait until after
            # print_figure() is done, so we use draw().
            self.draw()
        renderer = fig._get_renderer()  # any renderer will do for now
        for ax in fig._iter_axes():
            ax._draw_auto_legends_colorbars()  # may insert panels
        if rc['backend'] != 'nbAgg':
            fig._adjust_aspect()  # resizes figure
            if fig._auto_tight_layout:
                fig._align_axislabels(False)  # get proper label offset only
                fig._align_labels(renderer)  # position labels and suptitle
                fig._adjust_tight_layout(renderer)
        fig._align_axislabels(True)  # slide spanning labels across
        fig._align_labels(renderer)  # update figure-relative coordinates!
        res = getattr(type(self), method)(self, *args, **kwargs)
        return res
    return _preprocess.__get__(canvas)  # ...I don't get it either


def _get_panelargs(
        side, share=None, width=None, space=None,
        filled=False, figure=False):
    """Return default properties for new axes and figure panels."""
    s = side[0]
    if s not in 'lrbt':
        raise ValueError(f'Invalid panel spec {side!r}.')
    space = space_user = units(space)
    if share is None:
        share = (not filled)
    if width is None:
        if filled:
            width = rc['colorbar.width']
        else:
            width = rc['subplots.panelwidth']
    width = units(width)
    if space is None:
        key = ('wspace' if s in 'lr' else 'hspace')
        pad = (rc['axpad'] if figure else rc['panelpad'])
        space = _get_space(key, share, pad=pad)
    return share, width, space, space_user


def _get_space(key, share=0, pad=None):
    """Return suitable default spacing given a shared axes setting."""
    if key == 'left':
        space = units(_notNone(pad, rc['subplots.pad'])) + (
            rc['ytick.major.size'] + rc['ytick.labelsize']
            + rc['ytick.major.pad'] + rc['axes.labelsize']) / 72
    elif key == 'right':
        space = units(_notNone(pad, rc['subplots.pad']))
    elif key == 'bottom':
        space = units(_notNone(pad, rc['subplots.pad'])) + (
            rc['xtick.major.size'] + rc['xtick.labelsize']
            + rc['xtick.major.pad'] + rc['axes.labelsize']) / 72
    elif key == 'top':
        space = units(_notNone(pad, rc['subplots.pad'])) + (
            rc['axes.titlepad'] + rc['axes.titlesize']) / 72
    elif key == 'wspace':
        space = (units(_notNone(pad, rc['subplots.axpad']))
                 + rc['ytick.major.size'] / 72)
        if share < 3:
            space += (rc['ytick.labelsize'] + rc['ytick.major.pad']) / 72
        if share < 1:
            space += rc['axes.labelsize'] / 72
    elif key == 'hspace':
        space = units(_notNone(pad, rc['subplots.axpad'])) + (
            rc['axes.titlepad'] + rc['axes.titlesize']
            + rc['xtick.major.size']) / 72
        if share < 3:
            space += (rc['xtick.labelsize'] + rc['xtick.major.pad']) / 72
        if share < 0:
            space += rc['axes.labelsize'] / 72
    else:
        raise KeyError(f'Invalid space key {key!r}.')
    return space

<<<<<<< HEAD
=======
    # Convert margins to figure-relative coordinates
    left = left / width
    bottom = bottom / height
    right = 1 - right / width
    top = 1 - top / height

    # Return gridspec keyword args
    gridspec_kw = {
        'ncols': ncols, 'nrows': nrows,
        'wspace': wspace, 'hspace': hspace,
        'width_ratios': wratios, 'height_ratios': hratios,
        'left': left, 'bottom': bottom, 'right': right, 'top': top,
    }

    return (width, height), gridspec_kw, kwargs


class _hidelabels(object):
    """Hide objects temporarily so they are ignored by the tight bounding box
    algorithm."""
    def __init__(self, *args):
        self._labels = args

    def __enter__(self):
        for label in self._labels:
            label.set_visible(False)

    def __exit__(self, *args):
        for label in self._labels:
            label.set_visible(True)
>>>>>>> 60bf688c

class EdgeStack(object):
    """
    Container for groups of `~matplotlib.artist.Artist` objects stacked
    along the edge of a subplot. Calculates bounding box coordiantes for
    objects in the stack.
    """
    # def __init__(self, *args):
    #     if not all(isinstance(arg, martist.Artst), args)

<<<<<<< HEAD
=======
class _unlocker(object):
    """Suppress warning message when adding subplots, and cleanly reset
    lock setting if exception raised."""
    def __init__(self, fig):
        self._fig = fig

    def __enter__(self):
        self._fig._locked = False

    def __exit__(self, *args):
        self._fig._locked = True


class Figure(mfigure.Figure):
    """The `~matplotlib.figure.Figure` class returned by `subplots`. At
    draw-time, an improved tight layout algorithm is employed, and
    the space around the figure edge, between subplots, and between
    panels is changed to accommodate subplot content. Figure dimensions
    may be automatically scaled to preserve subplot aspect ratios."""
>>>>>>> 60bf688c

class GeometrySolver(object):
    """
    ProPlot's answer to the matplotlib `~matplotlib.figure.SubplotParams`
    class. When `tight` is ``False``, this object is filled with sensible
    default spacing params dependent on the axis sharing settings. When
    `tight` is ``True``, this object is filled with spaces empirically
    determined with the tight layout algorithm.
    """
    def __init__(self, figure):
        """
        Parameters
        ----------
        figure : `Figure`
            The figure instance associated with this geometry configuration.
        """
<<<<<<< HEAD
        if not isinstance(figure, Figure):
            raise ValueError(
                f'GeometrySolver() accepts only proplot.subplots.Figure '
                f'instances, you passed {type(figure)}.')
        self._figure = figure
        self._isinit = False

    def _init(self):
        """Fill the spacing parameters with defaults."""
        # Get settings
        # NOTE: This gets called (1) when gridspec assigned to a figure and
        # (2) when gridspec.update() is called. This roughly matches the
        # matplotlib behavior -- changes to the gridspec are not applied to
        # figures until update() is explicitly called.
        # NOTE: Kind of redundant to inherit spacing params from gridspec
        # when get_grid_positions() ignores spacing params that were explicitly
        # set on the gridspec anyway. But necessary for tight layout calcs
        # because we need to compare how far apart subplot content *currently*
        # is with the *current* spacing values used to position them, then
        # adjust those spacing values as necessary.
        # NOTE: Think of this as the intersection between figure spacing params
        # and gridspec params, both of which might not have been specified.
        # TODO: In insert_row_column, we can just borrow spacing values
        # directly from the existing gridspec.
        fig = self.figure
        gs = self._gridspec
        if gs is None:
            raise RuntimeError(
                f'GridSpec is not present. Cannot initialize GeometrySolver.')

        # Add spacing params to the object for label alignment calculations
        # Note that gridspec wspace and hspace are already sanitized
        ncols, nrows = gs.get_geometry()
        self.ncols, self.nrows = ncols, nrows
        self.left = _notNone(gs.left, _get_space('left'))
        self.right = _notNone(gs.right, _get_space('right'))
        self.bottom = _notNone(gs.bottom, _get_space('bottom'))
        self.top = _notNone(gs.top, _get_space('top'))
        wspace = np.repeat(_get_space('wspace', fig._sharex), ncols - 1)
        hspace = np.repeat(_get_space('hspace', fig._sharey), nrows - 1)
        self.wspace = _notNone(gs.wspace, wspace)
        self.hspace = _notNone(gs.hspace, hspace)
        self.wratios = gs.get_width_ratios()
        self.hratios = gs.get_height_ratios()

        # Add panel string toggles (contains '' for subplots, 'lrbt' for axes
        # panels, and 'f' for figure panels) and figure panel array trakcers
        self.barray = np.empty((0, ncols), dtype=bool)
        self.tarray = np.empty((0, ncols), dtype=bool)
        self.larray = np.empty((0, nrows), dtype=bool)
        self.rarray = np.empty((0, nrows), dtype=bool)
        self.wpanels = [''] * ncols
        self.hpanels = [''] * nrows

        # Indicate we are initialized
        self._isinit = True

    #     """Resizes the figure based on current spacing values."""
    # def _update_gridspec(self, nrows=None, ncols=None, array=None, **kwargs):
    def resize(self):
        """Determine the figure size necessary to preserve physical
        gridspec spacing and the widths of special *panel* slots in the
        gridspec object."""
        # Pull out various properties
        nrows, ncols = self.nrows, self.ncols
        width, height = self.width, self.height
        axwidth, axheight = self.axwidth, self.axheight
        left, right = self.left, self.right
        bottom, top = self.bottom, self.top
        wspace, hspace = self.wspace, self.hspace
        wratios, hratios = self.wratios, self.hratios
        wpanels, hpanels = self.wpanels, self.hpanels

        # Horizontal spacing indices
        # map(func, wpanels[idx + 1:]).index(True) - 1]
        wmask = np.array([not s for s in wpanels])
        wratios_main = np.array(wratios)[wmask]
        wratios_panels = np.array(wratios)[~wmask]
        wspace_main = [
            wspace[idx + next(i for i,
                              p in enumerate(wpanels[idx + 1:]) if p == 'r')]
            for idx in np.where(wmask)[0][:-1]
        ]
        # Vertical spacing indices
        hmask = np.array([not s for s in hpanels])
        hratios_main = np.array(hratios)[hmask]
        hratios_panels = np.array(hratios)[~hmask]
        hspace_main = [
            hspace[idx + next(i for i,
                              p in enumerate(hpanels[idx + 1:]) if p == 'b')]
            for idx in np.where(hmask)[0][:-1]
        ]

        # Try to use ratios and spaces spanned by reference axes
        # NOTE: In old version we automatically resized when figure was
        # created using the reference axes *slot* inferred from the subplots
        # array. In new version we just *try* to use the reference axes, but
        # if it does not exist, use the average width and height for a single
        # cell of the gridspec rather than a particular axes.
        # gs = self._gridspec
        ax = self.get_ref_axes()
        if ax is None:
            rwspace = 0
            rhspace = 0
            rwratio = 1
            rhratio = 1
=======
        # Initialize first, because need to provide fully initialized figure
        # as argument to gridspec, because matplotlib tight_layout does that
        if tight_layout or constrained_layout:
            _warn_proplot(
                f'Ignoring tight_layout={tight_layout} and '
                f'contrained_layout={constrained_layout}. ProPlot uses its '
                'own tight layout algorithm, activated by default or with '
                'tight=True.')
        super().__init__(**kwargs)
        self._locked = False
        self._pad = units(_notNone(pad, rc['subplots.pad']))
        self._axpad = units(_notNone(axpad, rc['subplots.axpad']))
        self._panelpad = units(_notNone(panelpad, rc['subplots.panelpad']))
        self._auto_format = autoformat
        self._auto_tight_layout = _notNone(tight, rc['tight'])
        self._include_panels = includepanels
        self._order = order  # used for configuring panel subplot_grids
        self._ref_num = ref
        self._axes_main = []
        self._subplots_orig_kw = subplots_orig_kw
        self._subplots_kw = subplots_kw
        self._bpanels = []
        self._tpanels = []
        self._lpanels = []
        self._rpanels = []
        gridspec = GridSpec(self, **(gridspec_kw or {}))
        nrows, ncols = gridspec.get_active_geometry()
        self._barray = np.empty((0, ncols), dtype=bool)
        self._tarray = np.empty((0, ncols), dtype=bool)
        self._larray = np.empty((0, nrows), dtype=bool)
        self._rarray = np.empty((0, nrows), dtype=bool)
        self._gridspec_main = gridspec
        self.suptitle('')  # add _suptitle attribute

    @_counter
    def _add_axes_panel(self, ax, side, filled=False, **kwargs):
        """Hidden method that powers `~proplot.axes.panel_axes`."""
        # Interpret args
        # NOTE: Axis sharing not implemented for figure panels, 99% of the
        # time this is just used as construct for adding global colorbars and
        # legends, really not worth implementing axis sharing
        s = side[0]
        if s not in 'lrbt':
            raise ValueError(f'Invalid side {side!r}.')
        ax = ax._panel_parent or ax  # redirect to main axes
        side = SIDE_TRANSLATE[s]
        share, width, space, space_orig = _panels_kwargs(
            s, filled=filled, figure=False, **kwargs)

        # Get gridspec and subplotspec indices
        subplotspec = ax.get_subplotspec()
        *_, row1, row2, col1, col2 = subplotspec.get_active_rows_columns()
        pgrid = getattr(ax, '_' + s + 'panels')
        offset = (len(pgrid) * bool(pgrid)) + 1
        if s in 'lr':
            iratio = (col1 - offset if s == 'l' else col2 + offset)
            idx1 = slice(row1, row2 + 1)
            idx2 = iratio
>>>>>>> 60bf688c
        else:
            _, _, y1, y2, x1, x2 = ax.get_subplotspec().get_rows_columns()
            dx, dy = x2 - x1 + 1, y2 - y1 + 1
            nrows_main = len(hratios_main)
            ncols_main = len(wratios_main)
            rwspace = sum(wspace_main[x1:x2])
            rhspace = sum(hspace_main[y1:y2])
            rwratio = (
                ncols_main * sum(wratios_main[x1:x2 + 1])
            ) / (dx * sum(wratios_main))
            rhratio = (
                nrows_main * sum(hratios_main[y1:y2 + 1])
            ) / (dy * sum(hratios_main))
            if rwratio == 0 or rhratio == 0:
                raise RuntimeError(
                    f'Something went wrong, got wratio={rwratio!r} '
                    f'and hratio={rhratio!r} for reference axes.')
            aspect = self.aspect

        # Determine figure and axes dims from input in width or height dim.
        # For e.g. common use case [[1,1,2,2],[0,3,3,0]], make sure we still
        # scale the reference axes like square even though takes two columns
        # of gridspec!
        auto_width = (width is None and height is not None)
        auto_height = (height is None and width is not None)
        if width is None and height is None:  # get stuff directly from axes
            if axwidth is None and axheight is None:
                axwidth = units(rc['subplots.axwidth'])
            if axheight is not None:
                auto_width = True
                axheight_all = (
                    nrows_main * (axheight - rhspace)) / (dy * rhratio)
                height = axheight_all + top + bottom + \
                    sum(hspace) + sum(hratios_panels)
            if axwidth is not None:
                auto_height = True
                axwidth_all = (ncols_main * (axwidth - rwspace)
                               ) / (dx * rwratio)
                width = axwidth_all + left + right + \
                    sum(wspace) + sum(wratios_panels)
            if axwidth is not None and axheight is not None:
                auto_width = auto_height = False
        else:
            if height is not None:
                axheight_all = height - top - bottom - \
                    sum(hspace) - sum(hratios_panels)
                axheight = (axheight_all * dy * rhratio) / nrows_main + rhspace
            if width is not None:
                axwidth_all = width - left - right - \
                    sum(wspace) - sum(wratios_panels)
                axwidth = (axwidth_all * dx * rwratio) / ncols_main + rwspace

        # Automatically figure dim that was not specified above
        if auto_height:
            axheight = axwidth / aspect
            axheight_all = (nrows_main * (axheight - rhspace)) / (dy * rhratio)
            height = axheight_all + top + bottom + \
                sum(hspace) + sum(hratios_panels)
        elif auto_width:
            axwidth = axheight * aspect
            axwidth_all = (ncols_main * (axwidth - rwspace)) / (dx * rwratio)
            width = axwidth_all + left + right + \
                sum(wspace) + sum(wratios_panels)
        if axwidth_all < 0:
            raise ValueError(
                'Not enough room for axes '
                f'(would have width {axwidth_all}). '
                'Try using tight=False, increasing figure width, or '
                "decreasing 'left', 'right', or 'wspace' spaces.")
        if axheight_all < 0:
            raise ValueError(
                'Not enough room for axes '
                f'(would have height {axheight_all}). '
                'Try using tight=False, increasing figure height, or '
                "decreasing 'top', 'bottom', or 'hspace' spaces.")

        # Reconstruct the ratios array with physical units for subplot slots
        # The panel slots are unchanged because panels have fixed widths
        wratios_main = axwidth_all * np.array(wratios_main) / sum(wratios_main)
        hratios_main = axheight_all * \
            np.array(hratios_main) / sum(hratios_main)
        for idx, ratio in zip(np.where(hmask)[0], hratios_main):
            hratios[idx] = ratio
        for idx, ratio in zip(np.where(wmask)[0], wratios_main):
            wratios[idx] = ratio

        # Update figure size and gridspec
        self.set_size_inches((width, height))
        if self._gridspec:
            self._gridspec.update(
                ncols=ncols, nrows=nrows,
                wspace=wspace, hspace=hspace,
                width_ratios=wratios, height_ratios=hratios,
                left=left, bottom=bottom, right=right, top=top,
            )
        else:
            self._gridspec = GridSpec(
                ncols=ncols, nrows=nrows,
                wspace=wspace, hspace=hspace,
                width_ratios=wratios, height_ratios=hratios,
                left=left, bottom=bottom, right=right, top=top,
            )
        return self._gridspec

    def update(self, renderer=None):
        """Update the default values in case the spacing has changed."""
        fig = self.figure
        gs = fig.gridspec
        if gs is None:
            raise ValueError(
                'GridSpec has not been initialized yet.'
                'Cannot update GeometrySolver.')

        # Adjust aspect ratio
        ax = fig.get_ref_axes()
        if not ax:
            return
        mode = ax.get_aspect()
        aspect = None
        if mode == 'equal':
            xscale, yscale = ax.get_xscale(), ax.get_yscale()
            if xscale == 'linear' and yscale == 'linear':
                aspect = 1.0 / ax.get_data_ratio()
            elif xscale == 'log' and yscale == 'log':
                aspect = 1.0 / ax.get_data_ratio_log()
            else:
                pass  # matplotlib issues warning, forces aspect == 'auto'
        if aspect is not None and not _approx_equal(aspect, self.aspect):
            self.aspect = aspect
            fig._update_gridspec()

        # Get renderer if not passed
        canvas = getattr(fig, 'canvas', None)
        if not hasattr(canvas, 'get_renderer'):
            warnings.warn(
                f'Figure canvas has no get_renderer() method, '
                f'cannot calculate positions.')
        renderer = canvas.get_renderer()
        canvas.renderer = renderer

    def _adjust_aspect(self):
        """Adjust average aspect ratio used for gridspec calculations. This
        fixes grids with identically fixed aspect ratios, e.g. identically
        zoomed-in cartopy projections and imshow images."""
        # Get aspect ratio
        figure = self.figure
        ax = figure.get_ref_axes()
        if not ax:
            return
        mode = ax.get_aspect()
        aspect = None
        if mode == 'equal':
            xscale, yscale = ax.get_xscale(), ax.get_yscale()
            if xscale == 'linear' and yscale == 'linear':
                aspect = 1.0 / ax.get_data_ratio()
            elif xscale == 'log' and yscale == 'log':
                aspect = 1.0 / ax.get_data_ratio_log()
            else:
                pass  # matplotlib issues warning, forces aspect == 'auto'
        # Apply aspect
<<<<<<< HEAD
        # Account for floating point errors by rounding to 10 digits
        if aspect is not None and not _approx_equal(aspect, self.aspect):
            self.aspect = aspect
            self._update_gridspec()
=======
        if aspect is not None:
            aspect = round(aspect * 1e10) * 1e-10
            subplots_kw = self._subplots_kw
            aspect_prev = round(subplots_kw['aspect'] * 1e10) * 1e-10
            if aspect != aspect_prev:
                subplots_kw['aspect'] = aspect
                figsize, gridspec_kw, _ = _subplots_geometry(**subplots_kw)
                self.set_size_inches(figsize, manual=False)
                self._gridspec_main.update(**gridspec_kw)
>>>>>>> 60bf688c

    def _adjust_tight_layout(self, renderer):
        """Apply tight layout scaling that permits flexible figure
        dimensions and preserves panel widths and subplot aspect ratios.
        The `renderer` should be a `~matplotlib.backend_bases.RendererBase`
        instance."""
        # Initial stuff
        axs = self._iter_axes()
        gridspec = self._gridspec
        if not axs or not gridspec:
            return
        bbox = self.get_tightbbox(renderer)
        bbox_orig = self.bbox_inches  # original bbox
        pad = self._pad
        axpad = self._axpad
        panelpad = self._panelpad
        nrows, ncols = gridspec.get_geometry()

        # Tight box *around* figure permitting user overrides
        left, right, bottom, top, wspace, hspace = self._gridspecpars
        left = left - bbox.xmin + pad
        right = right - bbox.ymin + pad
        bottom = bottom - (bbox_orig.xmax - bbox.xmax) + pad
        top = top - (bbox_orig.ymax - bbox.ymax) + pad

        # Get new subplot spacings, axes panel spacing, figure panel spacing
        spaces = []
        for (w, x, y, nacross, ispace) in zip(
                'wh', 'xy', 'yx', (nrows, ncols), (wspace, hspace)):
            # Determine which rows and columns correspond to panels
            panels = getattr(self, '_' + w + 'panels')
            jspace = [*ispace]
            ralong = np.array([ax._range_gridspec(x) for ax in axs])
            racross = np.array([ax._range_gridspec(y) for ax in axs])
            for i, space in enumerate(ispace):
                # Figure out whether this is a normal space, or a
                # panel stack space/axes panel space
                pad = axpad
                if (panels[i] in ('l', 't')
                        and panels[i + 1] in ('l', 't', '')
                        or panels[i] in ('', 'r', 'b')
                        and panels[i + 1] in ('r', 'b')
                        or panels[i] == 'f' and panels[i + 1] == 'f'):
                    pad = panelpad
                # Find axes that abutt aginst this space on each row
                groups = []
                # i.e. right/bottom edge abutts against this space
                filt1 = ralong[:, 1] == i
                # i.e. left/top edge abutts against this space
                filt2 = ralong[:, 0] == i + 1
                for j in range(nacross):  # e.g. each row
                    # Get indices
                    filt = (racross[:, 0] <= j) & (j <= racross[:, 1])
                    if sum(filt) < 2:  # no interface here
                        continue
                    idx1, = np.where(filt & filt1)
                    idx2, = np.where(filt & filt2)
                    if idx1.size > 1 or idx2.size > 2:
                        _warn_proplot('This should never happen.')
                        continue
                        # raise RuntimeError('This should never happen.')
                    elif not idx1.size or not idx2.size:
                        continue
                    idx1, idx2 = idx1[0], idx2[0]
                    # Put these axes into unique groups. Store groups as
                    # (left axes, right axes) or (bottom axes, top axes) pairs.
                    ax1, ax2 = axs[idx1], axs[idx2]
                    if x != 'x':  # order bottom-to-top
                        ax1, ax2 = ax2, ax1
                    newgroup = True
                    for (group1, group2) in groups:
                        if ax1 in group1 or ax2 in group2:
                            newgroup = False
                            group1.add(ax1)
                            group2.add(ax2)
                            break
                    if newgroup:
                        groups.append([{ax1}, {ax2}])  # form new group
                # Get spaces
                # Layout is lspace, lspaces[0], rspaces[0], wspace, ...
                # so panels spaces are located where i % 3 is 1 or 2
                jspaces = []
                for (group1, group2) in groups:
                    x1 = max(ax._range_tightbbox(x)[1] for ax in group1)
                    x2 = min(ax._range_tightbbox(x)[0] for ax in group2)
                    jspaces.append((x2 - x1) / self.dpi)
                if jspaces:
                    space = max(
                        0, space - min(jspaces) + pad)  # TODO: why max 0?
                jspace[i] = space
            spaces.append(jspace)

<<<<<<< HEAD
        # Update gridspec params list
        # NOTE: This is where users can override calculated tight bounds
        self._fill_gridspecpars(left, right, bottom, top, *spaces)
        self._update_gridspec()
=======
        # Apply new spaces
        subplots_kw.update({
            'wspace': spaces[0], 'hspace': spaces[1],
        })
        figsize, gridspec_kw, _ = _subplots_geometry(**subplots_kw)
        self._gridspec_main.update(**gridspec_kw)
        self.set_size_inches(figsize, manual=False)
>>>>>>> 60bf688c

    def _align_axislabels(self, b=True):
        """Align spanning *x* and *y* axis labels, accounting for figure
        margins and axes and figure panels."""
        # TODO: Ensure this is robust to complex panels and shared axes.
        # NOTE: Aligned labels have to be turned off before
        # _adjust_tight_layout call, so this cannot be inside Axes draw
        tracker = set()
        grpx = getattr(self, '_align_xlabel_grp', None)
        grpy = getattr(self, '_align_ylabel_grp', None)
        spanx, spany = self._spanx, self._spany
        alignx, aligny = self._alignx, self._aligny
        if ((spanx or alignx) and grpx) or ((spany or aligny) and grpy):
            warnings.warn(
                'Aligning *x* and *y* axis labels requires '
                'matplotlib >=3.1.0')
            return
        for ax in self._mainaxes:
            for x, axis, span, align, grp in zip(
                    'xy', (ax.xaxis, ax.yaxis), (spanx, spany),
                    (alignx, aligny), (grpx, grpy)):
                # Settings
                if (not span and not align) or not isinstance(
                        ax, axes.XYAxes) or axis in tracker:
                    continue
                # top or bottom, left or right
                s = axis.get_label_position()[0]
                if s not in 'bl':
                    continue
                axs = ax._get_side_axes(s)
                for _ in range(2):
                    axs = [getattr(ax, '_share' + x) or ax for ax in axs]

                # Adjust axis label offsets
                axises = [getattr(ax, x + 'axis') for ax in axs]
                tracker.update(axises)
<<<<<<< HEAD
                for ax in axs[1:]:
                    # copied from source code, add to grouper
                    grp.join(axs[0], ax)
=======
                if span or align:
                    grp = getattr(self, '_align_' + x + 'label_grp', None)
                    if grp is not None:
                        for ax in axs[1:]:
                            # copied from source code, add to grouper
                            grp.join(axs[0], ax)
                    elif align:
                        _warn_proplot(
                            f'Aligning *x* and *y* axis labels required '
                            f'matplotlib >=3.1.0')
>>>>>>> 60bf688c
                if not span:
                    continue

                # Adjust axis label centering
                c, spanax = self._get_align_coord(s, axs)
                spanaxis = getattr(spanax, x + 'axis')
                spanlabel = spanaxis.label
                if not hasattr(spanlabel, '_orig_transform'):
                    spanlabel._orig_transform = spanlabel.get_transform()
                    spanlabel._orig_position = spanlabel.get_position()
                if not b:  # toggle off, done before tight layout
                    spanlabel.set_transform(spanlabel._orig_transform)
                    spanlabel.set_position(spanlabel._orig_position)
                    for axis in axises:
                        axis.label.set_visible(True)
                else:  # toggle on, done after tight layout
                    if x == 'x':
                        position = (c, 1)
                        transform = mtransforms.blended_transform_factory(
                            self.transFigure, mtransforms.IdentityTransform())
                    else:
                        position = (1, c)
                        transform = mtransforms.blended_transform_factory(
                            mtransforms.IdentityTransform(), self.transFigure)
                    for axis in axises:
                        axis.label.set_visible((axis is spanaxis))
                    spanlabel.update(
                        {'position': position, 'transform': transform})

    def _align_labels(self, renderer):
        """Adjust the position of row and column labels, and align figure super
        title accounting for figure margins and axes and figure panels."""
        # Offset using tight bounding boxes
        # TODO: Super labels fail with popup backend!! Fix this
        # NOTE: Must use get_tightbbox so (1) this will work if tight layout
        # mode if off and (2) actually need *two* tight bounding boxes when
        # labels are present: 1 not including the labels, used to position
        # them, and 1 including the labels, used to determine figure borders
        suptitle = self._suptitle
        suptitle_on = suptitle.get_text().strip()
        width, height = self.get_size_inches()
        for s in 'lrbt':
            # Get axes and offset the label to relevant panel
            x = ('x' if s in 'lr' else 'y')
            axs = self._get_align_axes(s)
            axs = [ax._reassign_suplabel(s) for ax in axs]
            labels = [getattr(ax, '_' + s + 'label') for ax in axs]
            coords = [None] * len(axs)
            if s == 't' and suptitle_on:
                supaxs = axs

            # Position labels
            # TODO: No more _hidelabels here! Must determine positions
            # with EdgeStack instead of with axes tightbbox algorithm!
            for i, (ax, label) in enumerate(zip(axs, labels)):
                label_on = label.get_text().strip()
                if not label_on:
                    continue
                # Get coord from tight bounding box
                # Include twin axes and panels along the same side
                extra = ('bt' if s in 'lr' else 'lr')
                icoords = []
                for iax in ax._iter_panels(extra):
                    bbox = iax.get_tightbbox(renderer)
                    if s == 'l':
                        jcoords = (bbox.xmin, 0)
                    elif s == 'r':
                        jcoords = (bbox.xmax, 0)
                    elif s == 't':
                        jcoords = (0, bbox.ymax)
                    else:
                        jcoords = (0, bbox.ymin)
                    c = self.transFigure.inverted().transform(jcoords)
                    c = (c[0] if s in 'lr' else c[1])
                    icoords.append(c)
                # Offset, and offset a bit extra for left/right labels
                # See:
                # https://matplotlib.org/api/text_api.html#matplotlib.text.Text.set_linespacing
                fontsize = label.get_fontsize()
                if s in 'lr':
                    scale1, scale2 = 0.6, width
                else:
                    scale1, scale2 = 0.3, height
                if s in 'lb':
                    coords[i] = min(icoords) - (
                        scale1 * fontsize / 72) / scale2
                else:
                    coords[i] = max(icoords) + (
                        scale1 * fontsize / 72) / scale2
            # Assign coords
            coords = [i for i in coords if i is not None]
            if coords:
                if s in 'lb':
                    c = min(coords)
                else:
                    c = max(coords)
                for label in labels:
                    label.update({x: c})

        # Update super title position
        # If no axes on the top row are visible, do not try to align!
        if suptitle_on and supaxs:
            ys = []
            for ax in supaxs:
                bbox = ax.get_tightbbox(renderer)
                _, y = self.transFigure.inverted().transform((0, bbox.ymax))
                ys.append(y)
            x, _ = self._get_align_coord('t', supaxs)
            y = max(ys) + (0.3 * suptitle.get_fontsize() / 72) / height
            kw = {'x': x, 'y': y, 'ha': 'center', 'va': 'bottom',
                  'transform': self.transFigure}
            suptitle.update(kw)

    @property
    def figure(self):
        """The `Figure` instance associated with this geometry configuration.
        This cannot be modified."""
        return self._figure


class Figure(mfigure.Figure):
    """The `~matplotlib.figure.Figure` class returned by `subplots`. At
    draw-time, an improved tight layout algorithm is employed, and
    the space around the figure edge, between subplots, and between
    panels is changed to accommodate subplot content. Figure dimensions
    may be automatically scaled to preserve subplot aspect ratios."""
    @docstring.dedent_interpd
    def __init__(self,
                 figsize=None, width=None, height=None, journal=None,
                 axwidth=None, axheight=None, aspect=1,
                 tight=None, pad=None, axpad=None, panelpad=None,
                 left=None, right=None, bottom=None, top=None,
                 wspace=None, hspace=None,
                 share=None, sharex=None, sharey=None,
                 span=None, spanx=None, spany=None,
                 align=None, alignx=None, aligny=None,
                 includepanels=False, autoformat=True, ref=1,
                 tight_layout=None, constrained_layout=None,
                 **kwargs):
        """
        Parameters
        ----------
        %(figure_doc)s

        Other parameters
        ----------------
        tight_layout, constrained_layout
            Ignored, because ProPlot uses its own tight layout algorithm.
            A warning will be issued if these are set to ``True``.
        """
        # Initialize first
        if tight_layout or constrained_layout:
            warnings.warn(
                f'Ignoring tight_layout={tight_layout} and '
                f'contrained_layout={constrained_layout}. ProPlot uses '
                'its own tight layout algorithm, activated by default or '
                'with tight=True.')
        super().__init__(**kwargs)

        # Axes sharing and spanning settings
        sharex = _notNone(sharex, share, rc['share'])
        sharey = _notNone(sharey, share, rc['share'])
        spanx = _notNone(spanx, span, 0 if sharex == 0 else None, rc['span'])
        spany = _notNone(spany, span, 0 if sharey == 0 else None, rc['span'])
        if spanx and (alignx or align):
            warnings.warn(f'"alignx" has no effect when spanx=True.')
        if spany and (aligny or align):
            warnings.warn(f'"aligny" has no effect when spany=True.')
        alignx = _notNone(alignx, align, rc['align'])
        aligny = _notNone(aligny, align, rc['align'])
        self.set_alignx(alignx)
        self.set_aligny(aligny)
        self.set_sharex(sharex)
        self.set_sharey(sharey)
        self.set_spanx(spanx)
        self.set_spany(spany)

        # Issue warnings for conflicting dimension specifications
        if journal is not None:
            names = ('axwidth', 'axheight', 'width', 'height')
            values = (axwidth, axheight, width, height)
            figsize = _journal_figsize(journal)
            spec = f'journal={journal!r}'
            width, height = figsize
        elif figsize is not None:
            names = ('axwidth', 'axheight', 'width', 'height')
            values = (axwidth, axheight, width, height)
            spec = f'figsize={figsize!r}'
            width, height = figsize
        elif width is not None or height is not None:
            names = ('axwidth', 'axheight')
            values = (axwidth, axheight)
            spec = []
            if width is not None:
                spec.append(f'width={width!r}')
            if height is not None:
                spec.append(f'height={height!r}')
            spec = ', '.join(spec)
        for name, value in zip(names, values):
            if value is not None:
                warnings.warn(
                    f'You specified both {spec} and {name}={value!r}. '
                    f'Ignoring {name!r}.')

        # Various constants and hidden settings
        # self._gridspecpars = (None,) * 6
        # self._gridspecpars_user = (
        #   units(left), units(bottom), units(right), units(top),
        #   units(wspace), units(hspace))
        # self._dimensions = (units(width), units(height),
        #   units(axwidth), units(axheight), aspect)
        if np.iterable(aspect):
            aspect = aspect[0] / aspect[1]
        self._geometryconfig = GeometrySolver(
            width, height, axwidth, axheight, aspect)
        self._gridspecpars = (
            units(left),
            units(bottom),
            units(right),
            units(top),
            units(wspace),
            units(hspace))
        if any(np.iterable(space) for space in self._gridspecpars_user):
            raise ValueError(
                'Invalid spacing parameter. '
                'Must be scalar when passed to Figure().')
        self._pad = units(_notNone(pad, rc['subplots.pad']))
        self._axpad = units(_notNone(axpad, rc['subplots.axpad']))
        self._panelpad = units(_notNone(panelpad, rc['subplots.panelpad']))
        self._auto_format = autoformat
        self._auto_tight_layout = _notNone(tight, rc['tight'])
        self._include_panels = includepanels
        self._mainaxes = []
        self._bpanels = []
        self._tpanels = []
        self._lpanels = []
        self._rpanels = []
        self._gridspec = None
        self._barray = None
        self._tarray = None
        self._larray = None
        self._rarray = None
        self._wpanels = None
        self._hpanels = None
        self.ref = ref
        self.suptitle('')  # add _suptitle attribute

    @_counter
    def _add_axes_panel(self, ax, side, filled=False, **kwargs):
        """Add axes panels. This powers `~proplot.axes.panel_axes`."""
        # Interpret args
        # NOTE: Axis sharing not implemented for figure panels, 99% of the
        # time this is just used as construct for adding global colorbars and
        # legends, really not worth implementing axis sharing
        s = side[0]
        if s not in 'lrbt':
            raise ValueError(f'Invalid side {side!r}.')
        if not self._gridspec:  # needed for wpanels, hpanels, etc.
            raise RuntimeError(f'Gridspec is not set.')
        ax = ax._panel_parent or ax  # redirect to main axes
        side = SIDE_TRANSLATE[s]
        share, width, space, space_orig = _get_panelargs(
            s, filled=filled, figure=False, **kwargs)

        # Get gridspec and subplotspec indices
        ss = ax.get_subplotspec()
        nrows, ncols, row1, row2, col1, col2 = ss.get_rows_columns()
        pgrid = getattr(ax, '_' + s + 'panels')
        offset = (len(pgrid) * bool(pgrid)) + 1
        if s in 'lr':
            iratio = (col1 - offset if s == 'l' else col2 + offset)
            idx1 = slice(row1, row2 + 1)
            idx2 = iratio
        else:
<<<<<<< HEAD
            iratio = (row1 - offset if s == 't' else row2 + offset)
            idx1 = iratio
            idx2 = slice(col1, col2 + 1)
        gridspec_prev = self._gridspec
        gs = self._insert_row_column(side, iratio,
                                     width, space, space_orig, figure=False,
                                     )
        if gs is not gridspec_prev:
            if s == 't':
                idx1 += 1
            elif s == 'l':
                idx2 += 1

        # Draw and setup panel
        pax = self.add_subplot(gs[idx1, idx2],
                               main=False, projection='cartesian')
        getattr(ax, '_' + s + 'panels').append(pax)
        pax._panel_side = side
        pax._panel_share = share
        pax._panel_parent = ax
        if not filled:  # axis sharing and setup
            ax._share_setup()
            axis = (pax.yaxis if side in ('left', 'right') else pax.xaxis)
            # sets tick and tick label positions intelligently
            getattr(axis, 'tick_' + side)()
            axis.set_label_position(side)
        return pax

    def _add_figure_panel(self, side,
                          span=None, row=None, col=None, rows=None, cols=None,
                          **kwargs):
        """Add figure panels. This powers `Figure.colorbar` and
        `Figure.legend`."""
        # Interpret args and enforce sensible keyword args
        s = side[0]
        if s not in 'lrbt':
            raise ValueError(f'Invalid side {side!r}.')
        if not self._gridspec:  # needed for wpanels, hpanels, etc.
            raise RuntimeError(f'Gridspec is not set.')
        side = SIDE_TRANSLATE[s]
        _, width, space, space_orig = _get_panelargs(
            s, filled=True, figure=True, **kwargs)
        if s in 'lr':
            for key, value in (('col', col), ('cols', cols)):
                if value is not None:
                    raise ValueError(
                        f'Invalid keyword arg {key!r} '
                        f'for figure panel on side {side!r}.')
            span = _notNone(
                span, row, rows, None, names=(
                    'span', 'row', 'rows'))
        else:
            for key, value in (('row', row), ('rows', rows)):
                if value is not None:
=======
            # Modify basic geometry
            idx += idx_offset
            idx_space += idx_offset
            subplots_kw[ncols] += 1
            # Original space, ratio array, space array, panel toggles
            spaces_orig.insert(idx_space, space_orig)
            spaces.insert(idx_space, space)
            ratios.insert(idx, ratio)
            panels.insert(idx, entry)
            # Reference ax location array
            # TODO: For now do not need to increment, but need to double
            # check algorithm for fixing axes aspect!
            # ref = subplots_kw[x + 'ref']
            # ref[:] = [val + 1 if val >= idx else val for val in ref]

        # Update figure
        figsize, gridspec_kw, _ = _subplots_geometry(**subplots_kw)
        self.set_size_inches(figsize, manual=False)
        if exists:
            gridspec = self._gridspec_main
            gridspec.update(**gridspec_kw)
        else:
            # New gridspec
            gridspec = GridSpec(self, **gridspec_kw)
            self._gridspec_main = gridspec
            # Reassign subplotspecs to all axes and update positions
            # May seem inefficient but it literally just assigns a hidden,
            # attribute, and the creation time for subpltospecs is tiny
            axs = [iax for ax in self._iter_axes()
                   for iax in (ax, *ax.child_axes)]
            for ax in axs:
                # Get old index
                # NOTE: Endpoints are inclusive, not exclusive!
                if not hasattr(ax, 'get_subplotspec'):
                    continue
                if s in 'lr':
                    inserts = (None, None, idx, idx)
                else:
                    inserts = (idx, idx, None, None)
                subplotspec = ax.get_subplotspec()
                igridspec = subplotspec.get_gridspec()
                topmost = subplotspec.get_topmost_subplotspec()
                # Apply new subplotspec!
                _, _, *coords = topmost.get_active_rows_columns()
                for i in range(4):
                    # if inserts[i] is not None and coords[i] >= inserts[i]:
                    if inserts[i] is not None and coords[i] >= inserts[i]:
                        coords[i] += 1
                (row1, row2, col1, col2) = coords
                subplotspec_new = gridspec[row1:row2 + 1, col1:col2 + 1]
                if topmost is subplotspec:
                    ax.set_subplotspec(subplotspec_new)
                elif topmost is igridspec._subplot_spec:
                    igridspec._subplot_spec = subplotspec_new
                else:
>>>>>>> 60bf688c
                    raise ValueError(
                        f'Invalid keyword arg {key!r} '
                        f'for figure panel on side {side!r}.')
            span = _notNone(
                span, col, cols, None, names=(
                    'span', 'col', 'cols'))

        # Get props
        array = getattr(self, '_' + s + 'array')
        if s in 'lr':
            panels, nacross = self._wpanels, self._ncols
        else:
            panels, nacross = self._hpanels, self._nrows
        npanels, nalong = array.shape

        # Check span array
        span = _notNone(span, (1, nalong))
        if not np.iterable(span) or len(span) == 1:
            span = 2 * np.atleast_1d(span).tolist()
        if len(span) != 2:
            raise ValueError(f'Invalid span {span!r}.')
        if span[0] < 1 or span[1] > nalong:
            raise ValueError(
                f'Invalid coordinates in span={span!r}. '
                f'Coordinates must satisfy 1 <= c <= {nalong}.')
        start, stop = span[0] - 1, span[1]  # zero-indexed

        # See if there is room for panel in current figure panels
        # The 'array' is an array of boolean values, where each row corresponds
        # to another figure panel, moving toward the outside, and boolean
        # True indicates the slot has been filled
        iratio = (-1 if s in 'lt' else nacross)  # default vals
        for i in range(npanels):
            if not any(array[i, start:stop]):
                array[i, start:stop] = True
                if s in 'lt':  # descending array moves us closer to 0
                    # npanels=1, i=0 --> iratio=0
                    # npanels=2, i=0 --> iratio=1
                    # npanels=2, i=1 --> iratio=0
                    iratio = npanels - 1 - i
                else:  # descending array moves us closer to nacross-1
                    # npanels=1, i=0 --> iratio=nacross-1
                    # npanels=2, i=0 --> iratio=nacross-2
                    # npanels=2, i=1 --> iratio=nacross-1
                    iratio = nacross - (npanels - i)
                break
        if iratio in (-1, nacross):  # add to array
            iarray = np.zeros((1, nalong), dtype=bool)
            iarray[0, start:stop] = True
            array = np.concatenate((array, iarray), axis=0)
            setattr(self, '_' + s + 'array', array)

        # Get gridspec and subplotspec indices
        idxs, = np.where(np.array(panels) == '')
        if len(idxs) != nalong:
            raise RuntimeError('Wut?')
        if s in 'lr':
            idx1 = slice(idxs[start], idxs[stop - 1] + 1)
            idx2 = max(iratio, 0)
        else:
            idx1 = max(iratio, 0)
            idx2 = slice(idxs[start], idxs[stop - 1] + 1)
        gridspec = self._insert_row_column(
            side, iratio, width, space, space_orig, figure=True)

        # Draw and setup panel
        pax = self.add_subplot(gridspec[idx1, idx2],
                               main=False, projection='cartesian')
        getattr(self, '_' + s + 'panels').append(pax)
        pax._panel_side = side
        pax._panel_share = False
        pax._panel_parent = None
        return pax

    def _get_align_coord(self, side, axs):
        """Return the figure coordinate for spanning labels and super titles.
        The `x` can be ``'x'`` or ``'y'``."""
        # Get position in figure relative coordinates
        s = side[0]
        x = ('y' if s in 'lr' else 'x')
        extra = ('tb' if s in 'lr' else 'lr')
        if self._include_panels:
            axs = [iax for ax in axs for iax in ax._iter_panels(extra)]
        ranges = np.array([ax._range_gridspec(x) for ax in axs])
        min_, max_ = ranges[:, 0].min(), ranges[:, 1].max()
        axlo = axs[np.where(ranges[:, 0] == min_)[0][0]]
        axhi = axs[np.where(ranges[:, 1] == max_)[0][0]]
        lobox = axlo.get_subplotspec().get_position(self)
        hibox = axhi.get_subplotspec().get_position(self)
        if x == 'x':
            pos = (lobox.x0 + hibox.x1) / 2
        else:
            # 'lo' is actually on top, highest up in gridspec
            pos = (lobox.y1 + hibox.y0) / 2
        # Return axis suitable for spanning position
        spanax = axs[(np.argmin(ranges[:, 0]) + np.argmax(ranges[:, 1])) // 2]
        spanax = spanax._panel_parent or spanax
        return pos, spanax

    def _get_align_axes(self, side):
        """Return the main axes along the left, right, bottom, or top sides
        of the figure."""
        # Initial stuff
        s = side[0]
        idx = (0 if s in 'lt' else 1)
        if s in 'lr':
            x, y = 'x', 'y'
        else:
            x, y = 'y', 'x'
        # Get edge index
        axs = self._mainaxes
        if not axs:
            return []
        ranges = np.array([ax._range_gridspec(x) for ax in axs])
        min_, max_ = ranges[:, 0].min(), ranges[:, 1].max()
        edge = (min_ if s in 'lt' else max_)
        # Return axes on edge sorted by order of appearance
        axs = [ax for ax in self._mainaxes if ax._range_gridspec(x)[
            idx] == edge]
        ord = [ax._range_gridspec(y)[0] for ax in axs]
        return [ax for _, ax in sorted(zip(ord, axs)) if ax.get_visible()]

    def _insert_row_column(self, side, idx,
                           ratio, space, space_orig, figure=False,
                           ):
        """"Overwrite" the main figure gridspec to make room for a panel. The
        `side` is the panel side, the `idx` is the slot the panel will occupy,
        and the remaining args are the panel widths and spacings."""
        # # Constants and stuff
        # # TODO: This is completely broken, must fix
        # # Insert spaces to the left of right panels or to the right of
        # # left panels. And note that since .insert() pushes everything in
        # # that column to the right, actually must insert 1 slot farther to
        # # the right when inserting left panels/spaces
        # s = side[0]
        # if s not in 'lrbt':
        #     raise ValueError(f'Invalid side {side}.')
        # idx_space = idx - 1*bool(s in 'br')
        # idx_offset = 1*bool(s in 'tl')
        # if s in 'lr':
        #     sidx, ridx, pidx, ncols = -6, -4, -2, 'ncols'
        # else:
        #     sidx, ridx, pidx, ncols = -5, -3, -1, 'nrows'
        #
        # # Load arrays and test if we need to insert
        # gridspecpars, gridspecpars_user = self._fill_gridspecpars()
        # ratios = gridspecpars[ridx]
        # panels = gridspecpars[pidx]
        # # space = gridspecpars[sidx]
        # # space_user = gridspecpars_user[sidx]
        # # Test if panel slot already exists
        # slot_name = ('f' if figure else s)
        # slot_new = (idx in (-1, len(panels)) or panels[idx] == slot_name)
        # if slot_new: # already exists!
        #     idx += idx_offset
        #     idx_space += idx_offset
        #     setattr(self, '_' + ncols, getattr(self, '_' + ncols) + 1)
        #     spaces_orig.insert(idx_space, space_orig)
        #     spaces.insert(idx_space, space)
        #     ratios.insert(idx, ratio)
        #     panels.insert(idx, slot_name)
        # else:
        #     if spaces_orig[idx_space] is None:
        #         spaces_orig[idx_space] = units(space_orig)
        #     spaces[idx_space] = _notNone(spaces_orig[idx_space], space)
        #
        # # Update geometry
        # if slot_new:
        #     self._gridspec = GridSpec(nrows, ncols)
        #     self._gridspec.remove_figure(self)
        # gs = self._update_gridspec() # also sets self._gridspec
        #
        # # Reassign subplotspecs to all axes and update positions
        # # May seem inefficient but it literally just assigns a hidden,
        # # attribute, and the creation time for subpltospecs is tiny
        # if slot_new:
        #     axs = [
        #         iax for ax in self._iter_axes() for iax
        #         in (ax, *ax.child_axes)]
        #     for ax in axs:
        #         # Get old index
        #         # NOTE: Endpoints are inclusive, not exclusive!
        #         if not hasattr(ax, 'get_subplotspec'):
        #             continue
        #         if s in 'lr':
        #             inserts = (None, None, idx, idx)
        #         else:
        #             inserts = (idx, idx, None, None)
        #         ss = ax.get_subplotspec()
        #         igs = ss.get_gridspec()
        #         tss = ss.get_topmost_subplotspec()
        #         # Apply new subplotspec!
        #         nrows, ncols, *coords = tss.get_rows_columns()
        #         for i in range(4):
        #             if inserts[i] is not None and coords[i] >= inserts[i]:
        #                 coords[i] += 1
        #         row1, row2, col1, col2 = coords
        #         ssnew = gs[row1:row2+1, col1:col2+1]
        #         if tss is ss:
        #             ax.set_subplotspec(ssnew)
        #         elif tss is igs._subplot_spec:
        #             igs._subplot_spec = ssnew
        #         else:
        #             raise RuntimeError(
        #                 f'Found unexpected GridSpecFromSubplotSpec nesting.'
        #             )
        #         # Update parent or child position
        #         ax.update_params()
        #         ax.set_position(ax.figbox)
        # return gs, slot_new

    def _iter_axes(self):
        """Return a list of all axes and panels in the figure belonging to the
        `~proplot.axes.Axes` class, excluding inset and twin axes."""
        axs = []
        for ax in (*self._mainaxes, *self._lpanels, *self._rpanels,
                   *self._bpanels, *self._tpanels):
            if not ax or not ax.get_visible():
                continue
            axs.append(ax)
        for ax in axs:
            for s in 'lrbt':
                for iax in getattr(ax, '_' + s + 'panels'):
                    if not iax or not iax.get_visible():
                        continue
                    axs.append(iax)
        return axs

    def _update_axislabels(self, axis=None, **kwargs):
        """Apply axis labels to the relevant shared axis. If spanning
        labels are toggled, keep the labels synced for all subplots in the
        same row or column. Label positions will be adjusted at draw-time
        with _align_axislabels."""
        x = axis.axis_name
        if x not in 'xy':
            return
        # Update label on this axes
        axis.label.update(kwargs)
        kwargs.pop('color', None)

        # Defer to parent (main) axes if possible, then get the axes
        # shared by that parent
        ax = axis.axes
        ax = ax._panel_parent or ax
        ax = getattr(ax, '_share' + x) or ax

        # Apply to spanning axes and their panels
        axs = [ax]
        if getattr(self, '_span' + x):
            s = axis.get_label_position()[0]
            if s in 'lb':
                axs = ax._get_side_axes(s)
        for ax in axs:
            getattr(ax, x + 'axis').label.update(kwargs)  # apply to main axes
            pax = getattr(ax, '_share' + x)
            if pax is not None:  # apply to panel?
                getattr(pax, x + 'axis').label.update(kwargs)

    def _get_renderer(self):
        """Get a renderer at all costs, even if it means generating a brand
        new one! Used for updating the figure bounding box when it is accessed
        and calculating centered-row legend bounding boxes. This is copied
        from tight_layout.py in matplotlib."""
        if self._cachedRenderer:
            renderer = self._cachedRenderer
        else:
            canvas = self.canvas
            if canvas and hasattr(canvas, 'get_renderer'):
                renderer = canvas.get_renderer()
            else:
                from matplotlib.backends.backend_agg import FigureCanvasAgg
                canvas = FigureCanvasAgg(self)
                renderer = canvas.get_renderer()
        return renderer

    def _update_figtitle(self, title, **kwargs):
        """Assign figure "super title"."""
        if title is not None and self._suptitle.get_text() != title:
            self._suptitle.set_text(title)
        if kwargs:
            self._suptitle.update(kwargs)

    def _update_labels(self, ax, side, labels, **kwargs):
        """Assign side labels and updates label settings. The labels are
        aligned down the line by geometry_configurators."""
        s = side[0]
        if s not in 'lrbt':
            raise ValueError(f'Invalid label side {side!r}.')

        # Get main axes on the edge
        axs = self._get_align_axes(s)
        if not axs:
            return  # occurs if called while adding axes

        # Update label text for axes on the edge
        if labels is None or isinstance(labels, str):  # common during testing
            labels = [labels] * len(axs)
        if len(labels) != len(axs):
            raise ValueError(
                f'Got {len(labels)} {s}labels, but there are {len(axs)} axes '
                'along that side.')
        for ax, label in zip(axs, labels):
            obj = getattr(ax, '_' + s + 'label')
            if label is not None and obj.get_text() != label:
                obj.set_text(label)
            if kwargs:
                obj.update(kwargs)

<<<<<<< HEAD
    def add_gridspec(self, *args, **kwargs):
        """This docstring is replaced below."""
        return self.set_gridspec(*args, **kwargs)

    def add_subplot(self, *args,
                    proj=None, projection=None, basemap=False,
                    proj_kw=None, projection_kw=None, main=True, number=None,
                    sharex=None, sharey=None,
                    **kwargs):
        """
        Add a subplot to the figure.

        Parameters
        ----------
        *args
            There are three options here. See the matplotlib
            `~matplotlib.figure.add_subplot` documentation for details.

            * A `SubplotSpec` instance. Must be a child of the "main"
              gridspec, and must be a ProPlot `SubplotSpec` instead of a native
              matplotlib `~matplotlib.gridspec.SubplotSpec`.
            * A 3-digit integer, e.g. ``121``. Geometry must be equivalent to
              or divide the "main" gridspec geometry.
            * A tuple indicating (nrows, ncols, index). Geometry must be
              equivalent to or divide the "main" gridspec geometry.
        proj, projection : str, `~mpl_toolkits.basemap.Basemap`, or `~cartopy.crs.CRS`, optional
            A registered matplotlib projection name, a basemap or cartopy
            map projection name, a `~mpl_toolkits.basemap.Basemap` instance, or
            a `~cartpoy.crs.CRS` instance. Passed to `~proplot.projs.Proj`. See
            `~proplot.projs.Proj` for a table of map projection names.
        proj_kw, projection_kw : dict-like, optional
            Dictionary of keyword args for the projection class. Passed to
            `~proplot.projs.Proj`.
        main : bool, optional
            Used internally. Indicates whether this is a "main axes" rather
            than a twin, panel, or inset axes. Default is ``True``.
        number : int, optional
            The subplot number, used for a-b-c labeling. See `~Axes.format`
            for details. Note the first axes is ``1``, not ``0``. Ignored if
            `main` is ``False``.

        Other parameters
        ----------------
        **kwargs
            Passed to `~matplotlib.figure.Figure.add_subplot`. This can also
            include axes properties.
        sharex, sharey
            Ignored. ProPlot toggles axes sharing for the entire figure and
            calculates which axes should be shared based on their gridspec
            positions. See `Figure` for details.
        """  # noqa
        # Copied from matplotlib add_subplot
        if not len(args):
            args = (1, 1, 1)
        if len(args) == 1 and isinstance(args[0], Integral):
            if not 100 <= args[0] <= 999:
                raise ValueError(
                    'Integer subplot specification must be a '
                    'three-digit number, not {args[0]!r}.')
            args = tuple(map(int, str(args[0])))
        if sharex is not None:
            warnings.warn(
                f'Ignoring sharex={sharex!r}. To toggle axes sharing, '
                'just pass sharex=num to figure() or subplots().')
        if sharey is not None:
            warnings.warn(
                f'Ignoring sharey={sharey!r}. To toggle axes sharing, '
                'just pass sharey=num to figure() or subplots().')

        # Copied from SubplotBase __init__
        # Interpret positional args
        gs = self._gridspec
        ss = None
        if len(args) == 1:
            if isinstance(args[0], SubplotSpec):
                ss = args[0]
            elif isinstance(args[0], mgridspec.SubplotSpec):
                raise ValueError(
                    f'Invalid subplotspec {args[0]!r}. '
                    'Figure.add_subplot() only accepts SubplotSpecs generated '
                    'by the ProPlot GridSpec class.')
            else:
                try:
                    s = str(int(args[0]))
                    nrows, ncols, num = map(int, s)
                except ValueError:
                    raise ValueError(
                        f'Single argument to subplot must be a 3-digit '
                        'integer, not {args[0]!r}.')
        elif len(args) == 3:
            nrows, ncols, num = args
        else:
            raise ValueError(f'Illegal argument(s) to add_subplot: {args!r}')

        # Initialize gridspec and subplotspec
        # Also enforce constant geometry
        if ss is None:
            nrows, ncols = int(nrows), int(ncols)
            if isinstance(num, tuple) and len(num) == 2:
                num = [int(n) for n in num]
            else:
                if num < 1 or num > nrows * ncols:
                    raise ValueError(
                        f'num must be 1 <= num <= {nrows*ncols}, not {num}')
            if not isinstance(num, tuple):
                num = (num, num)
            if gs is None:
                self._update_gridspec(nrows=nrows, ncols=ncols)
                gs = self._gridspec
            elif (nrows, ncols) != gs.get_geometry():
                raise ValueError(
                    f'Input arguments {args!r} conflict with existing '
                    'gridspec geometry of {nrows} rows, {ncols} columns.')
            ss = gs[(num[0] - 1):num[1]]
        else:
            if gs is None:
                nrows, ncols, *_ = ss.get_geometry()
                gs = ss.get_gridspec()
                self._update_gridspec(nrows=nrows, ncols=ncols)
            elif ss.get_gridspec() is not gs:  # covers geometry discrepancies
                raise ValueError(
                    f'Invalid subplotspec {args[0]!r}. '
                    'Figure.add_subplot() only accepts SubplotSpec objects '
                    'whose parent is the main gridspec.')
        gs.add_figure(self)

        # Impose projection
        # TODO: Have Proj return all unused keyword args, with a
        # map_projection = obj entry, and maybe hide the Proj constructor as
        # an argument processing utility?
        proj = _notNone(
            proj,
            projection,
            'cartesian',
            names=(
                'proj',
                'projection'))
        proj_kw = _notNone(
            proj_kw, projection_kw, {}, names=(
                'proj_kw', 'projection_kw'))
        if proj not in ('cartesian', 'polar'):
            map_projection = projs.Proj(proj, basemap=basemap, **proj_kw)
            if 'map_projection' in kwargs:
                warnings.warn(
                    f'Ignoring input "map_projection" '
                    f'{kwargs["map_projection"]!r}.')
            kwargs['map_projection'] = map_projection
            proj = 'basemap' if basemap else 'cartopy'

        # Return subplot
        ax = super().add_subplot(ss, projection=proj, number=number, **kwargs)
        if main:
            ax.number = _notNone(number, len(self._mainaxes) + 1)
            self._mainaxes.append(ax)
=======
    def add_subplot(self, *args, **kwargs):
        """Issues warning for new users that try to call
        `~matplotlib.figure.Figure.add_subplot` manually."""
        if self._locked:
            _warn_proplot(
                'Using "fig.add_subplot()" with ProPlot figures may result in '
                'unexpected behavior. Use "proplot.subplots()" instead.')
        ax = super().add_subplot(*args, **kwargs)
>>>>>>> 60bf688c
        return ax

    def colorbar(self, *args,
                 loc='r', width=None, space=None,
                 row=None, col=None, rows=None, cols=None, span=None,
                 **kwargs):
        """
        Draw a colorbar along the left, right, bottom, or top side
        of the figure, centered between the leftmost and rightmost (or
        topmost and bottommost) main axes.

        Parameters
        ----------
        loc : str, optional
            The colorbar location. Valid location keys are as follows.

            ===========  =====================
            Location     Valid keys
            ===========  =====================
            left edge    ``'l'``, ``'left'``
            right edge   ``'r'``, ``'right'``
            bottom edge  ``'b'``, ``'bottom'``
            top edge     ``'t'``, ``'top'``
            ===========  =====================

        row, rows : optional
            Aliases for `span` for panels on the left or right side.
        col, cols : optional
            Aliases for `span` for panels on the top or bottom side.
        span : int or (int, int), optional
            Describes how the colorbar spans rows and columns of subplots.
            For example, ``fig.colorbar(loc='b', col=1)`` draws a colorbar
            beneath the leftmost column of subplots, and
            ``fig.colorbar(loc='b', cols=(1,2))`` draws a colorbar beneath the
            left two columns of subplots. By default, the colorbar will span
            all rows and columns.
        space : float or str, optional
            The space between the main subplot grid and the colorbar, or the
            space between successively stacked colorbars. Units are interpreted
            by `~proplot.utils.units`. By default, this is determined by
            the "tight layout" algorithm, or is :rc:`subplots.panelspace`
            if "tight layout" is off.
        width : float or str, optional
            The colorbar width. Units are interpreted by
            `~proplot.utils.units`. Default is :rc:`colorbar.width`.
        *args, **kwargs
            Passed to `~proplot.axes.Axes.colorbar`.
        """
        ax = kwargs.pop('ax', None)
        cax = kwargs.pop('cax', None)
        # Fill this axes
        if cax is not None:
            return super().colorbar(*args, cax=cax, **kwargs)
        # Generate axes panel
        elif ax is not None:
            return ax.colorbar(*args, space=space, width=width, **kwargs)
        # Generate figure panel
        ax = self._add_figure_panel(loc,
                                    space=space, width=width, span=span,
                                    row=row, col=col, rows=rows, cols=cols)
        return ax.colorbar(*args, loc='_fill', **kwargs)

    def get_alignx(self):
        """Return the *x* axis label alignment mode."""
        return self._alignx

    def get_aligny(self):
        """Return the *y* axis label alignment mode."""
        return self._aligny

    def get_gridspec(self):
        """Return the single `GridSpec` instance associated with this figure.
        If the `GridSpec` has not yet been initialized, returns ``None``."""
        return self._gridspec

    def get_ref_axes(self):
        """Return the reference axes associated with the reference axes
        number `Figure.ref`."""
        for ax in self._mainaxes:
            if ax.number == self.ref:
                return ax
        return None  # no error

    def get_sharex(self):
        """Return the *x* axis sharing level."""
        return self._sharex

    def get_sharey(self):
        """Return the *y* axis sharing level."""
        return self._sharey

    def get_spanx(self):
        """Return the *x* axis label spanning mode."""
        return self._spanx

    def get_spany(self):
        """Return the *y* axis label spanning mode."""
        return self._spany

    def legend(self, *args,
               loc='r', width=None, space=None,
               row=None, col=None, rows=None, cols=None, span=None,
               **kwargs):
        """
        Draw a legend along the left, right, bottom, or top side of the
        figure, centered between the leftmost and rightmost (or
        topmost and bottommost) main axes.

        Parameters
        ----------
        loc : str, optional
            The legend location. Valid location keys are as follows.

            ===========  =====================
            Location     Valid keys
            ===========  =====================
            left edge    ``'l'``, ``'left'``
            right edge   ``'r'``, ``'right'``
            bottom edge  ``'b'``, ``'bottom'``
            top edge     ``'t'``, ``'top'``
            ===========  =====================

        row, rows : optional
            Aliases for `span` for panels on the left or right side.
        col, cols : optional
            Aliases for `span` for panels on the top or bottom side.
        span : int or (int, int), optional
            Describes how the legend spans rows and columns of subplots.
            For example, ``fig.legend(loc='b', col=1)`` draws a legend
            beneath the leftmost column of subplots, and
            ``fig.legend(loc='b', cols=(1,2))`` draws a legend beneath the
            left two columns of subplots. By default, the legend will span
            all rows and columns.
        space : float or str, optional
            The space between the main subplot grid and the legend, or the
            space between successively stacked colorbars. Units are interpreted
            by `~proplot.utils.units`. By default, this is adjusted
            automatically in the "tight layout" calculation, or is
            :rc:`subplots.panelspace` if "tight layout" is turned off.
        *args, **kwargs
            Passed to `~proplot.axes.Axes.legend`.
        """
        ax = kwargs.pop('ax', None)
        # Generate axes panel
        if ax is not None:
            return ax.legend(*args, space=space, width=width, **kwargs)
        # Generate figure panel
        ax = self._add_figure_panel(loc,
                                    space=space, width=width, span=span,
                                    row=row, col=col, rows=rows, cols=cols)
        return ax.legend(*args, loc='_fill', **kwargs)

    def save(self, filename, **kwargs):
        # Alias for `~Figure.savefig` because ``fig.savefig`` is redundant.
        # Also automatically expands user paths e.g. the tilde ``'~'``.
        return self.savefig(filename, **kwargs)

    def savefig(self, filename, **kwargs):
        # Automatically expand user because why in gods name does
        # matplotlib not already do this. Undocumented because do not
        # want to overwrite matplotlib docstring.
        super().savefig(os.path.expanduser(filename), **kwargs)

    def save(self, filename, **kwargs):
        # Alias for `~Figure.savefig` because ``fig.savefig`` is redundant.
        # Also automatically expand user paths e.g. the tilde ``'~'``.
        return self.savefig(filename, **kwargs)

    def set_canvas(self, canvas):
        # Set the canvas and add monkey patches to the instance-level
        # `~matplotlib.backend_bases.FigureCanvasBase.draw_idle` and
        # `~matplotlib.backend_bases.FigureCanvasBase.print_figure`
        # methods. The latter is called by save() and by the inline backend.
        # See `_canvas_preprocess` for details."""
        # NOTE: Use draw_idle() rather than draw() becuase latter is not
        # always called! For example, MacOSX uses _draw() and nbAgg does
        # not call draw() *or* _draw()! Not sure how it works actually.
        # Should be same because we piggyback draw() which *itself* defers
        # the event. Just make sure to check _is_idle_drawing!
        canvas.draw_idle = _canvas_preprocess(canvas, 'draw_idle')
        canvas.print_figure = _canvas_preprocess(canvas, 'print_figure')
        super().set_canvas(canvas)

<<<<<<< HEAD
    def set_alignx(self, value):
        """Set the *x* axis label alignment mode."""
        self.stale = True
        self._alignx = bool(value)

    def set_aligny(self, value):
        """Set the *y* axis label alignment mode."""
        self.stale = True
        self._aligny = bool(value)

    def set_gridspec(self, *args, **kwargs):
        """This docstring is replaced below."""
        # Create and apply the gridspec
        if self._gridspec is not None:
            raise RuntimeError(
                'The gridspec has already been declared and multiple '
                'GridSpecs are not allowed. Call '
                'Figure.get_gridspec() to retrieve it.')
        if len(args) == 1 and isinstance(args[0], GridSpec):
            gs = args[0]
        elif len(args) == 1 and isinstance(args[0], mgridspec.GridSpec):
            raise ValueError(
                'The gridspec must be a ProPlot GridSpec. Matplotlib '
                'gridspecs are not allowed.')
        else:
            gs = GridSpec(*args, **kwargs)
        gs.add_figure(self)
        ncols, nrows = gs.get_geometry()
        self._gridspec = gs
        self._geometryconfig._init()
        self.stale = True
        return gs

    def set_sharex(self, value):
        """Set the *x* axis sharing level."""
        value = int(value)
        if value not in range(4):
            raise ValueError(
                'Invalid sharing level sharex={value!r}. '
                'Axis sharing level can be 0 (no sharing), '
                '1 (sharing, but keep all labels), '
                '2 (sharing, only keep one set of tick labels), '
                'or 3 (sharing, only keep one axis label).')
        self.stale = True
        self._sharex = value

    def set_sharey(self, value):
        """Set the *y* axis sharing level."""
        value = int(value)
        if value not in range(4):
            raise ValueError(
                'Invalid sharing level sharey={value!r}. '
                'Axis sharing level can be 0 (no sharing), '
                '1 (sharing, but keep all labels), '
                '2 (sharing, only keep one set of tick labels), '
                'or 3 (sharing, only keep one axis label).')
        self.stale = True
        self._sharey = value

    def set_spanx(self, value):
        """Set the *x* axis label spanning mode."""
        self.stale = True
        self._spanx = bool(value)

    def set_spany(self, value):
        """Set the *y* axis label spanning mode."""
        self.stale = True
        self._spany = bool(value)

    @property
    def gridspec(self):
        """The single `GridSpec` instance used for all subplots
        in the figure."""
        return self._gridspec

    @property
    def ref(self):
        """The reference axes number. The `axwidth`, `axheight`, and `aspect`
        `subplots` and `figure` arguments are applied to this axes, and aspect
        ratio is conserved for this axes in tight layout adjustment."""
        return self._ref

    @ref.setter
    def ref(self, ref):
        if not isinstance(ref, Integral) or ref < 1:
            raise ValueError(
                f'Invalid axes number {ref!r}. Must be integer >=1.')
        self.stale = True
        self._ref = ref
=======
    def set_size_inches(self, w, h=None, forward=True, manual=True):
        # Set the figure size and, if this is being called manually or from
        # an interactive backend, override the geometry tracker so users can
        # use interactive backends. See #76. Undocumented because this is
        # only relevant internally.
        # NOTE: Bitmap renderers use int(Figure.bbox.[width|height]) which
        # rounds to whole pixels. So when renderer resizes the figure
        # internally there may be roundoff error! Always compare to *both*
        # Figure.get_size_inches() and the truncated bbox dimensions times dpi.
        # Comparison is critical because most renderers call set_size_inches()
        # before any resizing interaction!
        if h is None:
            width, height = w
        else:
            width, height = w, h
        if not all(np.isfinite(_) for _ in (width, height)):
            raise ValueError('Figure size must be finite, not '
                             f'({width}, {height}).')
        width_true, height_true = self.get_size_inches()
        width_trunc = int(self.bbox.width) / self.dpi
        height_trunc = int(self.bbox.height) / self.dpi
        if (manual  # have actually seen (width_true, heigh_trunc)!
                and width not in (width_true, width_trunc)
                and height not in (height_true, height_trunc)):
            self._subplots_kw.update(width=width, height=height)
        super().set_size_inches(width, height, forward=forward)
>>>>>>> 60bf688c

    # Add documentation
    add_gridspec.__doc__ = _gridspec_doc
    set_gridspec.__doc__ = _gridspec_doc


def _axes_dict(naxs, value, kw=False, default=None):
    """Build a dictionary that looks like ``{1:value1, 2:value2, ...}`` or
    ``{1:{key1:value1, ...}, 2:{key2:value2, ...}, ...}`` for storing
    standardized axes-specific properties or keyword args."""
    # First build up dictionary
    # 1) 'string' or {1:'string1', (2,3):'string2'}
    if not kw:
        if np.iterable(value) and not isinstance(value, (str, dict)):
            value = {num + 1: item for num, item in enumerate(value)}
        elif not isinstance(value, dict):
            value = {range(1, naxs + 1): value}
    # 2) {'prop':value} or {1:{'prop':value1}, (2,3):{'prop':value2}}
    else:
        nested = [isinstance(value, dict) for value in value.values()]
        if not any(nested):  # any([]) == False
            value = {range(1, naxs + 1): value.copy()}
        elif not all(nested):
            raise ValueError(
                'Pass either of dictionary of key value pairs or '
                'a dictionary of dictionaries of key value pairs.')
    # Then *unfurl* keys that contain multiple axes numbers, i.e. are meant
    # to indicate properties for multiple axes at once
    kwargs = {}
    for nums, item in value.items():
        nums = np.atleast_1d(nums)
        for num in nums.flat:
            if not kw:
                kwargs[num] = item
            else:
                kwargs[num] = item.copy()
    # Fill with default values
    for num in range(1, naxs + 1):
        if num not in kwargs:
            if kw:
                kwargs[num] = {}
            else:
                kwargs[num] = default
    # Verify numbers
    if {*range(1, naxs + 1)} != {*kwargs.keys()}:
        raise ValueError(
            f'Have {naxs} axes, but {value!r} has properties for axes '
            ', '.join(map(repr, sorted(kwargs))) + '.')
    return kwargs


def _journal_figsize(journal):
    """Return the dimensions associated with this journal string."""
    # Get dimensions for figure from common journals.
    value = JOURNAL_SPECS.get(journal, None)
    if value is None:
        raise ValueError(
            f'Unknown journal figure size specifier {journal!r}. Options are: '
            ', '.join(map(repr, JOURNAL_SPECS.keys())) + '.')
    # Return width, and optionally also the height
    width, height = None, None
    try:
        width, height = value
    except (TypeError, ValueError):
        width = value
    return width, height

# TODO: Figure out how to save subplots keyword args!
@docstring.dedent_interpd
def figure(**kwargs):
    """
    Analogous to `matplotlib.pyplot.figure`, create an empty figure meant
    to be filled with axes using `Figure.add_subplot`.

    Parameters
    ----------
    %(figure_doc)s
    **kwargs
        Passed to `Figure`.
    """
    return plt.figure(FigureClass=Figure, **kwargs)


def subplots(
        array=None, ncols=1, nrows=1, ref=1, order='C',
        left=None, right=None, bottom=None, top=None, wspace=None, hspace=None,
        hratios=None, wratios=None, width_ratios=None, height_ratios=None,
        proj=None, projection=None, proj_kw=None, projection_kw=None,
        basemap=False, **kwargs):
    """
    Create a figure with a single axes or arbitrary grid of axes, analogous
    to `matplotlib.pyplot.subplots`. The axes can have arbitrary map
    projections.

    Parameters
    ----------
    array : 2D array-like of int, optional
        Array specifying complex grid of subplots. Think of
        this array as a "picture" of your figure. For example, the array
        ``[[1, 1], [2, 3]]`` creates one long subplot in the top row, two
        smaller subplots in the bottom row. Integers must range from 1 to the
        number of plots.

        ``0`` indicates an empty space. For example, ``[[1, 1, 1], [2, 0, 3]]``
        creates one long subplot in the top row with two subplots in the bottom
        row separated by a space.
    ncols, nrows : int, optional
        Number of columns, rows. Ignored if `array` is not ``None``.
        Use these arguments for simpler subplot grids.
    order : {'C', 'F'}, optional
        Whether subplots are numbered in column-major (``'C'``) or row-major
        (``'F'``) order. Analogous to `numpy.array` ordering. This controls
        the order axes appear in the `axs` list, and the order of subplot
        a-b-c labeling (see `~proplot.axes.Axes.format`).
<<<<<<< HEAD
=======
    figsize : length-2 tuple, optional
        Tuple specifying the figure `(width, height)`.
    width, height : float or str, optional
        The figure width and height. Units are interpreted by
        `~proplot.utils.units`.
    journal : str, optional
        String name corresponding to an academic journal standard that is used
        to control the figure width (and height, if specified). See below
        table.

        ===========  ====================  ==========================================================================================================================================================
        Key          Size description      Organization
        ===========  ====================  ==========================================================================================================================================================
        ``'pnas1'``  1-column              `Proceedings of the National Academy of Sciences <http://www.pnas.org/page/authors/submission>`__
        ``'pnas2'``  2-column              ”
        ``'pnas3'``  landscape page        ”
        ``'ams1'``   1-column              `American Meteorological Society <https://www.ametsoc.org/ams/index.cfm/publications/authors/journal-and-bams-authors/figure-information-for-authors/>`__
        ``'ams2'``   small 2-column        ”
        ``'ams3'``   medium 2-column       ”
        ``'ams4'``   full 2-column         ”
        ``'agu1'``   1-column              `American Geophysical Union <https://publications.agu.org/author-resource-center/figures-faq/>`__
        ``'agu2'``   2-column              ”
        ``'agu3'``   full height 1-column  ”
        ``'agu4'``   full height 2-column  ”
        ===========  ====================  ==========================================================================================================================================================

    ref : int, optional
        The reference axes number. The `axwidth`, `axheight`, and `aspect`
        keyword args are applied to this axes, and aspect ratio is conserved
        for this axes in tight layout adjustment.
    axwidth, axheight : float or str, optional
        Sets the average width, height of your axes. Units are interpreted by
        `~proplot.utils.units`. Default is :rc:`subplots.axwidth`.

        These arguments are convenient where you don't care about the figure
        dimensions and just want your axes to have enough "room".
    aspect : float or length-2 list of floats, optional
        The (average) axes aspect ratio, in numeric form (width divided by
        height) or as (width, height) tuple. If you do not provide
        the `hratios` or `wratios` keyword args, all axes will have
        identical aspect ratios.
    hratios, wratios
        Aliases for `height_ratios`, `width_ratios`.
    width_ratios, height_ratios : float or list thereof, optional
        Passed to `GridSpec`, denotes the width
        and height ratios for the subplot grid. Length of `width_ratios`
        must match the number of rows, and length of `height_ratios` must
        match the number of columns.
    wspace, hspace, space : float or str or list thereof, optional
        Passed to `GridSpec`, denotes the
        spacing between grid columns, rows, and both, respectively. If float
        or string, expanded into lists of length ``ncols-1`` (for `wspace`)
        or length ``nrows-1`` (for `hspace`).

        Units are interpreted by `~proplot.utils.units` for each element of
        the list. By default, these are determined by the "tight
        layout" algorithm.
    left, right, top, bottom : float or str, optional
        Passed to `GridSpec`, denotes the width of padding between the
        subplots and the figure edge. Units are interpreted by
        `~proplot.utils.units`. By default, these are determined by the
        "tight layout" algorithm.

    sharex, sharey, share : {3, 2, 1, 0}, optional
        The "axis sharing level" for the *x* axis, *y* axis, or both axes.
        Default is ``3``. This can considerably redundancy in your figure.
        The options are as follows:

        0. No axis sharing. Also sets the default `spanx` and `spany` values
           to ``False``.
        1. Only draw *axis label* on the leftmost column (*y*) or
           bottommost row (*x*) of subplots. Axis tick labels
           still appear on every subplot.
        2. As in 1, but forces the axis limits to be identical. Axis
           tick labels still appear on every subplot.
        3. As in 2, but only show the *axis tick labels* on the
           leftmost column (*y*) or bottommost row (*x*) of subplots.

    spanx, spany, span : bool or {0, 1}, optional
        Default is ``False`` if `sharex`, `sharey`, or `share` are ``0``,
        ``True`` otherwise. Toggles "spanning" axis labels for the *x* axis,
        *y* axis, or both axes. When ``True``, a single, centered axis label
        is used for all axes with bottom and left edges in the same row or
        column.  This can considerably redundancy in your figure.

        "Spanning" labels integrate with "shared" axes. For example,
        for a 3-row, 3-column figure, with ``sharey > 1`` and ``spany=1``,
        your figure will have 1 ylabel instead of 9.
    alignx, aligny, align : bool or {0, 1}, optional
        Default is ``False``. Whether to `align axis labels \
<https://matplotlib.org/3.1.1/gallery/subplots_axes_and_figures/align_labels_demo.html>`__
        for the *x* axis, *y* axis, or both axes. Only has an effect when
        `spanx`, `spany`, or `span` are ``False``.
>>>>>>> 60bf688c
    proj, projection : str or dict-like, optional
        The map projection name(s), passed to `~proplot.projs.Proj`. The
        argument is interpreted as follows.

        * If string, this projection is used for all subplots. See
          `~proplot.projs.Proj` for a table of map projection names.
        * If list of strings, these projections are used for each
          subplot in the order specified by `array` or `order`.
        * If dict-like, the keys are integers or tuples of integers
          corresponding to subplot numbers, and the values are strings
          indicating the projection. If a key is not provided, the subplot
          will be `~proplot.axes.CartesianAxes`.

        For example, with ``ncols=4`` and ``proj={2:'merc', (3,4):'cyl'}``,
        the first subplot is a normal axes, the second is a Mercator
        projection, and the third and fourth are cylindrical projections.
    proj_kw, projection_kw : dict-like, optional
        Dictionary of keyword args for the projection class. Passed to
        `~proplot.projs.Proj`. Can be set for specific subplots just like
        `proj`. For example, with ``ncols=2`` and
        ``proj_kw={1:dict(lon_0=0), 2:dict(lon_0=180)}``, the left subplot is
        centered on the prime meridian and the right subplot is centered on
        the international dateline.
    basemap : bool or dict-like, optional
        Whether to use basemap or cartopy for map projections. Default is
        ``False``. Can be set for specific subplots just like `proj`.
        For example, with ``basemap={1:False, 2:True}``, the left subplot is
        a cartopy projection and the right subplot is a basemap projection.

    Other parameters
    ----------------
    %(figure_doc)s
    hratios, wratios, height_ratios, width_ratios
        Passed to `GridSpec`. These describe the ratios between successive
        rows and columns of the subplot grid.

    Returns
    -------
    f : `Figure`
        The figure instance.
<<<<<<< HEAD
    axs : `axes_grid`
        A special list of axes instances. See `axes_grid`.
    """
    # NOTE: White lie that spacing params are passed to figure, but since
    # we initialize the gridspec here, just apply them to the gridspec.
=======
    axs : `subplot_grid`
        A special list of axes instances. See `subplot_grid`.
    """  # noqa
    rc._getitem_mode = 0
>>>>>>> 60bf688c
    # Build array
    if order not in ('C', 'F'):  # better error message
        raise ValueError(
            f'Invalid order {order!r}. Choose from "C" (row-major, default) '
            f'and "F" (column-major).')
    if array is None:
        array = np.arange(1, nrows * ncols + 1)[..., None]
        array = array.reshape((nrows, ncols), order=order)
    # Standardize array
    try:
        array = np.array(array, dtype=int)  # enforce array type
        if array.ndim == 1:
            # interpret as single row or column
            array = array[None, :] if order == 'C' else array[:, None]
        elif array.ndim != 2:
            raise ValueError
        array[array == None] = 0  # use zero for placeholder  # noqa
    except (TypeError, ValueError):
        raise ValueError(
            f'Invalid subplot array {array!r}. '
            'Must be 1D or 2D array of integers.')
    # Get other props
    nums = np.unique(array[array != 0])
    naxs = len(nums)
    if {*nums.flat} != {*range(1, naxs + 1)}:
        raise ValueError(
            f'Invalid subplot array {array!r}. Numbers must span integers '
            '1 to naxs (i.e. cannot skip over numbers), with 0 representing '
            'empty spaces.')
    if ref not in nums:
        raise ValueError(
            f'Invalid reference number {ref!r}. For array {array!r}, must be '
            'one of {nums}.')
    nrows, ncols = array.shape
<<<<<<< HEAD
    # Get axes ranges from array
    axids = [
        np.where(
            array == i) for i in np.sort(
            np.unique(array)) if i > 0]  # 0 stands for empty
=======

    # Figure out rows and columns "spanned" by each axes in list, for
    # axis sharing and axis label spanning settings
    sharex = int(_notNone(sharex, share, rc['share']))
    sharey = int(_notNone(sharey, share, rc['share']))
    if sharex not in range(4) or sharey not in range(4):
        raise ValueError(
            f'Axis sharing level can be 0 (no sharing), '
            '1 (sharing, but keep all tick labels), '
            '2 (sharing, keep one set of tick labels), '
            'or 3 (sharing, keep one axis label and one set of tick labels)'
            'Got sharex={sharex} and sharey={sharey}.')
    spanx = _notNone(spanx, span, 0 if sharex == 0 else None, rc['span'])
    spany = _notNone(spany, span, 0 if sharey == 0 else None, rc['span'])
    alignx = _notNone(alignx, align)
    aligny = _notNone(aligny, align)
    if (spanx and alignx) or (spany and aligny):
        _warn_proplot(
            f'The "alignx" and "aligny" args have no effect when '
            '"spanx" and "spany" are True.')
    alignx = _notNone(alignx, rc['align'])
    aligny = _notNone(alignx, rc['align'])
    # Get some axes properties, where locations are sorted by axes id.
    # NOTE: These ranges are endpoint exclusive, like a slice object!
    axids = [np.where(array == i) for i in np.sort(
        np.unique(array)) if i > 0]  # 0 stands for empty
>>>>>>> 60bf688c
    xrange = np.array([[x.min(), x.max()] for _, x in axids])
    yrange = np.array([[y.min(), y.max()]
                       for y, _ in axids])  # range accounting for panels

    # Get basemap.Basemap or cartopy.crs.Projection instances for map
    proj = _notNone(projection, proj, None, names=('projection', 'proj'))
    proj_kw = _notNone(projection_kw, proj_kw, {},
                       names=('projection_kw', 'proj_kw'))
    proj = _axes_dict(naxs, proj, kw=False, default='xy')
    proj_kw = _axes_dict(naxs, proj_kw, kw=True)
    basemap = _axes_dict(naxs, basemap, kw=False, default=False)
<<<<<<< HEAD

=======
    axes_kw = {num: {}
               for num in range(1, naxs + 1)}  # stores add_subplot arguments
    for num, name in proj.items():
        # The default is XYAxes
        if name is None or name == 'xy':
            axes_kw[num]['projection'] = 'xy'
        # Builtin matplotlib polar axes, just use my overridden version
        elif name == 'polar':
            axes_kw[num]['projection'] = 'polar'
            if num == ref:
                aspect = 1
        # Custom Basemap and Cartopy axes
        else:
            package = 'basemap' if basemap[num] else 'geo'
            obj, iaspect = projs.Proj(
                name, basemap=basemap[num], **proj_kw[num])
            if num == ref:
                aspect = iaspect
            axes_kw[num].update({'projection': package, 'map_projection': obj})

    # Figure and/or axes dimensions
    names, values = (), ()
    if journal:
        # if user passed width=<string > , will use that journal size
        figsize = _journals(journal)
        spec = f'journal={journal!r}'
        names = ('axwidth', 'axheight', 'width')
        values = (axwidth, axheight, width)
        width, height = figsize
    elif figsize:
        spec = f'figsize={figsize!r}'
        names = ('axwidth', 'axheight', 'width', 'height')
        values = (axwidth, axheight, width, height)
        width, height = figsize
    elif width is not None or height is not None:
        spec = []
        if width is not None:
            spec.append(f'width={width!r}')
        if height is not None:
            spec.append(f'height={height!r}')
        spec = ', '.join(spec)
        names = ('axwidth', 'axheight')
        values = (axwidth, axheight)
    # Raise warning
    for name, value in zip(names, values):
        if value is not None:
            _warn_proplot(
                f'You specified both {spec} and {name}={value!r}. '
                f'Ignoring {name!r}.')

    # Standardized dimensions
    width, height = units(width), units(height)
    axwidth, axheight = units(axwidth), units(axheight)
    # Standardized user input border spaces
    left, right = units(left), units(right)
    bottom, top = units(bottom), units(top)
    # Standardized user input spaces
    wspace = np.atleast_1d(units(_notNone(wspace, space)))
    hspace = np.atleast_1d(units(_notNone(hspace, space)))
    if len(wspace) == 1:
        wspace = np.repeat(wspace, (ncols - 1,))
    if len(wspace) != ncols - 1:
        raise ValueError(
            f'Require {ncols-1} width spacings for {ncols} columns, '
            'got {len(wspace)}.')
    if len(hspace) == 1:
        hspace = np.repeat(hspace, (nrows - 1,))
    if len(hspace) != nrows - 1:
        raise ValueError(
            f'Require {nrows-1} height spacings for {nrows} rows, '
            'got {len(hspace)}.')
>>>>>>> 60bf688c
    # Standardized user input ratios
    wratios = np.atleast_1d(_notNone(width_ratios, wratios, 1,
                                     names=('width_ratios', 'wratios')))
    hratios = np.atleast_1d(_notNone(height_ratios, hratios, 1,
                                     names=('height_ratios', 'hratios')))
    if len(wratios) == 1:
        wratios = np.repeat(wratios, (ncols,))
    if len(hratios) == 1:
        hratios = np.repeat(hratios, (nrows,))
    if len(wratios) != ncols:
        raise ValueError(f'Got {ncols} columns, but {len(wratios)} wratios.')
    if len(hratios) != nrows:
        raise ValueError(f'Got {nrows} rows, but {len(hratios)} hratios.')
    wratios, hratios = wratios.tolist(), hratios.tolist()  # also makes copy

    # Generate figure and gridspec
    # NOTE: This time we initialize the *gridspec* with user input values
    # TODO: Repair _update_gridspec so it works!
    fig = plt.figure(FigureClass=Figure, ref=ref, **kwargs)
    gs = fig._update_gridspec(nrows=nrows, ncols=ncols,
                              left=left, right=right, bottom=bottom, top=top,
                              wratios=wratios, hratios=hratios)

    # Draw main subplots
    axs = naxs * [None]  # list of axes
    for idx in range(naxs):
        # Get figure gridspec ranges
        num = idx + 1
        x0, x1 = xrange[idx, 0], xrange[idx, 1]
        y0, y1 = yrange[idx, 0], yrange[idx, 1]
        # Draw subplot
        ss = gs[y0:y1 + 1, x0:x1 + 1]
        axs[idx] = fig.add_subplot(
            ss, number=num, main=True,
            proj=proj[num], basemap=basemap[num], proj_kw=proj_kw[num])

    # Shared axes setup
    # TODO: Figure out how to defer this to drawtime in #50
    # For some reason just adding _share_setup() to draw() doesn't work
    for ax in axs:
        ax._share_setup()

    # Return figure and axes
    n = (ncols if order == 'C' else nrows)
    return fig, subplot_grid(axs, n=n, order=order)<|MERGE_RESOLUTION|>--- conflicted
+++ resolved
@@ -8,12 +8,8 @@
 import os
 import numpy as np
 import functools
-<<<<<<< HEAD
-import warnings
 from matplotlib import docstring
-=======
-import matplotlib.pyplot as plt
->>>>>>> 60bf688c
+import matplotlib.artist as martist
 import matplotlib.figure as mfigure
 import matplotlib.transforms as mtransforms
 import matplotlib.gridspec as mgridspec
@@ -21,24 +17,11 @@
 from numbers import Integral
 from . import projs, axes
 from .rctools import rc
-<<<<<<< HEAD
-from .utils import _notNone, _counter, units
+from .utils import _warn_proplot, _notNone, _counter, units
 __all__ = [
-    'axes_grid', 'close',
-    'EdgeStack',
-    'figure',
-    'Figure',
-    'GeometrySolver',
-    'GridSpec',
-    'show', 'subplots',
-    'SubplotSpec',
-=======
-from .utils import _warn_proplot, _notNone, _counter, units
-from . import projs, axes
-__all__ = [
-    'subplot_grid', 'close', 'show', 'subplots', 'Figure',
+    'subplot_grid', 'close', 'show', 'subplots',
+    'EdgeStack', 'Figure', 'GeometrySolver',
     'GridSpec', 'SubplotSpec',
->>>>>>> 60bf688c
 ]
 
 # Translation
@@ -235,15 +218,10 @@
         raise LookupError('subplot_grid is immutable.')
 
     def __getitem__(self, key):
-<<<<<<< HEAD
         """If an integer is passed, the item is returned. If a slice is passed,
-        an `axes_grid` of the items is returned. You can also use 2D indexing,
-        and the corresponding axes in the axes grid will be chosen.
-=======
-        """If an integer is passed, the item is returned, and if a slice is
-        passed, an `subplot_grid` of the items is returned. You can also use 2D
-        indexing, and the corresponding axes in the axes grid will be chosen.
->>>>>>> 60bf688c
+        a `subplot_grid` of the items is returned. You can also use 2D
+        indexing, and the corresponding axes in the `subplot_grid` will be
+        chosen.
 
         Example
         -------
@@ -323,18 +301,9 @@
         If the attribute is *callable*, return a dummy function that loops
         through each identically named method, calls them in succession, and
         returns a tuple of the results. This lets you call arbitrary methods
-<<<<<<< HEAD
-        on multiple axes at once! If the `axes_grid` has length ``1``, the
-        single result is returned.
-
-        If the attribute is *not callable*, return a tuple of identically
-        named attributes for every object in the list. If the `axes_grid` has
-        length ``1``, the single value is returned.
-=======
-        on multiple axes at once! If the `subplot_grid` has length ``1``,
-        just returns the single result. If the attribute is *not callable*,
+        on multiple axes at once! If the `subplot_grid` has length ``1``, the
+        single result is returned. If the attribute is *not callable*,
         returns a tuple of attributes for every object in the list.
->>>>>>> 60bf688c
 
         Example
         -------
@@ -384,8 +353,9 @@
         # Mixed
         raise AttributeError(f'Found mixed types for attribute {attr!r}.')
 
-<<<<<<< HEAD
     # TODO: Implement these
+    # TODO: Consider getting rid of __getattr__ override because it is
+    # too much of a mind fuck for new users?
     # def colorbar(self, loc=None):
     #     """Draws a colorbar that spans axes in the selected range."""
     #     for ax in self:
@@ -401,43 +371,15 @@
     #     for ax in self:
     #         pass
 
-=======
->>>>>>> 60bf688c
 
 class SubplotSpec(mgridspec.SubplotSpec):
     """
     Matplotlib `~matplotlib.gridspec.SubplotSpec` subclass that adds
     a helpful `__repr__` method. Otherwise is identical.
     """
-<<<<<<< HEAD
-
     def __repr__(self):
         nrows, ncols, row1, row2, col1, col2 = self.get_rows_columns()
         return f'SubplotSpec({nrows}, {ncols}; {row1}:{row2}, {col1}:{col2})'
-=======
-    def get_active_geometry(self):
-        """Returns the number of rows, number of columns, and 1D subplot
-        location indices, ignoring rows and columns allocated for spaces."""
-        nrows, ncols, row1, row2, col1, col2 = self.get_active_rows_columns()
-        num1 = row1 * ncols + col1
-        num2 = row2 * ncols + col2
-        return nrows, ncols, num1, num2
-
-    def get_active_rows_columns(self):
-        """Returns the number of rows, number of columns, first subplot row,
-        last subplot row, first subplot column, and last subplot column,
-        ignoring rows and columns allocated for spaces."""
-        gridspec = self.get_gridspec()
-        nrows, ncols = gridspec.get_geometry()
-        row1, col1 = divmod(self.num1, ncols)
-        if self.num2 is not None:
-            row2, col2 = divmod(self.num2, ncols)
-        else:
-            row2 = row1
-            col2 = col1
-        return (
-            nrows // 2, ncols // 2, row1 // 2, row2 // 2, col1 // 2, col2 // 2)
->>>>>>> 60bf688c
 
 
 class GridSpec(mgridspec.GridSpec):
@@ -445,7 +387,6 @@
     Matplotlib `~matplotlib.gridspec.GridSpec` subclass that allows for grids
     with variable spacing between successive rows and columns of axes.
     """
-<<<<<<< HEAD
     def __repr__(self):  # do not show width and height ratios
         nrows, ncols = self.get_geometry()
         return f'GridSpec({nrows}, {ncols})'
@@ -454,9 +395,6 @@
                  left=None, right=None, bottom=None, top=None,
                  wspace=None, hspace=None, wratios=None, hratios=None,
                  width_ratios=None, height_ratios=None):
-=======
-    def __init__(self, figure, nrows=1, ncols=1, **kwargs):
->>>>>>> 60bf688c
         """
         Parameters
         ----------
@@ -471,7 +409,6 @@
             margin of 0.9 inches.
         hspace, wspace : float or str or list thereof, optional
             The vertical and horizontal spacing between rows and columns of
-<<<<<<< HEAD
             subplots, respectively. Units are interpreted by
             `~proplot.utils.units`.
 
@@ -486,26 +423,6 @@
             rows and columns in the gridspec, respectively. For example,
             ``width_ratios=(1,2)`` scales a 2-column gridspec so that the
             second column is twice as wide as the first column.
-=======
-            subplots, respectively. In `~proplot.subplots.subplots`, ``wspace``
-            and ``hspace`` are in physical units. When calling
-            `GridSpec` directly, values are scaled relative to
-            the average subplot height or width.
-
-            If float, the spacing is identical between all rows and columns. If
-            list of float, the length of the lists must equal ``nrows-1``
-            and ``ncols-1``, respectively.
-        height_ratios, width_ratios : list of float
-            Ratios for the relative heights and widths for rows and columns
-            of subplots, respectively. For example, ``width_ratios=(1,2)``
-            scales a 2-column gridspec so that the second column is twice as
-            wide as the first column.
-        left, right, top, bottom : float or str
-            Passed to `~matplotlib.gridspec.GridSpec`, denotes the margin
-            positions in figure-relative coordinates.
-        **kwargs
-            Passed to `~matplotlib.gridspec.GridSpec`.
->>>>>>> 60bf688c
         """
         # Attributes
         self._figures = set()  # figure tracker
@@ -596,7 +513,6 @@
             wspace = self._sanitize_wspace(0)
             hspace = self._sanitize_hspace(0)
         else:
-<<<<<<< HEAD
             if not isinstance(figure, Figure):
                 raise ValueError(
                     f'Invalid figure {figure!r}. '
@@ -618,25 +534,6 @@
         if self._row_height_ratios is not None:
             norm = cell_h * nrows / sum(self._row_height_ratios)
             cell_heights = [r * norm for r in self._row_height_ratios]
-=======
-            if len(key) == 2:
-                k1, k2 = key
-            else:
-                raise ValueError(f'Invalid index {key!r}.')
-            num1 = self._normalize(k1, nrows_active)
-            num2 = self._normalize(k2, ncols_active)
-            num1, num2 = np.ravel_multi_index((num1, num2), (nrows, ncols))
-        num1 = self._positem(num1)
-        num2 = self._positem(num2)
-        return SubplotSpec(self, num1, num2)
-
-    @staticmethod
-    def _positem(size):
-        """Account for negative indices."""
-        if size < 0:
-            # want -1 to stay -1, -2 becomes -3, etc.
-            return 2 * (size + 1) - 1
->>>>>>> 60bf688c
         else:
             cell_heights = [cell_h] * nrows
         sep_heights = [0] + ([sep_h] * (nrows - 1))
@@ -649,7 +546,6 @@
             norm = cell_w * ncols / sum(self._col_width_ratios)
             cell_widths = [r * norm for r in self._col_width_ratios]
         else:
-<<<<<<< HEAD
             cell_widths = [cell_w] * ncols
         sep_widths = [0] + ([sep_w] * (ncols - 1))
         cell_ws = np.cumsum(np.column_stack([sep_widths, cell_widths]).flat)
@@ -662,50 +558,6 @@
         and cannot use the SubplotParams stored on figures."""
         raise NotImplementedError(
             f'ProPlot GridSpec does not interact with figure SubplotParams.')
-=======
-            if key < 0:
-                key += size
-            if 0 <= key < size:
-                return key, key
-        raise IndexError(f'Invalid index: {key} with size {size}.')
-
-    def _spaces_as_ratios(
-            self, hspace=None, wspace=None,  # spacing between axes
-            height_ratios=None, width_ratios=None,
-            **kwargs):
-        """For keyword arg usage, see `GridSpec`."""
-        # Parse flexible input
-        nrows, ncols = self.get_active_geometry()
-        hratios = np.atleast_1d(_notNone(height_ratios, 1))
-        wratios = np.atleast_1d(_notNone(width_ratios, 1))
-        # this is relative to axes
-        hspace = np.atleast_1d(_notNone(hspace, np.mean(hratios) * 0.10))
-        wspace = np.atleast_1d(_notNone(wspace, np.mean(wratios) * 0.10))
-        if len(wspace) == 1:
-            wspace = np.repeat(wspace, (ncols - 1,))  # note: may be length 0
-        if len(hspace) == 1:
-            hspace = np.repeat(hspace, (nrows - 1,))
-        if len(wratios) == 1:
-            wratios = np.repeat(wratios, (ncols,))
-        if len(hratios) == 1:
-            hratios = np.repeat(hratios, (nrows,))
-
-        # Verify input ratios and spacings
-        # Translate height/width spacings, implement as extra columns/rows
-        if len(hratios) != nrows:
-            raise ValueError(f'Got {nrows} rows, but {len(hratios)} hratios.')
-        if len(wratios) != ncols:
-            raise ValueError(
-                f'Got {ncols} columns, but {len(wratios)} wratios.')
-        if len(wspace) != ncols - 1:
-            raise ValueError(
-                f'Require {ncols-1} width spacings for {ncols} columns, '
-                f'got {len(wspace)}.')
-        if len(hspace) != nrows - 1:
-            raise ValueError(
-                f'Require {nrows-1} height spacings for {nrows} rows, '
-                f'got {len(hspace)}.')
->>>>>>> 60bf688c
 
     def get_hspace(self):
         """Return the vector of row spaces."""
@@ -716,7 +568,6 @@
         return self.left, self.bottom, self.right, self.top
 
     def get_wspace(self):
-<<<<<<< HEAD
         """Return the vector of column spaces."""
         return self.wspace
 
@@ -788,28 +639,9 @@
             self, left=None, right=None, bottom=None, top=None,
             wspace=None, hspace=None, wratios=None, hratios=None,
             width_ratios=None, height_ratios=None):
-=======
-        """Returns column ratios allocated for spaces."""
-        return self.get_width_ratios()[1::2]
-
-    def get_active_height_ratios(self):
-        """Returns height ratios excluding slots allocated for spaces."""
-        return self.get_height_ratios()[::2]
-
-    def get_active_width_ratios(self):
-        """Returns width ratios excluding slots allocated for spaces."""
-        return self.get_width_ratios()[::2]
-
-    def get_active_geometry(self):
-        """Returns the number of active rows and columns, i.e. the rows and
-        columns that aren't skipped by `~GridSpec.__getitem__`."""
-        return self._nrows_active, self._ncols_active
-
-    def update(self, **kwargs):
->>>>>>> 60bf688c
         """
         Update the gridspec with arbitrary initialization keyword arguments
-        then *apply* those updates for every figure using this gridspec.
+        then *apply* those updates to every figure using this gridspec.
 
         The default `~matplotlib.gridspec.GridSpec.update` tries to update
         positions for axes on all active figures -- but this can fail after
@@ -946,39 +778,6 @@
         raise KeyError(f'Invalid space key {key!r}.')
     return space
 
-<<<<<<< HEAD
-=======
-    # Convert margins to figure-relative coordinates
-    left = left / width
-    bottom = bottom / height
-    right = 1 - right / width
-    top = 1 - top / height
-
-    # Return gridspec keyword args
-    gridspec_kw = {
-        'ncols': ncols, 'nrows': nrows,
-        'wspace': wspace, 'hspace': hspace,
-        'width_ratios': wratios, 'height_ratios': hratios,
-        'left': left, 'bottom': bottom, 'right': right, 'top': top,
-    }
-
-    return (width, height), gridspec_kw, kwargs
-
-
-class _hidelabels(object):
-    """Hide objects temporarily so they are ignored by the tight bounding box
-    algorithm."""
-    def __init__(self, *args):
-        self._labels = args
-
-    def __enter__(self):
-        for label in self._labels:
-            label.set_visible(False)
-
-    def __exit__(self, *args):
-        for label in self._labels:
-            label.set_visible(True)
->>>>>>> 60bf688c
 
 class EdgeStack(object):
     """
@@ -986,31 +785,10 @@
     along the edge of a subplot. Calculates bounding box coordiantes for
     objects in the stack.
     """
-    # def __init__(self, *args):
-    #     if not all(isinstance(arg, martist.Artst), args)
-
-<<<<<<< HEAD
-=======
-class _unlocker(object):
-    """Suppress warning message when adding subplots, and cleanly reset
-    lock setting if exception raised."""
-    def __init__(self, fig):
-        self._fig = fig
-
-    def __enter__(self):
-        self._fig._locked = False
-
-    def __exit__(self, *args):
-        self._fig._locked = True
-
-
-class Figure(mfigure.Figure):
-    """The `~matplotlib.figure.Figure` class returned by `subplots`. At
-    draw-time, an improved tight layout algorithm is employed, and
-    the space around the figure edge, between subplots, and between
-    panels is changed to accommodate subplot content. Figure dimensions
-    may be automatically scaled to preserve subplot aspect ratios."""
->>>>>>> 60bf688c
+    def __init__(self, *args):
+        if not all(isinstance(arg, martist.Artst) for arg in args):
+            raise ValueError(f'Arguments must be artists.')
+
 
 class GeometrySolver(object):
     """
@@ -1027,7 +805,6 @@
         figure : `Figure`
             The figure instance associated with this geometry configuration.
         """
-<<<<<<< HEAD
         if not isinstance(figure, Figure):
             raise ValueError(
                 f'GeometrySolver() accepts only proplot.subplots.Figure '
@@ -1134,66 +911,6 @@
             rhspace = 0
             rwratio = 1
             rhratio = 1
-=======
-        # Initialize first, because need to provide fully initialized figure
-        # as argument to gridspec, because matplotlib tight_layout does that
-        if tight_layout or constrained_layout:
-            _warn_proplot(
-                f'Ignoring tight_layout={tight_layout} and '
-                f'contrained_layout={constrained_layout}. ProPlot uses its '
-                'own tight layout algorithm, activated by default or with '
-                'tight=True.')
-        super().__init__(**kwargs)
-        self._locked = False
-        self._pad = units(_notNone(pad, rc['subplots.pad']))
-        self._axpad = units(_notNone(axpad, rc['subplots.axpad']))
-        self._panelpad = units(_notNone(panelpad, rc['subplots.panelpad']))
-        self._auto_format = autoformat
-        self._auto_tight_layout = _notNone(tight, rc['tight'])
-        self._include_panels = includepanels
-        self._order = order  # used for configuring panel subplot_grids
-        self._ref_num = ref
-        self._axes_main = []
-        self._subplots_orig_kw = subplots_orig_kw
-        self._subplots_kw = subplots_kw
-        self._bpanels = []
-        self._tpanels = []
-        self._lpanels = []
-        self._rpanels = []
-        gridspec = GridSpec(self, **(gridspec_kw or {}))
-        nrows, ncols = gridspec.get_active_geometry()
-        self._barray = np.empty((0, ncols), dtype=bool)
-        self._tarray = np.empty((0, ncols), dtype=bool)
-        self._larray = np.empty((0, nrows), dtype=bool)
-        self._rarray = np.empty((0, nrows), dtype=bool)
-        self._gridspec_main = gridspec
-        self.suptitle('')  # add _suptitle attribute
-
-    @_counter
-    def _add_axes_panel(self, ax, side, filled=False, **kwargs):
-        """Hidden method that powers `~proplot.axes.panel_axes`."""
-        # Interpret args
-        # NOTE: Axis sharing not implemented for figure panels, 99% of the
-        # time this is just used as construct for adding global colorbars and
-        # legends, really not worth implementing axis sharing
-        s = side[0]
-        if s not in 'lrbt':
-            raise ValueError(f'Invalid side {side!r}.')
-        ax = ax._panel_parent or ax  # redirect to main axes
-        side = SIDE_TRANSLATE[s]
-        share, width, space, space_orig = _panels_kwargs(
-            s, filled=filled, figure=False, **kwargs)
-
-        # Get gridspec and subplotspec indices
-        subplotspec = ax.get_subplotspec()
-        *_, row1, row2, col1, col2 = subplotspec.get_active_rows_columns()
-        pgrid = getattr(ax, '_' + s + 'panels')
-        offset = (len(pgrid) * bool(pgrid)) + 1
-        if s in 'lr':
-            iratio = (col1 - offset if s == 'l' else col2 + offset)
-            idx1 = slice(row1, row2 + 1)
-            idx2 = iratio
->>>>>>> 60bf688c
         else:
             _, _, y1, y2, x1, x2 = ax.get_subplotspec().get_rows_columns()
             dx, dy = x2 - x1 + 1, y2 - y1 + 1
@@ -1281,7 +998,7 @@
             wratios[idx] = ratio
 
         # Update figure size and gridspec
-        self.set_size_inches((width, height))
+        self.set_size_inches((width, height), manual=True)
         if self._gridspec:
             self._gridspec.update(
                 ncols=ncols, nrows=nrows,
@@ -1328,7 +1045,7 @@
         # Get renderer if not passed
         canvas = getattr(fig, 'canvas', None)
         if not hasattr(canvas, 'get_renderer'):
-            warnings.warn(
+            _warn_proplot(
                 f'Figure canvas has no get_renderer() method, '
                 f'cannot calculate positions.')
         renderer = canvas.get_renderer()
@@ -1354,22 +1071,12 @@
             else:
                 pass  # matplotlib issues warning, forces aspect == 'auto'
         # Apply aspect
-<<<<<<< HEAD
-        # Account for floating point errors by rounding to 10 digits
+        # aspect = round(aspect * 1e10) * 1e-10
+        # subplots_kw = self._subplots_kw
+        # aspect_prev = round(subplots_kw['aspect'] * 1e10) * 1e-10
         if aspect is not None and not _approx_equal(aspect, self.aspect):
             self.aspect = aspect
             self._update_gridspec()
-=======
-        if aspect is not None:
-            aspect = round(aspect * 1e10) * 1e-10
-            subplots_kw = self._subplots_kw
-            aspect_prev = round(subplots_kw['aspect'] * 1e10) * 1e-10
-            if aspect != aspect_prev:
-                subplots_kw['aspect'] = aspect
-                figsize, gridspec_kw, _ = _subplots_geometry(**subplots_kw)
-                self.set_size_inches(figsize, manual=False)
-                self._gridspec_main.update(**gridspec_kw)
->>>>>>> 60bf688c
 
     def _adjust_tight_layout(self, renderer):
         """Apply tight layout scaling that permits flexible figure
@@ -1462,20 +1169,10 @@
                 jspace[i] = space
             spaces.append(jspace)
 
-<<<<<<< HEAD
         # Update gridspec params list
         # NOTE: This is where users can override calculated tight bounds
         self._fill_gridspecpars(left, right, bottom, top, *spaces)
         self._update_gridspec()
-=======
-        # Apply new spaces
-        subplots_kw.update({
-            'wspace': spaces[0], 'hspace': spaces[1],
-        })
-        figsize, gridspec_kw, _ = _subplots_geometry(**subplots_kw)
-        self._gridspec_main.update(**gridspec_kw)
-        self.set_size_inches(figsize, manual=False)
->>>>>>> 60bf688c
 
     def _align_axislabels(self, b=True):
         """Align spanning *x* and *y* axis labels, accounting for figure
@@ -1489,7 +1186,7 @@
         spanx, spany = self._spanx, self._spany
         alignx, aligny = self._alignx, self._aligny
         if ((spanx or alignx) and grpx) or ((spany or aligny) and grpy):
-            warnings.warn(
+            _warn_proplot(
                 'Aligning *x* and *y* axis labels requires '
                 'matplotlib >=3.1.0')
             return
@@ -1512,13 +1209,7 @@
                 # Adjust axis label offsets
                 axises = [getattr(ax, x + 'axis') for ax in axs]
                 tracker.update(axises)
-<<<<<<< HEAD
-                for ax in axs[1:]:
-                    # copied from source code, add to grouper
-                    grp.join(axs[0], ax)
-=======
                 if span or align:
-                    grp = getattr(self, '_align_' + x + 'label_grp', None)
                     if grp is not None:
                         for ax in axs[1:]:
                             # copied from source code, add to grouper
@@ -1527,7 +1218,6 @@
                         _warn_proplot(
                             f'Aligning *x* and *y* axis labels required '
                             f'matplotlib >=3.1.0')
->>>>>>> 60bf688c
                 if not span:
                     continue
 
@@ -1680,7 +1370,7 @@
         """
         # Initialize first
         if tight_layout or constrained_layout:
-            warnings.warn(
+            _warn_proplot(
                 f'Ignoring tight_layout={tight_layout} and '
                 f'contrained_layout={constrained_layout}. ProPlot uses '
                 'its own tight layout algorithm, activated by default or '
@@ -1693,9 +1383,9 @@
         spanx = _notNone(spanx, span, 0 if sharex == 0 else None, rc['span'])
         spany = _notNone(spany, span, 0 if sharey == 0 else None, rc['span'])
         if spanx and (alignx or align):
-            warnings.warn(f'"alignx" has no effect when spanx=True.')
+            _warn_proplot(f'"alignx" has no effect when spanx=True.')
         if spany and (aligny or align):
-            warnings.warn(f'"aligny" has no effect when spany=True.')
+            _warn_proplot(f'"aligny" has no effect when spany=True.')
         alignx = _notNone(alignx, align, rc['align'])
         aligny = _notNone(aligny, align, rc['align'])
         self.set_alignx(alignx)
@@ -1728,7 +1418,7 @@
             spec = ', '.join(spec)
         for name, value in zip(names, values):
             if value is not None:
-                warnings.warn(
+                _warn_proplot(
                     f'You specified both {spec} and {name}={value!r}. '
                     f'Ignoring {name!r}.')
 
@@ -1802,7 +1492,6 @@
             idx1 = slice(row1, row2 + 1)
             idx2 = iratio
         else:
-<<<<<<< HEAD
             iratio = (row1 - offset if s == 't' else row2 + offset)
             idx1 = iratio
             idx2 = slice(col1, col2 + 1)
@@ -1852,74 +1541,15 @@
                         f'Invalid keyword arg {key!r} '
                         f'for figure panel on side {side!r}.')
             span = _notNone(
-                span, row, rows, None, names=(
-                    'span', 'row', 'rows'))
+                span, row, rows, None, names=('span', 'row', 'rows'))
         else:
             for key, value in (('row', row), ('rows', rows)):
                 if value is not None:
-=======
-            # Modify basic geometry
-            idx += idx_offset
-            idx_space += idx_offset
-            subplots_kw[ncols] += 1
-            # Original space, ratio array, space array, panel toggles
-            spaces_orig.insert(idx_space, space_orig)
-            spaces.insert(idx_space, space)
-            ratios.insert(idx, ratio)
-            panels.insert(idx, entry)
-            # Reference ax location array
-            # TODO: For now do not need to increment, but need to double
-            # check algorithm for fixing axes aspect!
-            # ref = subplots_kw[x + 'ref']
-            # ref[:] = [val + 1 if val >= idx else val for val in ref]
-
-        # Update figure
-        figsize, gridspec_kw, _ = _subplots_geometry(**subplots_kw)
-        self.set_size_inches(figsize, manual=False)
-        if exists:
-            gridspec = self._gridspec_main
-            gridspec.update(**gridspec_kw)
-        else:
-            # New gridspec
-            gridspec = GridSpec(self, **gridspec_kw)
-            self._gridspec_main = gridspec
-            # Reassign subplotspecs to all axes and update positions
-            # May seem inefficient but it literally just assigns a hidden,
-            # attribute, and the creation time for subpltospecs is tiny
-            axs = [iax for ax in self._iter_axes()
-                   for iax in (ax, *ax.child_axes)]
-            for ax in axs:
-                # Get old index
-                # NOTE: Endpoints are inclusive, not exclusive!
-                if not hasattr(ax, 'get_subplotspec'):
-                    continue
-                if s in 'lr':
-                    inserts = (None, None, idx, idx)
-                else:
-                    inserts = (idx, idx, None, None)
-                subplotspec = ax.get_subplotspec()
-                igridspec = subplotspec.get_gridspec()
-                topmost = subplotspec.get_topmost_subplotspec()
-                # Apply new subplotspec!
-                _, _, *coords = topmost.get_active_rows_columns()
-                for i in range(4):
-                    # if inserts[i] is not None and coords[i] >= inserts[i]:
-                    if inserts[i] is not None and coords[i] >= inserts[i]:
-                        coords[i] += 1
-                (row1, row2, col1, col2) = coords
-                subplotspec_new = gridspec[row1:row2 + 1, col1:col2 + 1]
-                if topmost is subplotspec:
-                    ax.set_subplotspec(subplotspec_new)
-                elif topmost is igridspec._subplot_spec:
-                    igridspec._subplot_spec = subplotspec_new
-                else:
->>>>>>> 60bf688c
                     raise ValueError(
                         f'Invalid keyword arg {key!r} '
                         f'for figure panel on side {side!r}.')
             span = _notNone(
-                span, col, cols, None, names=(
-                    'span', 'col', 'cols'))
+                span, col, cols, None, names=('span', 'col', 'cols'))
 
         # Get props
         array = getattr(self, '_' + s + 'array')
@@ -2222,7 +1852,6 @@
             if kwargs:
                 obj.update(kwargs)
 
-<<<<<<< HEAD
     def add_gridspec(self, *args, **kwargs):
         """This docstring is replaced below."""
         return self.set_gridspec(*args, **kwargs)
@@ -2284,11 +1913,11 @@
                     'three-digit number, not {args[0]!r}.')
             args = tuple(map(int, str(args[0])))
         if sharex is not None:
-            warnings.warn(
+            _warn_proplot(
                 f'Ignoring sharex={sharex!r}. To toggle axes sharing, '
                 'just pass sharex=num to figure() or subplots().')
         if sharey is not None:
-            warnings.warn(
+            _warn_proplot(
                 f'Ignoring sharey={sharey!r}. To toggle axes sharing, '
                 'just pass sharey=num to figure() or subplots().')
 
@@ -2366,7 +1995,7 @@
         if proj not in ('cartesian', 'polar'):
             map_projection = projs.Proj(proj, basemap=basemap, **proj_kw)
             if 'map_projection' in kwargs:
-                warnings.warn(
+                _warn_proplot(
                     f'Ignoring input "map_projection" '
                     f'{kwargs["map_projection"]!r}.')
             kwargs['map_projection'] = map_projection
@@ -2377,16 +2006,6 @@
         if main:
             ax.number = _notNone(number, len(self._mainaxes) + 1)
             self._mainaxes.append(ax)
-=======
-    def add_subplot(self, *args, **kwargs):
-        """Issues warning for new users that try to call
-        `~matplotlib.figure.Figure.add_subplot` manually."""
-        if self._locked:
-            _warn_proplot(
-                'Using "fig.add_subplot()" with ProPlot figures may result in '
-                'unexpected behavior. Use "proplot.subplots()" instead.')
-        ax = super().add_subplot(*args, **kwargs)
->>>>>>> 60bf688c
         return ax
 
     def colorbar(self, *args,
@@ -2550,11 +2169,6 @@
         # want to overwrite matplotlib docstring.
         super().savefig(os.path.expanduser(filename), **kwargs)
 
-    def save(self, filename, **kwargs):
-        # Alias for `~Figure.savefig` because ``fig.savefig`` is redundant.
-        # Also automatically expand user paths e.g. the tilde ``'~'``.
-        return self.savefig(filename, **kwargs)
-
     def set_canvas(self, canvas):
         # Set the canvas and add monkey patches to the instance-level
         # `~matplotlib.backend_bases.FigureCanvasBase.draw_idle` and
@@ -2570,7 +2184,6 @@
         canvas.print_figure = _canvas_preprocess(canvas, 'print_figure')
         super().set_canvas(canvas)
 
-<<<<<<< HEAD
     def set_alignx(self, value):
         """Set the *x* axis label alignment mode."""
         self.stale = True
@@ -2660,7 +2273,7 @@
                 f'Invalid axes number {ref!r}. Must be integer >=1.')
         self.stale = True
         self._ref = ref
-=======
+
     def set_size_inches(self, w, h=None, forward=True, manual=True):
         # Set the figure size and, if this is being called manually or from
         # an interactive backend, override the geometry tracker so users can
@@ -2687,7 +2300,6 @@
                 and height not in (height_true, height_trunc)):
             self._subplots_kw.update(width=width, height=height)
         super().set_size_inches(width, height, forward=forward)
->>>>>>> 60bf688c
 
     # Add documentation
     add_gridspec.__doc__ = _gridspec_doc
@@ -2802,102 +2414,6 @@
         (``'F'``) order. Analogous to `numpy.array` ordering. This controls
         the order axes appear in the `axs` list, and the order of subplot
         a-b-c labeling (see `~proplot.axes.Axes.format`).
-<<<<<<< HEAD
-=======
-    figsize : length-2 tuple, optional
-        Tuple specifying the figure `(width, height)`.
-    width, height : float or str, optional
-        The figure width and height. Units are interpreted by
-        `~proplot.utils.units`.
-    journal : str, optional
-        String name corresponding to an academic journal standard that is used
-        to control the figure width (and height, if specified). See below
-        table.
-
-        ===========  ====================  ==========================================================================================================================================================
-        Key          Size description      Organization
-        ===========  ====================  ==========================================================================================================================================================
-        ``'pnas1'``  1-column              `Proceedings of the National Academy of Sciences <http://www.pnas.org/page/authors/submission>`__
-        ``'pnas2'``  2-column              ”
-        ``'pnas3'``  landscape page        ”
-        ``'ams1'``   1-column              `American Meteorological Society <https://www.ametsoc.org/ams/index.cfm/publications/authors/journal-and-bams-authors/figure-information-for-authors/>`__
-        ``'ams2'``   small 2-column        ”
-        ``'ams3'``   medium 2-column       ”
-        ``'ams4'``   full 2-column         ”
-        ``'agu1'``   1-column              `American Geophysical Union <https://publications.agu.org/author-resource-center/figures-faq/>`__
-        ``'agu2'``   2-column              ”
-        ``'agu3'``   full height 1-column  ”
-        ``'agu4'``   full height 2-column  ”
-        ===========  ====================  ==========================================================================================================================================================
-
-    ref : int, optional
-        The reference axes number. The `axwidth`, `axheight`, and `aspect`
-        keyword args are applied to this axes, and aspect ratio is conserved
-        for this axes in tight layout adjustment.
-    axwidth, axheight : float or str, optional
-        Sets the average width, height of your axes. Units are interpreted by
-        `~proplot.utils.units`. Default is :rc:`subplots.axwidth`.
-
-        These arguments are convenient where you don't care about the figure
-        dimensions and just want your axes to have enough "room".
-    aspect : float or length-2 list of floats, optional
-        The (average) axes aspect ratio, in numeric form (width divided by
-        height) or as (width, height) tuple. If you do not provide
-        the `hratios` or `wratios` keyword args, all axes will have
-        identical aspect ratios.
-    hratios, wratios
-        Aliases for `height_ratios`, `width_ratios`.
-    width_ratios, height_ratios : float or list thereof, optional
-        Passed to `GridSpec`, denotes the width
-        and height ratios for the subplot grid. Length of `width_ratios`
-        must match the number of rows, and length of `height_ratios` must
-        match the number of columns.
-    wspace, hspace, space : float or str or list thereof, optional
-        Passed to `GridSpec`, denotes the
-        spacing between grid columns, rows, and both, respectively. If float
-        or string, expanded into lists of length ``ncols-1`` (for `wspace`)
-        or length ``nrows-1`` (for `hspace`).
-
-        Units are interpreted by `~proplot.utils.units` for each element of
-        the list. By default, these are determined by the "tight
-        layout" algorithm.
-    left, right, top, bottom : float or str, optional
-        Passed to `GridSpec`, denotes the width of padding between the
-        subplots and the figure edge. Units are interpreted by
-        `~proplot.utils.units`. By default, these are determined by the
-        "tight layout" algorithm.
-
-    sharex, sharey, share : {3, 2, 1, 0}, optional
-        The "axis sharing level" for the *x* axis, *y* axis, or both axes.
-        Default is ``3``. This can considerably redundancy in your figure.
-        The options are as follows:
-
-        0. No axis sharing. Also sets the default `spanx` and `spany` values
-           to ``False``.
-        1. Only draw *axis label* on the leftmost column (*y*) or
-           bottommost row (*x*) of subplots. Axis tick labels
-           still appear on every subplot.
-        2. As in 1, but forces the axis limits to be identical. Axis
-           tick labels still appear on every subplot.
-        3. As in 2, but only show the *axis tick labels* on the
-           leftmost column (*y*) or bottommost row (*x*) of subplots.
-
-    spanx, spany, span : bool or {0, 1}, optional
-        Default is ``False`` if `sharex`, `sharey`, or `share` are ``0``,
-        ``True`` otherwise. Toggles "spanning" axis labels for the *x* axis,
-        *y* axis, or both axes. When ``True``, a single, centered axis label
-        is used for all axes with bottom and left edges in the same row or
-        column.  This can considerably redundancy in your figure.
-
-        "Spanning" labels integrate with "shared" axes. For example,
-        for a 3-row, 3-column figure, with ``sharey > 1`` and ``spany=1``,
-        your figure will have 1 ylabel instead of 9.
-    alignx, aligny, align : bool or {0, 1}, optional
-        Default is ``False``. Whether to `align axis labels \
-<https://matplotlib.org/3.1.1/gallery/subplots_axes_and_figures/align_labels_demo.html>`__
-        for the *x* axis, *y* axis, or both axes. Only has an effect when
-        `spanx`, `spany`, or `span` are ``False``.
->>>>>>> 60bf688c
     proj, projection : str or dict-like, optional
         The map projection name(s), passed to `~proplot.projs.Proj`. The
         argument is interpreted as follows.
@@ -2938,18 +2454,9 @@
     -------
     f : `Figure`
         The figure instance.
-<<<<<<< HEAD
-    axs : `axes_grid`
-        A special list of axes instances. See `axes_grid`.
-    """
-    # NOTE: White lie that spacing params are passed to figure, but since
-    # we initialize the gridspec here, just apply them to the gridspec.
-=======
     axs : `subplot_grid`
         A special list of axes instances. See `subplot_grid`.
     """  # noqa
-    rc._getitem_mode = 0
->>>>>>> 60bf688c
     # Build array
     if order not in ('C', 'F'):  # better error message
         raise ValueError(
@@ -2984,40 +2491,8 @@
             f'Invalid reference number {ref!r}. For array {array!r}, must be '
             'one of {nums}.')
     nrows, ncols = array.shape
-<<<<<<< HEAD
     # Get axes ranges from array
-    axids = [
-        np.where(
-            array == i) for i in np.sort(
-            np.unique(array)) if i > 0]  # 0 stands for empty
-=======
-
-    # Figure out rows and columns "spanned" by each axes in list, for
-    # axis sharing and axis label spanning settings
-    sharex = int(_notNone(sharex, share, rc['share']))
-    sharey = int(_notNone(sharey, share, rc['share']))
-    if sharex not in range(4) or sharey not in range(4):
-        raise ValueError(
-            f'Axis sharing level can be 0 (no sharing), '
-            '1 (sharing, but keep all tick labels), '
-            '2 (sharing, keep one set of tick labels), '
-            'or 3 (sharing, keep one axis label and one set of tick labels)'
-            'Got sharex={sharex} and sharey={sharey}.')
-    spanx = _notNone(spanx, span, 0 if sharex == 0 else None, rc['span'])
-    spany = _notNone(spany, span, 0 if sharey == 0 else None, rc['span'])
-    alignx = _notNone(alignx, align)
-    aligny = _notNone(aligny, align)
-    if (spanx and alignx) or (spany and aligny):
-        _warn_proplot(
-            f'The "alignx" and "aligny" args have no effect when '
-            '"spanx" and "spany" are True.')
-    alignx = _notNone(alignx, rc['align'])
-    aligny = _notNone(alignx, rc['align'])
-    # Get some axes properties, where locations are sorted by axes id.
-    # NOTE: These ranges are endpoint exclusive, like a slice object!
-    axids = [np.where(array == i) for i in np.sort(
-        np.unique(array)) if i > 0]  # 0 stands for empty
->>>>>>> 60bf688c
+    axids = [np.where(array == i) for i in np.sort(np.unique(array)) if i > 0]
     xrange = np.array([[x.min(), x.max()] for _, x in axids])
     yrange = np.array([[y.min(), y.max()]
                        for y, _ in axids])  # range accounting for panels
@@ -3029,81 +2504,7 @@
     proj = _axes_dict(naxs, proj, kw=False, default='xy')
     proj_kw = _axes_dict(naxs, proj_kw, kw=True)
     basemap = _axes_dict(naxs, basemap, kw=False, default=False)
-<<<<<<< HEAD
-
-=======
-    axes_kw = {num: {}
-               for num in range(1, naxs + 1)}  # stores add_subplot arguments
-    for num, name in proj.items():
-        # The default is XYAxes
-        if name is None or name == 'xy':
-            axes_kw[num]['projection'] = 'xy'
-        # Builtin matplotlib polar axes, just use my overridden version
-        elif name == 'polar':
-            axes_kw[num]['projection'] = 'polar'
-            if num == ref:
-                aspect = 1
-        # Custom Basemap and Cartopy axes
-        else:
-            package = 'basemap' if basemap[num] else 'geo'
-            obj, iaspect = projs.Proj(
-                name, basemap=basemap[num], **proj_kw[num])
-            if num == ref:
-                aspect = iaspect
-            axes_kw[num].update({'projection': package, 'map_projection': obj})
-
-    # Figure and/or axes dimensions
-    names, values = (), ()
-    if journal:
-        # if user passed width=<string > , will use that journal size
-        figsize = _journals(journal)
-        spec = f'journal={journal!r}'
-        names = ('axwidth', 'axheight', 'width')
-        values = (axwidth, axheight, width)
-        width, height = figsize
-    elif figsize:
-        spec = f'figsize={figsize!r}'
-        names = ('axwidth', 'axheight', 'width', 'height')
-        values = (axwidth, axheight, width, height)
-        width, height = figsize
-    elif width is not None or height is not None:
-        spec = []
-        if width is not None:
-            spec.append(f'width={width!r}')
-        if height is not None:
-            spec.append(f'height={height!r}')
-        spec = ', '.join(spec)
-        names = ('axwidth', 'axheight')
-        values = (axwidth, axheight)
-    # Raise warning
-    for name, value in zip(names, values):
-        if value is not None:
-            _warn_proplot(
-                f'You specified both {spec} and {name}={value!r}. '
-                f'Ignoring {name!r}.')
-
-    # Standardized dimensions
-    width, height = units(width), units(height)
-    axwidth, axheight = units(axwidth), units(axheight)
-    # Standardized user input border spaces
-    left, right = units(left), units(right)
-    bottom, top = units(bottom), units(top)
-    # Standardized user input spaces
-    wspace = np.atleast_1d(units(_notNone(wspace, space)))
-    hspace = np.atleast_1d(units(_notNone(hspace, space)))
-    if len(wspace) == 1:
-        wspace = np.repeat(wspace, (ncols - 1,))
-    if len(wspace) != ncols - 1:
-        raise ValueError(
-            f'Require {ncols-1} width spacings for {ncols} columns, '
-            'got {len(wspace)}.')
-    if len(hspace) == 1:
-        hspace = np.repeat(hspace, (nrows - 1,))
-    if len(hspace) != nrows - 1:
-        raise ValueError(
-            f'Require {nrows-1} height spacings for {nrows} rows, '
-            'got {len(hspace)}.')
->>>>>>> 60bf688c
+
     # Standardized user input ratios
     wratios = np.atleast_1d(_notNone(width_ratios, wratios, 1,
                                      names=('width_ratios', 'wratios')))
@@ -3123,9 +2524,10 @@
     # NOTE: This time we initialize the *gridspec* with user input values
     # TODO: Repair _update_gridspec so it works!
     fig = plt.figure(FigureClass=Figure, ref=ref, **kwargs)
-    gs = fig._update_gridspec(nrows=nrows, ncols=ncols,
-                              left=left, right=right, bottom=bottom, top=top,
-                              wratios=wratios, hratios=hratios)
+    gs = fig._update_gridspec(
+        nrows=nrows, ncols=ncols,
+        left=left, right=right, bottom=bottom, top=top,
+        wratios=wratios, hratios=hratios)
 
     # Draw main subplots
     axs = naxs * [None]  # list of axes
