#!/usr/bin/env python3
"""
The axes classes used for all ProPlot figures.
"""
import numpy as np
import functools
from numbers import Integral, Number
import matplotlib.projections as mproj
import matplotlib.axes as maxes
import matplotlib.dates as mdates
import matplotlib.text as mtext
import matplotlib.path as mpath
import matplotlib.ticker as mticker
import matplotlib.patches as mpatches
import matplotlib.gridspec as mgridspec
import matplotlib.transforms as mtransforms
import matplotlib.collections as mcollections
from . import projs, axistools
from .utils import _warn_proplot, _notNone, units, arange, edges
from .rctools import rc, RC_NODOTSNAMES
from .wrappers import (
    _get_transform, _norecurse, _redirect,
    _add_errorbars, _bar_wrapper, _barh_wrapper, _boxplot_wrapper,
    _default_crs, _default_latlon, _default_transform, _cmap_changer,
    _cycle_changer, _fill_between_wrapper, _fill_betweenx_wrapper,
    _hist_wrapper, _plot_wrapper, _scatter_wrapper,
    _standardize_1d, _standardize_2d,
    _text_wrapper, _violinplot_wrapper,
    colorbar_wrapper, legend_wrapper,
)
try:
    from cartopy.mpl.geoaxes import GeoAxes
except ModuleNotFoundError:
    GeoAxes = object

__all__ = [
    'Axes',
    'BasemapAxes',
    'GeoAxes',
    'PolarAxes', 'ProjAxes',
    'XYAxes',
]

# Translator for inset colorbars and legends
ABC_STRING = 'abcdefghijklmnopqrstuvwxyz'
SIDE_TRANSLATE = {
    'l': 'left',
    'r': 'right',
    'b': 'bottom',
    't': 'top',
}
LOC_TRANSLATE = {
    'inset': 'best',
    'i': 'best',
    0: 'best',
    1: 'upper right',
    2: 'upper left',
    3: 'lower left',
    4: 'lower right',
    5: 'center left',
    6: 'center right',
    7: 'lower center',
    8: 'upper center',
    9: 'center',
    'l': 'left',
    'r': 'right',
    'b': 'bottom',
    't': 'top',
    'c': 'center',
    'ur': 'upper right',
    'ul': 'upper left',
    'll': 'lower left',
    'lr': 'lower right',
    'cr': 'center right',
    'cl': 'center left',
    'uc': 'upper center',
    'lc': 'lower center',
}


def _abc(i):
    """Function for a-b-c labeling, returns a...z...aa...zz...aaa...zzz."""
    if i < 26:
        return ABC_STRING[i]
    else:
        return _abc(i - 26) + ABC_STRING[i % 26]  # sexy sexy recursion


def _disable_decorator(msg):
    """Return a decorator that disables methods with message `msg`. The
    docstring is set to ``None`` so the ProPlot fork of automodapi doesn't add
    these methods to the website documentation. Users can still call
    help(ax.method) because python looks for superclass method docstrings if a
    docstring is empty."""
    def decorator(func):
        @functools.wraps(func)
        def _wrapper(self, *args, **kwargs):
            raise RuntimeError(msg.format(func.__name__))
        _wrapper.__doc__ = None
        return _wrapper
    return decorator


def _parse_format(mode=2, rc_kw=None, **kwargs):
    """Separate `~proplot.rctools.rc` setting name value pairs from
    `~Axes.format` keyword arguments."""
    kw = {}
    rc_kw = rc_kw or {}
    for key, value in kwargs.items():
        key_fixed = RC_NODOTSNAMES.get(key, None)
        if key_fixed is None:
            kw[key] = value
        else:
            rc_kw[key_fixed] = value
    return rc_kw, mode, kw


class Axes(maxes.Axes):
    """Lowest-level axes subclass. Handles titles and axis
    sharing. Adds several new methods and overrides existing ones."""
<<<<<<< HEAD

    def __init__(self, *args, number=None, **kwargs):
=======
    def __init__(self, *args, number=None, main=False, **kwargs):
>>>>>>> c4145133
        """
        Parameters
        ----------
        number : int
            The subplot number, used for a-b-c labeling. See `~Axes.format`
            for details. Note the first axes is ``1``, not ``0``.
<<<<<<< HEAD
=======
        main : bool, optional
            Used internally, indicates whether this is a "main axes" rather
            than a twin, panel, or inset axes.
>>>>>>> c4145133
        *args, **kwargs
            Passed to `~matplotlib.axes.Axes`.

        See also
        --------
        :py:obj:`matplotlib.axes.Axes`,
        :py:obj:`XYAxes`,
        :py:obj:`PolarAxes`,
        :py:obj:`ProjAxes`
        """
        super().__init__(*args, **kwargs)
        # Ensure isDefault_minloc enabled at start, needed for dual axes
        self.xaxis.isDefault_minloc = self.yaxis.isDefault_minloc = True
        # Properties
        self._abc_loc = None
        self._abc_text = None
        self._titles_dict = {}  # dictionary of titles and locs
        self._title_loc = None  # location of main title
        self._title_pad = rc['axes.titlepad']  # format() can overwrite
        self._title_above_panel = True  # TODO: add rc prop?
        self._bpanels = []
        self._tpanels = []
        self._lpanels = []
        self._rpanels = []
        self._tightbbox = None  # bounding boxes are saved
        self._panel_side = None
        self._panel_share = False  # True when "filled" with cbar/legend
        self._panel_parent = None
        self._panel_filled = False  # True when "filled" with cbar/legend
        self._inset_parent = None
        self._inset_zoom = False
        self._inset_zoom_data = None
        self._alty_child = None
        self._altx_child = None
        self._alty_parent = None
        self._altx_parent = None
        self._auto_colorbar = {}  # stores handles and kwargs for auto colorbar
        self._auto_legend = {}
        coltransform = mtransforms.blended_transform_factory(
            self.transAxes, self.figure.transFigure)
        rowtransform = mtransforms.blended_transform_factory(
            self.figure.transFigure, self.transAxes)
        self._llabel = self.text(
            0.05, 0.5, '', va='center', ha='right', transform=rowtransform)
        self._rlabel = self.text(
            0.95, 0.5, '', va='center', ha='left', transform=rowtransform)
        self._blabel = self.text(
            0.5, 0.05, '', va='top', ha='center', transform=coltransform)
        self._tlabel = self.text(
            0.5, 0.95, '', va='bottom', ha='center', transform=coltransform)
        self._share_setup()
        self.number = number  # for abc numbering
<<<<<<< HEAD
=======
        if main:
            self.figure._axes_main.append(self)
>>>>>>> c4145133
        self.format(mode=1)  # mode == 1 applies the rcShortParams

    def _draw_auto_legends_colorbars(self):
        """Generate automatic legends and colorbars. Wrapper funcs
        let user add handles to location lists with successive calls to
        make successive calls to plotting commands."""
        for loc, (handles, kwargs) in self._auto_colorbar.items():
            self.colorbar(handles, **kwargs)
        for loc, (handles, kwargs) in self._auto_legend.items():
            self.legend(handles, **kwargs)
        self._auto_legend = {}
        self._auto_colorbar = {}

    def _get_side_axes(self, side):
        """Return the axes whose left, right, top, or bottom sides abutt
        against the same row or column as this axes."""
        s = side[0]
        if s not in 'lrbt':
            raise ValueError(f'Invalid side {side!r}.')
        if not hasattr(self, 'get_subplotspec'):
            return [self]
        x = ('x' if s in 'lr' else 'y')
        idx = (0 if s in 'lt' else 1)  # which side of range to test
        coord = self._range_gridspec(x)[idx]  # side for a particular axes
        axs = [ax for ax in self.figure._axes_main
               if ax._range_gridspec(x)[idx] == coord]
        if not axs:
            return [self]
        else:
            return axs

    def _get_extent_axes(self, x):
        """Return the axes whose horizontal or vertical extent in the main
        gridspec matches the horizontal or vertical extend of this axes.
        The lefmost or bottommost axes are at the start of the list."""
        if not hasattr(self, 'get_subplotspec'):
            return [self]
        y = ('y' if x == 'x' else 'x')
        idx = (0 if x == 'x' else 1)
        argfunc = (np.argmax if x == 'x' else np.argmin)
        irange = self._range_gridspec(x)
        axs = [ax for ax in self.figure._axes_main
               if ax._range_gridspec(x) == irange]
        if not axs:
            return [self]
        else:
            pax = axs.pop(argfunc([ax._range_gridspec(y)[idx] for ax in axs]))
            return [pax, *axs]

    def _get_title_props(self, abc=False, loc=None):
        """Return the standardized location name, position keyword arguments,
        and setting keyword arguments for the relevant title or a-b-c label at
        location `loc`."""
        # Location string and position coordinates
        context = True
        prefix = 'abc' if abc else 'title'
        loc = _notNone(loc, rc.get(f'{prefix}.loc', context=True))
        loc_prev = getattr(
            self, '_' + ('abc' if abc else 'title')
            + '_loc')  # old
        if loc is None:
            loc = loc_prev
        elif loc_prev is not None and loc != loc_prev:
            context = False
        try:
            loc = self._loc_translate(loc)
        except KeyError:
            raise ValueError(f'Invalid title or abc loc {loc!r}.')
        else:
            if loc in ('top', 'bottom', 'best') or not isinstance(loc, str):
                raise ValueError(f'Invalid title or abc loc {loc!r}.')

        # Existing object
        if loc in ('left', 'right', 'center'):
            if loc == 'center':
                obj = self.title
            else:
                obj = getattr(self, '_' + loc + '_title')
        elif loc in self._titles_dict:
            obj = self._titles_dict[loc]
        # New object
        else:
            context = False
            width, height = self.get_size_inches()
            if loc in ('upper center', 'lower center'):
                x, ha = 0.5, 'center'
            elif loc in ('upper left', 'lower left'):
                xpad = rc['axes.titlepad'] / (72 * width)
                x, ha = 1.5 * xpad, 'left'
            elif loc in ('upper right', 'lower right'):
                xpad = rc['axes.titlepad'] / (72 * width)
                x, ha = 1 - 1.5 * xpad, 'right'
            else:
                raise RuntimeError  # should be impossible
            if loc in ('upper left', 'upper right', 'upper center'):
                ypad = rc['axes.titlepad'] / (72 * height)
                y, va = 1 - 1.5 * ypad, 'top'
            elif loc in ('lower left', 'lower right', 'lower center'):
                ypad = rc['axes.titlepad'] / (72 * height)
                y, va = 1.5 * ypad, 'bottom'
            else:
                raise RuntimeError  # should be impossible
            obj = self.text(x, y, '', ha=ha, va=va, transform=self.transAxes)
            obj.set_transform(self.transAxes)

        # Return location, object, and settings
        # NOTE: Sometimes we load all properties from rc object, sometimes
        # just changed ones. This is important if e.g. user calls in two
        # lines ax.format(titleweight='bold') then ax.format(title='text')
        kw = rc.fill({
            'fontsize': f'{prefix}.size',
            'weight': f'{prefix}.weight',
            'color': f'{prefix}.color',
            'border': f'{prefix}.border',
            'linewidth': f'{prefix}.linewidth',
            'fontfamily': 'font.family',
        }, context=context)
        if loc in ('left', 'right', 'center'):
            kw.pop('border', None)
            kw.pop('linewidth', None)
        return loc, obj, kw

    def _iter_panels(self, sides='lrbt'):
        """Return a list of axes and child panel axes."""
        axs = [self] if self.get_visible() else []
        if not ({*sides} <= {*'lrbt'}):
            raise ValueError(f'Invalid sides {sides!r}.')
        for s in sides:
            for ax in getattr(self, '_' + s + 'panels'):
                if not ax or not ax.get_visible():
                    continue
                axs.append(ax)
        return axs

    @staticmethod
    def _loc_translate(loc, default=None):
        """Return the location string `loc` translated into a standardized
        form."""
        if loc in (None, True):
            loc = default
        elif isinstance(loc, (str, Integral)):
            if loc in LOC_TRANSLATE.values():  # full name
                pass
            else:
                try:
                    loc = LOC_TRANSLATE[loc]
                except KeyError:
                    raise KeyError(f'Invalid location {loc!r}.')
        elif np.iterable(loc) and len(loc) == 2 and all(
                isinstance(l, Number) for l in loc):
            loc = np.array(loc)
        else:
            raise KeyError(f'Invalid location {loc!r}.')
        return loc

    def _make_inset_locator(self, bounds, trans):
        """Return a locator that determines inset axes bounds."""
        def inset_locator(ax, renderer):
            bbox = mtransforms.Bbox.from_bounds(*bounds)
            bb = mtransforms.TransformedBbox(bbox, trans)
            tr = self.figure.transFigure.inverted()
            bb = mtransforms.TransformedBbox(bb, tr)
            return bb
        return inset_locator

    def _range_gridspec(self, x):
        """Return the column or row gridspec range for the axes."""
        if not hasattr(self, 'get_subplotspec'):
            raise RuntimeError(f'Axes is not a subplot.')
        ss = self.get_subplotspec()
        if x == 'x':
<<<<<<< HEAD
            _, _, _, _, col1, col2 = ss.get_rows_columns()
            return col1, col2
        else:
            _, _, row1, row2, _, _ = ss.get_rows_columns()
=======
            _, _, _, _, col1, col2 = ss.get_active_rows_columns()
            return col1, col2
        else:
            _, _, row1, row2, _, _ = ss.get_active_rows_columns()
>>>>>>> c4145133
            return row1, row2

    def _range_tightbbox(self, x):
        """Return the tight bounding box span from the cached bounding box.
        `~proplot.axes.Axes.get_tightbbox` caches bounding boxes when
        `~Figure.get_tightbbox` is called."""
        # TODO: Better testing for axes visibility
        bbox = self._tightbbox
        if bbox is None:
            return np.nan, np.nan
        if x == 'x':
            return bbox.xmin, bbox.xmax
        else:
            return bbox.ymin, bbox.ymax

    def _reassign_suplabel(self, side):
        """Re-assign the column and row labels to the relevant panel if
        present. This is called by `~proplot.subplots.Figure._align_suplabel`.
        """
        # Place column and row labels on panels instead of axes -- works when
        # this is called on the main axes *or* on the relevant panel itself
        # TODO: Mixed figure panels with super labels? How does that work?
        # TODO: Remove this when panels implemented as stacks!
        s = side[0]
        side = SIDE_TRANSLATE[s]
        if s == self._panel_side:
            ax = self._panel_parent
        else:
            ax = self
        paxs = getattr(ax, '_' + s + 'panels')
        if not paxs:
            return ax
        idx = (0 if s in 'lt' else -1)
        pax = paxs[idx]
        kw = {}
        obj = getattr(ax, '_' + s + 'label')
        for key in ('color', 'fontproperties'):  # TODO: add to this?
            kw[key] = getattr(obj, 'get_' + key)()
        pobj = getattr(pax, '_' + s + 'label')
        pobj.update(kw)
        text = obj.get_text()
        if text:
            obj.set_text('')
            pobj.set_text(text)
        return pax

    def _reassign_title(self):
        """Re-assign the title to the first upper panel if present. We cannot
        simply add the upper panel as a child axes, because then the title will
        be offset but still belong to main axes, which messes up the tight
        bounding box."""
        # Reassign title from main axes to top panel -- works when this is
        # called on the main axes *or* on the top panel itself. This is
        # critical for bounding box calcs; not always clear whether draw() and
        # get_tightbbox() are called on the main axes or panel first
        # TODO: Remove this when panels implemented as stacks!
        if self._panel_side == 'top' and self._panel_parent:
            ax, taxs = self._panel_parent, [self]
        else:
            ax, taxs = self, self._tpanels
        if not taxs or not ax._title_above_panel:
            tax = ax
        else:
            tax = taxs[0]
            tax._title_pad = ax._title_pad
            for loc, obj in ax._titles_dict.items():
                if not obj.get_text() or loc not in (
                        'left', 'center', 'right'):
                    continue
                kw = {}
                loc, tobj, _ = tax._get_title_props(loc=loc)
                for key in ('text', 'color', 'fontproperties'):  # add to this?
                    kw[key] = getattr(obj, 'get_' + key)()
                tobj.update(kw)
                tax._titles_dict[loc] = tobj
                obj.set_text('')

        # Push title above tick marks -- this is known matplotlib problem,
        # but especially annoying with top panels!
        # TODO: Make sure this is robust. Seems 'default' is returned usually
        # when tick label sides is actually *both*. Also makes sure axis is
        # visible; if not, this is a filled cbar/legend, no padding needed
        pad = 0
        pos = tax.xaxis.get_ticks_position()
        labs = tax.xaxis.get_ticklabels()
        if pos == 'default' or (pos == 'top' and not len(labs)) or (
                pos == 'unknown' and tax._panel_side == 'top'
                and not len(labs) and tax.xaxis.get_visible()):
            pad = tax.xaxis.get_tick_padding()
        tax._set_title_offset_trans(self._title_pad + pad)

    def _sharex_setup(self, sharex, level=None):
        """Configure x-axis sharing for panels. Main axis sharing is done in
        `~CartesianAxes._sharex_setup`."""
        if level is None:
            level = self.figure._sharex
        if level not in range(4):
            raise ValueError(
<<<<<<< HEAD
                'Axis sharing level can be 0 (no sharing), '
                '1 (sharing, but keep all labels), '
                '2 (sharing, only keep one set of tick labels), '
                'or 3 (sharing, only keep one axis label).'
=======
                'Invalid sharing level sharex={value!r}. '
                'Axis sharing level can be 0 (share nothing), '
                '1 (hide axis labels), '
                '2 (share limits and hide axis labels), or '
                '3 (share limits and hide axis and tick labels).'
>>>>>>> c4145133
            )
        self._share_short_axis(sharex, 'l', level)
        self._share_short_axis(sharex, 'r', level)
        self._share_long_axis(sharex, 'b', level)
        self._share_long_axis(sharex, 't', level)

    def _sharey_setup(self, sharey, level=None):
        """Configure y-axis sharing for panels. Main axis sharing is done in
        `~CartesianAxes._sharey_setup`."""
        if level is None:
            level = self.figure._sharey
        if level not in range(4):
            raise ValueError(
<<<<<<< HEAD
                'Axis sharing level can be 0 (no sharing), '
                '1 (sharing, but keep all labels), '
                '2 (sharing, only keep one set of tick labels), '
                'or 3 (sharing, only keep one axis label).'
=======
                'Invalid sharing level sharey={value!r}. '
                'Axis sharing level can be 0 (share nothing), '
                '1 (hide axis labels), '
                '2 (share limits and hide axis labels), or '
                '3 (share limits and hide axis and tick labels).'
>>>>>>> c4145133
            )
        self._share_short_axis(sharey, 'b', level)
        self._share_short_axis(sharey, 't', level)
        self._share_long_axis(sharey, 'l', level)
        self._share_long_axis(sharey, 'r', level)

    def _share_setup(self):
        """Automatically configure axis sharing based on the horizontal and
        vertical extent of subplots in the figure gridspec."""
        # Panel axes sharing, between main subplot and its panels
        def shared(paxs):
<<<<<<< HEAD
            return [pax for pax in paxs
                    if not pax._panel_filled and pax._panel_share]
=======
            return [
                pax for pax in paxs
                if not pax._panel_filled and pax._panel_share
            ]
>>>>>>> c4145133

        if not self._panel_side:  # this is a main axes
            # Top and bottom
            bottom = self
            paxs = shared(self._bpanels)
            if paxs:
                bottom = paxs[-1]
                for iax in (self, *paxs[:-1]):
                    # parent is *bottom-most* panel
                    iax._sharex_setup(bottom, 3)
            paxs = shared(self._tpanels)
            for iax in paxs:
                iax._sharex_setup(bottom, 3)
            # Left and right
            left = self
            paxs = shared(self._lpanels)
            if paxs:
                left = paxs[0]
                for iax in (*paxs[1:], self):
                    iax._sharey_setup(left, 3)  # parent is *bottom-most* panel
            paxs = shared(self._rpanels)
            for iax in paxs:
                iax._sharey_setup(left, 3)

        # Main axes, sometimes overrides panel axes sharing
        # TODO: This can get very repetitive, but probably minimal impact?
        # Share x axes
        parent, *children = self._get_extent_axes('x')
        for child in children:
            child._sharex_setup(parent)
        # Share y axes
        parent, *children = self._get_extent_axes('y')
        for child in children:
            child._sharey_setup(parent)

    def _share_short_axis(self, share, side, level):
        """Share the "short" axes of panels along a main subplot with panels
        along an external subplot."""
        if share is None or self._panel_side:  # not None
            return
        s = side[0]
        axis = 'x' if s in 'lr' else 'y'
        caxs = getattr(self, '_' + s + 'panels')
        paxs = getattr(share, '_' + s + 'panels')
        caxs = [pax for pax in caxs if not pax._panel_filled]
        paxs = [pax for pax in paxs if not pax._panel_filled]
        for cax, pax in zip(caxs, paxs):  # may be uneven
            getattr(cax, '_share' + axis + '_setup')(pax, level)

    def _share_long_axis(self, share, side, level):
        """Share the "long" axes of panels along a main subplot with the
        axis from an external subplot."""
        # NOTE: We do not check _panel_share because that only controls
        # sharing with main subplot, not other subplots
        if share is None or self._panel_side:
            return
        s = side[0]
        axis = 'x' if s in 'tb' else 'y'
        paxs = getattr(self, '_' + s + 'panels')
        paxs = [pax for pax in paxs if not pax._panel_filled]
        for pax in paxs:
            getattr(pax, '_share' + axis + '_setup')(share, level)

    def _update_axislabels(self, x='x', **kwargs):
        """Apply axis labels to the relevant shared axis. If spanning
        labels are toggled this keeps the labels synced for all subplots in
        the same row or column. Label positions will be adjusted at draw-time
        with figure._align_axislabels."""
        if x not in 'xy':
            return
        # Update label on this axes
        axis = getattr(self, x + 'axis')
        axis.label.update(kwargs)
        kwargs.pop('color', None)

        # Defer to parent (main) axes if possible, then get the axes
        # shared by that parent
        ax = self._panel_parent or self
        ax = getattr(ax, '_share' + x) or ax

        # Apply to spanning axes and their panels
        axs = [ax]
        if getattr(ax.figure, '_span' + x):
            s = axis.get_label_position()[0]
            if s in 'lb':
                axs = ax._get_side_axes(s)
        for ax in axs:
            getattr(ax, x + 'axis').label.update(kwargs)  # apply to main axes
            pax = getattr(ax, '_share' + x)
            if pax is not None:  # apply to panel?
                getattr(pax, x + 'axis').label.update(kwargs)

    def _update_title(self, obj, **kwargs):
        """Redraw the title if updating with the input keyword arguments
        failed."""
        # Try to just return updated object, redraw may be necessary
        # WARNING: Making text instances invisible seems to mess up tight
        # bounding box calculations and cause other issues. Just reset text.
        keys = ('border', 'lw', 'linewidth', 'bordercolor', 'invert')
        kwextra = {key: value for key, value in kwargs.items() if key in keys}
        kwargs = {key: value for key,
                  value in kwargs.items() if key not in keys}
        obj.update(kwargs)
        if kwextra:
            obj.set_text('')
        else:
            return obj
        # Get properties from old object
        for key in ('ha', 'va', 'color', 'transform', 'fontproperties'):
            kwextra[key] = getattr(obj, 'get_' + key)()  # copy over attrs
        text = kwargs.pop('text', obj.get_text())
        x, y = kwargs.pop('position', (None, None))
        pos = obj.get_position()
        x = _notNone(kwargs.pop('x', x), pos[0])
        y = _notNone(kwargs.pop('y', y), pos[1])
        return self.text(x, y, text, **kwextra)

    def format(
            self, *, title=None, top=None,
            figtitle=None, suptitle=None, rowlabels=None, collabels=None,
            leftlabels=None, rightlabels=None,
            toplabels=None, bottomlabels=None,
            llabels=None, rlabels=None, tlabels=None, blabels=None,
            **kwargs):
        """
        Modify the axes title(s), the a-b-c label, row and column labels, and
        the figure title. Called by `CartesianAxes.format`,
        `ProjectionAxes.format`, and `PolarAxes.format`.

        Parameters
        ----------
        title : str, optional
            The axes title.
        abc : bool, optional
            Whether to apply "a-b-c" subplot labelling based on the
            ``number`` attribute. If ``number`` is >26, the labels will loop
            around to a, ..., z, aa, ..., zz, aaa, ..., zzz, ... Default is
            :rc:`abc`.
        abcstyle : str, optional
            String denoting the format of a-b-c labels containing the character
            ``a`` or ``A``. ``'a'`` is the default, but e.g. ``'a.'``,
            ``'a)'``, or ``'A'`` might also be desirable. Default is
            :rc:`abc.style`.
        abcloc, titleloc : str, optional
            Strings indicating the location for the a-b-c label and
            main title. The following locations keys are valid. Defaults are
            :rc:`abc.loc` and :rc:`title.loc`.

            ========================  ============================
            Location                  Valid keys
            ========================  ============================
            center above axes         ``'center'``, ``'c'``
            left above axes           ``'left'``, ``'l'``
            right above axes          ``'right'``, ``'r'``
            lower center inside axes  ``'lower center``', ``'lc'``
            upper center inside axes  ``'upper center'``, ``'uc'``
            upper right inside axes   ``'upper right'``, ``'ur'``
            upper left inside axes    ``'upper left'``, ``'ul'``
            lower left inside axes    ``'lower left'``, ``'ll'``
            lower right inside axes   ``'lower right'``, ``'lr'``
            ========================  ============================

        abcborder, titleborder : bool, optional
            Whether to draw a white border around titles and a-b-c labels
            positioned inside the axes. This can help them stand out on top
            of artists plotted inside the axes. Defaults are
            :rc:`abc.border` and :rc:`title.border`
        ltitle, rtitle, ultitle, uctitle, urtitle, lltitle, lctitle, lrtitle : str, optional
            Axes titles in particular positions. This lets you specify multiple
            "titles" for each subplots. See the `abcloc` keyword.
        top : bool, optional
            Whether to try to put title and a-b-c label above the top subplot
            panel (if it exists), or to always put them on the main subplot.
            Default is ``True``.
        rowlabels, colllabels : list of str, optional
            Aliases for `leftlabels`, `toplabels`.
        llabels, tlabels, rlabels, blabels : list of str, optional
            Aliases for `leftlabels`, `toplabels`, `rightlabels`,
            `bottomlabels`.
        leftlabels, toplabels, rightlabels, bottomlabels : list of str, optional
            The subplot row and column labels. If list, length must match
            the number of subplots on the left, top, right, or bottom edges
            of the figure.
        figtitle, suptitle : str, optional
            The figure "super" title, centered between the left edge of
            the lefmost column of subplots and the right edge of the rightmost
            column of subplots, and automatically offset above figure titles.
            This is an improvement on matplotlib's "super" title, which just
            centers the text between figure edges.

        Note
        ----
        The `abc`, `abcstyle`, `abcloc`, and `titleloc` keyword arguments
        are actually rc configuration settings that are temporarily
        changed by the call to `~Axes.context`. They are documented here
        because it is extremely common to change them with `~Axes.format`.
        They also appear in the tables in the `~proplot.rctools` documention.

        See also
        --------
        :py:obj:`Axes.context`,
        :py:obj:`XYAxes.format`,
        :py:obj:`ProjAxes.format`,
        :py:obj:`PolarAxes.format`,
        """  # noqa
        # Figure patch (for some reason needs to be re-asserted even if
        # declared before figure is drawn)
        kw = rc.fill({'facecolor': 'figure.facecolor'}, context=True)
        self.figure.patch.update(kw)
        if top is not None:
            self._title_above_panel = top
        pad = rc.get('axes.titlepad', context=True)
        if pad is not None:
            self._set_title_offset_trans(pad)
            self._title_pad = pad

        # Super title
        # NOTE: These are actually *figure-wide* settings, but that line
        # gets blurred where we have shared axes, spanning labels, and
        # whatnot. May result in redundant assignments if formatting more than
        # one axes, but operations are fast so some redundancy is nbd.
        # NOTE: Below workaround prevents changed *figure-wide* settings
        # from getting overwritten when user makes a new axes.
        fig = self.figure
        suptitle = _notNone(
            figtitle, suptitle, None, names=('figtitle', 'suptitle')
        )
        if len(fig._axes_main) > 1 and rc._context and rc._context[-1][0] == 1:
            kw = {}
        else:
            kw = rc.fill({
                'fontsize': 'suptitle.size',
                'weight': 'suptitle.weight',
                'color': 'suptitle.color',
                'fontfamily': 'font.family'
            }, context=True)
        if suptitle or kw:
            fig._update_figtitle(suptitle, **kw)
        # Labels
        llabels = _notNone(
            rowlabels, leftlabels, llabels, None,
            names=('rowlabels', 'leftlabels', 'llabels')
        )
        tlabels = _notNone(
            collabels, toplabels, tlabels, None,
            names=('collabels', 'toplabels', 'tlabels')
        )
        rlabels = _notNone(
            rightlabels, rlabels, None,
            names=('rightlabels', 'rlabels')
        )
        blabels = _notNone(
            bottomlabels, blabels, None,
            names=('bottomlabels', 'blabels')
        )
        for side, labels in zip(
                ('left', 'right', 'top', 'bottom'),
                (llabels, rlabels, tlabels, blabels)):
            kw = rc.fill({
                'fontsize': side + 'label.size',
                'weight': side + 'label.weight',
                'color': side + 'label.color',
                'fontfamily': 'font.family'
            }, context=True)
            if labels or kw:
                fig._update_labels(self, side, labels, **kw)

        # A-b-c labels
        titles_dict = self._titles_dict
        if not self._panel_side:
            # Location and text
            abcstyle = rc.get('abc.style', context=True)  # 1st run, or changed
            if 'abcformat' in kwargs:  # super sophisticated deprecation system
                abcstyle = kwargs.pop('abcformat')
                _warn_proplot(
                    f'rc setting "abcformat" is deprecated. '
                    f'Please use "abcstyle".'
                )
            if abcstyle and self.number is not None:
                if not isinstance(abcstyle, str) or (
                        abcstyle.count('a') != 1 and abcstyle.count('A') != 1):
                    raise ValueError(
                        f'Invalid abcstyle {abcstyle!r}. '
                        'Must include letter "a" or "A".'
                    )
                abcedges = abcstyle.split('a' if 'a' in abcstyle else 'A')
                text = abcedges[0] + _abc(self.number - 1) + abcedges[-1]
                if 'A' in abcstyle:
                    text = text.upper()
                self._abc_text = text
            # Apply new settings
            # Also if a-b-c label was moved, remove previous one and update
            # text on new one, in case self._abc_text has not changed.
            loc, obj, kw = self._get_title_props(abc=True)
            iloc = self._abc_loc
            obj = self._update_title(obj, **kw)
            titles_dict[loc] = obj
            if iloc is not None and loc != iloc:
                self.abc.set_text('')
                obj.set_text(self._abc_text)
            self.abc = obj
            self._abc_loc = loc
            # Toggle visibility
            # NOTE: If abc is a matplotlib 'title' attribute, making it
            # invisible messes stuff up. Just set text to empty.
            abc = rc.get('abc', context=True)
            if abc is not None:
                obj.set_text(self._abc_text if bool(abc) else '')

        # Titles
        # Tricky because we have to reconcile two workflows:
        # 1. title='name' and titleloc='position'
        # 2. ltitle='name', rtitle='name', etc., arbitrarily many titles
        # First update existing titles
        # NOTE: _update_title should never return new objects unless called
        # with *inner* titles... *outer* titles will just refresh, so we
        # don't need to re-assign the attributes or anything.
        loc, obj, kw = self._get_title_props()
        if kw:
            for iloc, iobj in titles_dict.items():
                if iloc is self._abc_loc:
                    continue
                titles_dict[iloc] = self._update_title(iobj, **kw)
        # Workflow 2, want this to come first so workflow 1 gets priority
        for ikey, ititle in kwargs.items():
            if not ikey[-5:] == 'title':
                raise TypeError(
                    f'format() got an unexpected keyword argument {ikey!r}.'
                )
            iloc, iobj, ikw = self._get_title_props(loc=ikey[:-5])
            if ititle is not None:
                ikw['text'] = ititle
            if ikw:
                titles_dict[iloc] = self._update_title(iobj, **ikw)
        # Workflow 1, make sure that if user calls ax.format(title='Title')
        # *then* ax.format(titleloc='left') it copies over the text.
        iloc = self._title_loc
        if iloc is not None and loc != iloc:
            iobj = titles_dict[iloc]
            if title is None:
                title = iobj.get_text()
            iobj.set_text('')
        self._title_loc = loc  # assigns default loc on first run
        if title is not None:
            kw['text'] = title
        if kw:
            titles_dict[loc] = self._update_title(obj, **kw)

    def area(self, *args, **kwargs):
        """Alias for `~matplotlib.axes.Axes.fill_between`."""
        # NOTE: *Cannot* assign area = axes.Axes.fill_between because the
        # wrapper won't be applied and for some reason it messes up
        # automodsumm, which tries to put the matplotlib docstring on website
        return self.fill_between(*args, **kwargs)

    def areax(self, *args, **kwargs):
        """Alias for `~matplotlib.axes.Axes.fill_betweenx`."""
        return self.fill_betweenx(*args, **kwargs)

    def boxes(self, *args, **kwargs):
        """Alias for `~matplotlib.axes.Axes.boxplot`."""
        return self.boxplot(*args, **kwargs)

    def colorbar(
        self, *args, loc=None, pad=None,
        length=None, width=None, space=None, frame=None, frameon=None,
        alpha=None, linewidth=None, edgecolor=None, facecolor=None,
        **kwargs
    ):
        """
        Add an *inset* colorbar or *outer* colorbar along the outside edge of
        the axes. See `~proplot.wrappers.colorbar_wrapper` for details.

        Parameters
        ----------
        loc : str, optional
            The colorbar location. Default is :rc:`colorbar.loc`. The
            following location keys are valid.

            ==================  ==================================
            Location            Valid keys
            ==================  ==================================
            outer left          ``'left'``, ``'l'``
            outer right         ``'right'``, ``'r'``
            outer bottom        ``'bottom'``, ``'b'``
            outer top           ``'top'``, ``'t'``
            default inset       ``'inset'``, ``'i'``, ``0``
            upper right inset   ``'upper right'``, ``'ur'``, ``1``
            upper left inset    ``'upper left'``, ``'ul'``, ``2``
            lower left inset    ``'lower left'``, ``'ll'``, ``3``
            lower right inset   ``'lower right'``, ``'lr'``, ``4``
            ==================  ==================================

        pad : float or str, optional
            The space between the axes edge and the colorbar. For inset
            colorbars only. Units are interpreted by `~proplot.utils.units`.
            Default is :rc:`colorbar.insetpad`.
        length : float or str, optional
            The colorbar length. For outer colorbars, units are relative to the
            axes width or height. Default is :rc:`colorbar.length`. For inset
            colorbars, units are interpreted by `~proplot.utils.units`. Default
            is :rc:`colorbar.insetlength`.
        width : float or str, optional
            The colorbar width. Units are interpreted by
            `~proplot.utils.units`.  For outer colorbars, default is
            :rc:`colorbar.width`. For inset colorbars, default is
            :rc:`colorbar.insetwidth`.
        space : float or str, optional
            For outer colorbars only. The space between the colorbar and the
            main axes. Units are interpreted by `~proplot.utils.units`.
            When :rcraw:`tight` is ``True``, this is adjusted automatically.
        frame, frameon : bool, optional
            For inset colorbars, indicates whether to draw a "frame", just
            like `~matplotlib.axes.Axes.legend`. Default is
            :rc:`colorbar.frameon`.
        alpha, linewidth, edgecolor, facecolor : optional
            Transparency, edge width, edge color, and face color for the frame
            around the inset colorbar. Default is
            :rc:`colorbar.framealpha`, :rc:`axes.linewidth`,
            :rc:`axes.edgecolor`, and :rc:`axes.facecolor`,
            respectively.
        **kwargs
            Passed to `~proplot.wrappers.colorbar_wrapper`.
        """
        # TODO: add option to pad inset away from axes edge!
        kwargs.update({'edgecolor': edgecolor, 'linewidth': linewidth})
        if loc != '_fill':
            loc = self._loc_translate(loc, rc['colorbar.loc'])
        if not isinstance(loc, str):  # e.g. 2-tuple or ndarray
            raise ValueError(f'Invalid colorbar location {loc!r}.')
        if loc == 'best':  # white lie
            loc = 'lower right'

        # Generate panel
        if loc in ('left', 'right', 'top', 'bottom'):
            ax = self.panel_axes(loc, width=width, space=space, filled=True)
            return ax.colorbar(loc='_fill', *args, length=length, **kwargs)

        # Filled colorbar
        if loc == '_fill':
            # Hide content and resize panel
            # NOTE: Do not run self.clear in case we want title above this
            for s in self.spines.values():
                s.set_visible(False)
            self.xaxis.set_visible(False)
            self.yaxis.set_visible(False)
            self.patch.set_alpha(0)
            self._panel_filled = True

            # Draw colorbar with arbitrary length relative to full panel length
            # TODO: Can completely remove references to GridSpecFromSubplotSpec
            # if implement colorbars as "parasite" objects instead.
            side = self._panel_side
            length = _notNone(length, rc['colorbar.length'])
            ss = self.get_subplotspec()
            if length <= 0 or length > 1:
                raise ValueError(
                    f'Panel colorbar length must satisfy 0 < length <= 1, '
                    f'got length={length!r}.'
                )
            if side in ('bottom', 'top'):
                gs = mgridspec.GridSpecFromSubplotSpec(
                    nrows=1, ncols=3, wspace=0,
                    subplot_spec=ss,
                    width_ratios=((1 - length) / 2, length, (1 - length) / 2),
                )
            else:
                gs = mgridspec.GridSpecFromSubplotSpec(
                    nrows=3, ncols=1, hspace=0,
                    subplot_spec=ss,
                    height_ratios=((1 - length) / 2, length, (1 - length) / 2),
                )
            ax = self.figure.add_subplot(gs[1], main=False, projection=None)
            self.add_child_axes(ax)

            # Location
            if side in ('bottom', 'top'):
                outside, inside = 'bottom', 'top'
                if side == 'top':
                    outside, inside = inside, outside
                ticklocation = outside
                orientation = 'horizontal'
            else:
                outside, inside = 'left', 'right'
                if side == 'right':
                    outside, inside = inside, outside
                ticklocation = outside
                orientation = 'vertical'

            # Keyword args and add as child axes
            orient = kwargs.get('orientation', None)
            if orient is not None and orient != orientation:
                _warn_proplot(f'Overriding input orientation={orient!r}.')
            ticklocation = kwargs.pop('tickloc', None) or ticklocation
            ticklocation = kwargs.pop('ticklocation', None) or ticklocation
            kwargs.update({'orientation': orientation,
                           'ticklocation': ticklocation})

        # Inset colorbar
        else:
            # Default props
            cbwidth, cblength = width, length
            width, height = self.get_size_inches()
            extend = units(_notNone(
                kwargs.get('extendsize', None), rc['colorbar.insetextend']
            ))
            cbwidth = units(_notNone(
                cbwidth, rc['colorbar.insetwidth']
            )) / height
            cblength = units(_notNone(
                cblength, rc['colorbar.insetlength']
            )) / width
            pad = units(_notNone(pad, rc['colorbar.insetpad']))
            xpad, ypad = pad / width, pad / height

            # Get location in axes-relative coordinates
            # Bounds are x0, y0, width, height in axes-relative coordinates
            xspace = rc['xtick.major.size'] / 72
            if kwargs.get('label', ''):
                xspace += 2.4 * rc['font.size'] / 72
            else:
                xspace += 1.2 * rc['font.size'] / 72
            xspace /= height  # space for labels
            if loc == 'upper right':
                bounds = (1 - xpad - cblength, 1 - ypad - cbwidth)
                fbounds = (1 - 2 * xpad - cblength,
                           1 - 2 * ypad - cbwidth - xspace)
            elif loc == 'upper left':
                bounds = (xpad, 1 - ypad - cbwidth)
                fbounds = (0, 1 - 2 * ypad - cbwidth - xspace)
            elif loc == 'lower left':
                bounds = (xpad, ypad + xspace)
                fbounds = (0, 0)
            elif loc == 'lower right':
                bounds = (1 - xpad - cblength, ypad + xspace)
                fbounds = (1 - 2 * xpad - cblength, 0)
            else:
                raise ValueError(f'Invalid colorbar location {loc!r}.')
            bounds = (bounds[0], bounds[1], cblength, cbwidth)
            fbounds = (fbounds[0], fbounds[1],
                       2 * xpad + cblength, 2 * ypad + cbwidth + xspace)

            # Make frame
            # NOTE: We do not allow shadow effects or fancy edges effect.
            # Also keep zorder same as with legend.
            frameon = _notNone(
                frame, frameon, rc['colorbar.frameon'],
                names=('frame', 'frameon'))
            if frameon:
                xmin, ymin, width, height = fbounds
                patch = mpatches.Rectangle(
                    (xmin, ymin), width, height,
                    snap=True, zorder=4, transform=self.transAxes)
                alpha = _notNone(alpha, rc['colorbar.framealpha'])
                linewidth = _notNone(linewidth, rc['axes.linewidth'])
                edgecolor = _notNone(edgecolor, rc['axes.edgecolor'])
                facecolor = _notNone(facecolor, rc['axes.facecolor'])
                patch.update({
                    'alpha': alpha,
                    'linewidth': linewidth,
                    'edgecolor': edgecolor,
                    'facecolor': facecolor})
                self.add_artist(patch)

            # Make axes
            locator = self._make_inset_locator(bounds, self.transAxes)
            bbox = locator(None, None)
            ax = maxes.Axes(self.figure, bbox.bounds, zorder=5)
            ax.set_axes_locator(locator)
            self.add_child_axes(ax)

            # Default keyword args
            orient = kwargs.pop('orientation', None)
            if orient is not None and orient != 'horizontal':
                _warn_proplot(
                    f'Orientation for inset colorbars must be horizontal, '
                    f'ignoring orient={orient!r}.'
                )
            ticklocation = kwargs.pop('tickloc', None)
            ticklocation = kwargs.pop('ticklocation', None) or ticklocation
            if ticklocation is not None and ticklocation != 'bottom':
                _warn_proplot(
                    f'Inset colorbars can only have ticks on the bottom.'
                )
            kwargs.update({'orientation': 'horizontal',
                           'ticklocation': 'bottom'})
            kwargs.setdefault('maxn', 5)
            kwargs.setdefault('extendsize', extend)

        # Generate colorbar
        return colorbar_wrapper(ax, *args, **kwargs)

    def legend(self, *args, loc=None, width=None, space=None, **kwargs):
        """
        Add an *inset* legend or *outer* legend along the edge of the axes.
        See `~proplot.wrappers.legend_wrapper` for details.

        Parameters
        ----------
        loc : int or str, optional
            The legend location or panel location. The following location keys
            are valid. Note that if a panel does not exist, it will be
            generated on-the-fly.

            ==================  =======================================
            Location            Valid keys
            ==================  =======================================
            left panel          ``'left'``, ``'l'``
            right panel         ``'right'``, ``'r'``
            bottom panel        ``'bottom'``, ``'b'``
            top panel           ``'top'``, ``'t'``
            "best" inset        ``'best'``, ``'inset'``, ``'i'``, ``0``
            upper right inset   ``'upper right'``, ``'ur'``, ``1``
            upper left inset    ``'upper left'``, ``'ul'``, ``2``
            lower left inset    ``'lower left'``, ``'ll'``, ``3``
            lower right inset   ``'lower right'``, ``'lr'``, ``4``
            center left inset   ``'center left'``, ``'cl'``, ``5``
            center right inset  ``'center right'``, ``'cr'``, ``6``
            lower center inset  ``'lower center'``, ``'lc'``, ``7``
            upper center inset  ``'upper center'``, ``'uc'``, ``8``
            center inset        ``'center'``, ``'c'``, ``9``
            ==================  =======================================

        width : float or str, optional
            For outer legends only. The space allocated for the legend box.
            This does nothing if :rcraw:`tight` is ``True``. Units are
            interpreted by `~proplot.utils.units`.
        space : float or str, optional
            For outer legends only. The space between the axes and the legend
            box. Units are interpreted by `~proplot.utils.units`.
            When :rcraw:`tight` is ``True``, this is adjusted automatically.

        Other parameters
        ----------------
        *args, **kwargs
            Passed to `~proplot.wrappers.legend_wrapper`.
        """
        if loc != '_fill':
            loc = self._loc_translate(loc, rc['legend.loc'])
        if isinstance(loc, np.ndarray):
            loc = loc.tolist()

        # Generate panel
        if loc in ('left', 'right', 'top', 'bottom'):
            ax = self.panel_axes(loc, width=width, space=space, filled=True)
            return ax.legend(*args, loc='_fill', **kwargs)

        # Fill
        if loc == '_fill':
            # Hide content
            for s in self.spines.values():
                s.set_visible(False)
            self.xaxis.set_visible(False)
            self.yaxis.set_visible(False)
            self.patch.set_alpha(0)
            self._panel_filled = True
            # Try to make handles and stuff flush against the axes edge
            kwargs.setdefault('borderaxespad', 0)
            frameon = _notNone(kwargs.get('frame', None), kwargs.get(
                'frameon', None), rc['legend.frameon'])
            if not frameon:
                kwargs.setdefault('borderpad', 0)
            # Apply legend location
            side = self._panel_side
            if side == 'bottom':
                loc = 'upper center'
            elif side == 'right':
                loc = 'center left'
            elif side == 'left':
                loc = 'center right'
            elif side == 'top':
                loc = 'lower center'
            else:
                raise ValueError(f'Invalid panel side {side!r}.')

        # Draw legend
        return legend_wrapper(self, *args, loc=loc, **kwargs)

    def draw(self, renderer=None, *args, **kwargs):
        """Perform post-processing steps then draw the axes."""
        self._reassign_title()
        super().draw(renderer, *args, **kwargs)

    def get_size_inches(self):
        """Return the width and the height of the axes in inches. Similar
        to `~matplotlib.Figure.get_size_inches`."""
        width, height = self.figure.get_size_inches()
        bbox = self.get_position()
        width = width * abs(bbox.width)
        height = height * abs(bbox.height)
        return width, height

    def get_tightbbox(self, renderer, *args, **kwargs):
        """Perform post-processing steps, return the tight bounding box
        surrounding axes artists, and cache the bounding box as an attribute.
        """
        self._reassign_title()
        bbox = super().get_tightbbox(renderer, *args, **kwargs)
        self._tightbbox = bbox
        return bbox

    def heatmap(self, *args, **kwargs):
        """Pass all arguments to `~matplotlib.axes.Axes.pcolormesh` then apply
        settings that are suitable for heatmaps: no gridlines, no minor ticks,
        and major ticks at the center of each grid box."""
        obj = self.pcolormesh(*args, **kwargs)
        xlocator, ylocator = None, None
        if hasattr(obj, '_coordinates'):
            coords = obj._coordinates
            coords = (coords[1:, ...] + coords[:-1, ...]) / 2
            coords = (coords[:, 1:, :] + coords[:, :-1, :]) / 2
            xlocator, ylocator = coords[0, :, 0], coords[:, 0, 1]
        self.format(
            xgrid=False, ygrid=False, xtickminor=False, ytickminor=False,
            xlocator=xlocator, ylocator=ylocator,
        )
        return obj

    def inset_axes(
        self, bounds, *, transform=None, zorder=4,
        zoom=True, zoom_kw=None, **kwargs
    ):
        """
        Return an inset `CartesianAxes`. This is similar to the builtin
        `~matplotlib.axes.Axes.inset_axes` but includes some extra options.

        Parameters
        ----------
        bounds : list of float
            The bounds for the inset axes, listed as ``(x, y, width, height)``.
        transform : {'data', 'axes', 'figure'} or `~matplotlib.transforms.Transform`, optional
            The transform used to interpret `bounds`. Can be a
            `~matplotlib.transforms.Transform` object or a string representing
            the `~matplotlib.axes.Axes.transData`,
            `~matplotlib.axes.Axes.transAxes`,
            or `~matplotlib.figure.Figure.transFigure` transforms. Default is
            ``'axes'``, i.e. `bounds` is in axes-relative coordinates.
        zorder : float, optional
            The `zorder \
<https://matplotlib.org/3.1.1/gallery/misc/zorder_demo.html>`__
            of the axes, should be greater than the zorder of
            elements in the parent axes. Default is ``4``.
        zoom : bool, optional
            Whether to draw lines indicating the inset zoom using
            `~Axes.indicate_inset_zoom`. The lines will automatically
            adjust whenever the parent axes or inset axes limits are changed.
            Default is ``True``.
        zoom_kw : dict, optional
            Passed to `~Axes.indicate_inset_zoom`.

        Other parameters
        ----------------
        **kwargs
            Passed to `XYAxes`.
        """  # noqa
        # Carbon copy with my custom axes
        if not transform:
            transform = self.transAxes
        else:
            transform = _get_transform(self, transform)
        label = kwargs.pop('label', 'inset_axes')
        # This puts the rectangle into figure-relative coordinates.
        locator = self._make_inset_locator(bounds, transform)
        bb = locator(None, None)
        ax = XYAxes(self.figure, bb.bounds,
                    zorder=zorder, label=label, **kwargs)
        # The following locator lets the axes move if we used data coordinates,
        # is called by ax.apply_aspect()
        ax.set_axes_locator(locator)
        self.add_child_axes(ax)
        ax._inset_zoom = zoom
        ax._inset_parent = self
        # Zoom indicator (NOTE: Requires version >=3.0)
        if zoom:
            zoom_kw = zoom_kw or {}
            ax.indicate_inset_zoom(**zoom_kw)
        return ax

    def indicate_inset_zoom(
        self, alpha=None,
        lw=None, linewidth=None, zorder=3.5,
        color=None, edgecolor=None, **kwargs
    ):
        """
        Draw lines indicating the zoom range of the inset axes. This is similar
        to the builtin `~matplotlib.axes.Axes.indicate_inset_zoom` except
        lines are *refreshed* at draw-time. This is also called automatically
        when ``zoom=True`` is passed to `~Axes.inset_axes`. Note this method
        must be called from the *inset* axes and not the parent axes.

        Parameters
        ----------
        alpha : float, optional
            The transparency of the zoom box fill.
        lw, linewidth : float, optional
            The width of the zoom lines and box outline in points.
        color, edgecolor : color-spec, optional
            The color of the zoom lines and box outline.
        zorder : float, optional
            The `zorder \
<https://matplotlib.org/3.1.1/gallery/misc/zorder_demo.html>`__
            of the axes, should be greater than the zorder of
            elements in the parent axes. Default is ``3.5``.
        **kwargs
            Passed to `~matplotlib.axes.Axes.indicate_inset`.
        """
        # Should be called from the inset axes
        parent = self._inset_parent
        alpha = alpha or 1.0
        linewidth = _notNone(
            lw, linewidth, rc['axes.linewidth'],
            names=('lw', 'linewidth'))
        edgecolor = _notNone(
            color, edgecolor, rc['axes.edgecolor'],
            names=('color', 'edgecolor'))
        if not parent:
            raise ValueError(f'{self} is not an inset axes.')
        xlim, ylim = self.get_xlim(), self.get_ylim()
        rect = (xlim[0], ylim[0], xlim[1] - xlim[0], ylim[1] - ylim[0])

        # Call indicate_inset
        rectpatch, connects = parent.indicate_inset(
            rect, self, linewidth=linewidth, edgecolor=edgecolor, alpha=alpha,
            zorder=zorder, **kwargs)

        # Update zoom or adopt properties from old one
        if self._inset_zoom_data:
            rectpatch_old, connects_old = self._inset_zoom_data
            rectpatch.update_from(rectpatch_old)
            rectpatch_old.set_visible(False)
            for line, line_old in zip(connects, connects_old):
                visible = line.get_visible()
                line.update_from(line_old)
                line.set_linewidth(line_old.get_linewidth())
                line.set_visible(visible)
                line_old.set_visible(False)
        else:
            for line in connects:
                line.set_linewidth(linewidth)
                line.set_color(edgecolor)
                line.set_alpha(alpha)
        self._inset_zoom_data = (rectpatch, connects)
        return (rectpatch, connects)

    def panel_axes(self, side, **kwargs):
        """
        Return a panel axes drawn along the edge of this axes.

        Parameters
        ----------
        ax : `~proplot.axes.Axes`
            The axes for which we are drawing a panel.
        width : float or str or list thereof, optional
            The panel width. Units are interpreted by `~proplot.utils.units`.
            Default is :rc:`subplots.panelwidth`.
        space : float or str or list thereof, optional
            Empty space between the main subplot and the panel.
            When :rcraw:`tight` is ``True``, this is adjusted automatically.
        share : bool, optional
            Whether to enable axis sharing between the *x* and *y* axes of the
            main subplot and the panel long axes for each panel in the stack.
            Sharing between the panel short axis and other panel short axes
            is determined by figure-wide `sharex` and `sharey` settings.

        Returns
        -------
        `~proplot.axes.Axes`
            The panel axes.
        """
        return self.figure._add_axes_panel(self, side, **kwargs)

    @_standardize_1d
    @_cmap_changer
    def parametric(
        self, *args, values=None,
        cmap=None, norm=None,
        interp=0, **kwargs
    ):
        """
        Draw a line whose color changes as a function of the parametric
        coordinate ``values`` using the input colormap ``cmap``.
        Invoked when you pass the `cmap` keyword argument to
        `~matplotlib.axes.Axes.plot`.

        Parameters
        ----------
        *args : (y,) or (x,y)
            The coordinates. If `x` is not provided, it is inferred from `y`.
        cmap : colormap spec, optional
            The colormap specifier, passed to `~proplot.styletools.Colormap`.
        values : list of float
            The parametric values used to map points on the line to colors
            in the colormap.
        norm : normalizer spec, optional
            The normalizer, passed to `~proplot.styletools.Norm`.
        interp : int, optional
            If greater than ``0``, we interpolate to additional points
            between the `values` coordinates. The number corresponds to the
            number of additional color levels between the line joints
            and the halfway points between line joints.

        Returns
        -------
        `~matplotlib.collections.LineCollection`
            The parametric line. See `this matplotlib example \
<https://matplotlib.org/gallery/lines_bars_and_markers/multicolored_line>`__.
        """
        # First error check
        # WARNING: So far this only works for 1D *x* and *y* coordinates.
        # Cannot draw multiple colormap lines at once
        if values is None:
            raise ValueError('Requires a "values" keyword arg.')
        if len(args) not in (1, 2):
            raise ValueError(f'Requires 1-2 arguments, got {len(args)}.')
        y = np.array(args[-1]).squeeze()
        x = np.arange(
            y.shape[-1]) if len(args) == 1 else np.array(args[0]).squeeze()
        values = np.array(values).squeeze()
        if x.ndim != 1 or y.ndim != 1 or values.ndim != 1:
            raise ValueError(
                f'x ({x.ndim}d), y ({y.ndim}d), and values ({values.ndim}d)'
                ' must be 1-dimensional.'
            )
        if len(x) != len(y) or len(x) != len(values) or len(y) != len(values):
            raise ValueError(
                f'{len(x)} xs, {len(y)} ys, but {len(values)} '
                ' colormap values.'
            )

        # Interpolate values to allow for smooth gradations between values
        # (bins=False) or color switchover halfway between points (bins=True)
        # Then optionally interpolate the corresponding colormap values
        if interp > 0:
            xorig, yorig, vorig = x, y, values
            x, y, values = [], [], []
            for j in range(xorig.shape[0] - 1):
                idx = (
                    slice(None, -1) if j + 1 < xorig.shape[0] - 1
                    else slice(None))
                x.extend(np.linspace(
                    xorig[j], xorig[j + 1], interp + 2)[idx].flat)
                y.extend(np.linspace(
                    yorig[j], yorig[j + 1], interp + 2)[idx].flat)
                values.extend(np.linspace(
                    vorig[j], vorig[j + 1], interp + 2)[idx].flat)
            x, y, values = np.array(x), np.array(y), np.array(values)
        coords = []
        levels = edges(values)
        for j in range(y.shape[0]):
            # Get x/y coordinates and values for points to the 'left' and
            # 'right' of each joint
            if j == 0:
                xleft, yleft = [], []
            else:
                xleft = [(x[j - 1] + x[j]) / 2, x[j]]
                yleft = [(y[j - 1] + y[j]) / 2, y[j]]
            if j + 1 == y.shape[0]:
                xright, yright = [], []
            else:
                xleft = xleft[:-1]  # prevent repetition when joined with right
                yleft = yleft[:-1]
                xright = [x[j], (x[j + 1] + x[j]) / 2]
                yright = [y[j], (y[j + 1] + y[j]) / 2]
            pleft = np.stack((xleft, yleft), axis=1)
            pright = np.stack((xright, yright), axis=1)
            coords.append(np.concatenate((pleft, pright), axis=0))

        # Create LineCollection and update with values
        hs = mcollections.LineCollection(
            np.array(coords), cmap=cmap, norm=norm,
            linestyles='-', capstyle='butt', joinstyle='miter'
        )
        hs.set_array(np.array(values))
        hs.update({
            key: value for key, value in kwargs.items()
            if key not in ('color',)
        })

        # Add collection, with some custom attributes
        self.add_collection(hs)
        if self.get_autoscale_on() and self.ignore_existing_data_limits:
            self.autoscale_view()  # data limits not updated otherwise
        hs.values = values
        hs.levels = levels  # needed for other functions some
        return hs

    def violins(self, *args, **kwargs):
        """Alias for `~matplotlib.axes.Axes.violinplot`."""
        return self.violinplot(*args, **kwargs)

    #: Alias for `~Axes.panel_axes`.
    panel = panel_axes

    #: Alias for `~Axes.inset_axes`.
    inset = inset_axes

    @property
    def number(self):
        """The axes number. This controls the order of a-b-c labels and the
        order of appearence in the `~proplot.subplots.subplot_grid` returned by
        `~proplot.subplots.subplots`."""
        return self._number

    @number.setter
    def number(self, num):
        if num is not None and (not isinstance(num, Integral) or num < 1):
            raise ValueError(f'Invalid number {num!r}. Must be integer >=1.')
        self._number = num

    # Wrapped by special functions
    # Also support redirecting to Basemap methods
    text = _text_wrapper(
        maxes.Axes.text
    )
    plot = _plot_wrapper(_standardize_1d(_add_errorbars(_cycle_changer(
        maxes.Axes.plot
    ))))
    scatter = _scatter_wrapper(_standardize_1d(_add_errorbars(_cycle_changer(
        maxes.Axes.scatter
    ))))
    bar = _bar_wrapper(_standardize_1d(_add_errorbars(_cycle_changer(
        maxes.Axes.bar
    ))))
    barh = _barh_wrapper(
        maxes.Axes.barh
    )  # calls self.bar
    hist = _hist_wrapper(_standardize_1d(_cycle_changer(
        maxes.Axes.hist
    )))
    boxplot = _boxplot_wrapper(_standardize_1d(_cycle_changer(
        maxes.Axes.boxplot
    )))
    violinplot = _violinplot_wrapper(_standardize_1d(_add_errorbars(
        _cycle_changer(maxes.Axes.violinplot)
    )))
    fill_between = _fill_between_wrapper(_standardize_1d(_cycle_changer(
        maxes.Axes.fill_between
    )))
    fill_betweenx = _fill_betweenx_wrapper(_standardize_1d(_cycle_changer(
        maxes.Axes.fill_betweenx
    )))

    # Wrapped by cycle wrapper and standardized
    pie = _standardize_1d(_cycle_changer(
        maxes.Axes.pie
    ))
    stem = _standardize_1d(_cycle_changer(
        maxes.Axes.stem
    ))
    step = _standardize_1d(_cycle_changer(
        maxes.Axes.step
    ))

    # Wrapped by cmap wrapper and standardized
    # Also support redirecting to Basemap methods
    hexbin = _standardize_1d(_cmap_changer(
        maxes.Axes.hexbin
    ))
    contour = _standardize_2d(_cmap_changer(
        maxes.Axes.contour
    ))
    contourf = _standardize_2d(_cmap_changer(
        maxes.Axes.contourf
    ))
    pcolor = _standardize_2d(_cmap_changer(
        maxes.Axes.pcolor
    ))
    pcolormesh = _standardize_2d(_cmap_changer(
        maxes.Axes.pcolormesh
    ))
    quiver = _standardize_2d(_cmap_changer(
        maxes.Axes.quiver
    ))
    streamplot = _standardize_2d(_cmap_changer(
        maxes.Axes.streamplot
    ))
    barbs = _standardize_2d(_cmap_changer(
        maxes.Axes.barbs
    ))
    imshow = _cmap_changer(
        maxes.Axes.imshow
    )

    # Wrapped only by cmap wrapper
    tripcolor = _cmap_changer(
        maxes.Axes.tripcolor
    )
    tricontour = _cmap_changer(
        maxes.Axes.tricontour
    )
    tricontourf = _cmap_changer(
        maxes.Axes.tricontourf
    )
    hist2d = _cmap_changer(
        maxes.Axes.hist2d
    )
    spy = _cmap_changer(
        maxes.Axes.spy
    )
    matshow = _cmap_changer(
        maxes.Axes.matshow
    )


# TODO: More systematic approach?
_twin_kwargs = (
    'label', 'locator', 'formatter', 'ticks', 'ticklabels',
    'minorlocator', 'minorticks', 'tickminor',
    'ticklen', 'tickrange', 'tickdir', 'ticklabeldir', 'tickrotation',
    'bounds', 'margin', 'color', 'linewidth', 'grid', 'gridminor', 'gridcolor',
    'locator_kw', 'formatter_kw', 'minorlocator_kw', 'label_kw',
)

_dual_doc = """
Return a secondary *%(x)s* axis for denoting equivalent *%(x)s*
coordinates in *alternate units*.

Parameters
----------
arg : function, (function, function), or `~matplotlib.scale.ScaleBase`
    Used to transform units from the parent axis to the secondary axis.
    This can be a `~proplot.axistools.FuncScale` itself or a function,
    (function, function) tuple, or `~matplotlib.scale.ScaleBase` instance used
    to *generate* a `~proplot.axistools.FuncScale` (see
    `~proplot.axistools.FuncScale` for details).
%(args)s : optional
    Prepended with ``'%(x)s'`` and passed to `Axes.format`.
"""

_alt_doc = """
Return an axes in the same location as this one but whose %(x)s axis is on
the %(x2)s. This is an alias and more intuitive name for
`~CartesianAxes.twin%(y)s`, which generates two *%(x)s* axes with
a shared ("twin") *%(y)s* axes.

Parameters
----------
%(args)s : optional
    Prepended with ``'%(x)s'`` and passed to `Axes.format`.

Note
----
This function enforces the following settngs.

* Places the old *%(x)s* axis on the %(x1)s and the new *%(x)s* axis
  on the %(x2)s.
* Makes the old %(x2)s spine invisible and the new %(x1)s, %(y1)s,
  and %(y2)s spines invisible.
* Adjusts the *%(x)s* axis tick, tick label, and axis label positions
  according to the visible spine positions.
* Locks the old and new *%(y)s* axis limits and scales, and makes the new
  %(y)s axis labels invisible.

"""

_twin_doc = """
Mimics the builtin `~matplotlib.axes.Axes.twin%(y)s` method.

Parameters
----------
%(args)s : optional
    Prepended with ``'%(x)s'`` and passed to `Axes.format`.

Note
----
This function enforces the following settngs.

* Places the old *%(x)s* axis on the %(x1)s and the new *%(x)s* axis
  on the %(x2)s.
* Makes the old %(x2)s spine invisible and the new %(x1)s, %(y1)s,
  and %(y2)s spines invisible.
* Adjusts the *%(x)s* axis tick, tick label, and axis label positions
  according to the visible spine positions.
* Locks the old and new *%(y)s* axis limits and scales, and makes the new
  %(y)s axis labels invisible.
"""


def _parse_alt(x, kwargs):
    """Interpret keyword args passed to all "twin axis" methods so they
    can be passed to Axes.format."""
    kw_bad, kw_out = {}, {}
    for key, value in kwargs.items():
        if key in _twin_kwargs:
            kw_out[x + key] = value
        elif key[0] == x and key[1:] in _twin_kwargs:
            _warn_proplot(
                f'Twin axis keyword arg {key!r} is deprecated. '
                f'Use {key[1:]!r} instead.')
            kw_out[key] = value
        elif key in RC_NODOTSNAMES:
            kw_out[key] = value
        else:
            kw_bad[key] = value
    if kw_bad:
        raise TypeError(f'Unexpected keyword argument(s): {kw_bad!r}')
<<<<<<< HEAD
    return kwargs
=======
    return kw_out
>>>>>>> c4145133


def _parse_rcloc(x, string):  # figures out string location
    """Convert the *boolean* "left", "right", "top", and "bottom" rc settings
    to a location string. Returns ``None`` if settings are unchanged."""
    if x == 'x':
        top = rc.get(f'{string}.top', context=True)
        bottom = rc.get(f'{string}.bottom', context=True)
        if top is None and bottom is None:
            return None
        elif top and bottom:
            return 'both'
        elif top:
            return 'top'
        elif bottom:
            return 'bottom'
        else:
            return 'neither'
    else:
        left = rc.get(f'{string}.left', context=True)
        right = rc.get(f'{string}.right', context=True)
        if left is None and right is None:
            return None
        elif left and right:
            return 'both'
        elif left:
            return 'left'
        elif right:
            return 'right'
        else:
            return 'neither'


class XYAxes(Axes):
    """
    Axes subclass for ordinary 2D cartesian coordinates. Adds several new
    methods and overrides existing ones.
    """
    #: The registered projection name.
    name = 'xy'

    def __init__(self, *args, **kwargs):
        """
        See also
        --------
        `~proplot.subplots.subplots`, `Axes`
        """
        # Impose default formatter
        super().__init__(*args, **kwargs)
        formatter = axistools.Formatter('auto')
        self.xaxis.set_major_formatter(formatter)
        self.yaxis.set_major_formatter(formatter)
        self.xaxis.isDefault_majfmt = True
        self.yaxis.isDefault_majfmt = True
        # Custom attributes
        self._datex_rotated = False  # whether manual rotation has been applied
        self._dualy_arg = None  # for scaling units on opposite side of ax
        self._dualx_arg = None
        self._dualy_cache = None  # prevent excess _dualy_overrides calls
        self._dualx_cache = None

    def _altx_overrides(self):
        """Apply alternate *x* axis overrides."""
        # Unlike matplotlib API, we strong arm user into certain twin axes
        # settings... doesn't really make sense to have twin axes without this
        if self._altx_child is not None:  # altx was called on this axes
            self._shared_y_axes.join(self, self._altx_child)
            self.spines['top'].set_visible(False)
            self.spines['bottom'].set_visible(True)
            self.xaxis.tick_bottom()
            self.xaxis.set_label_position('bottom')
        elif self._altx_parent is not None:  # this axes is the result of altx
            self.spines['bottom'].set_visible(False)
            self.spines['top'].set_visible(True)
            self.spines['left'].set_visible(False)
            self.spines['right'].set_visible(False)
            self.xaxis.tick_top()
            self.xaxis.set_label_position('top')
            self.yaxis.set_visible(False)
            self.patch.set_visible(False)

    def _alty_overrides(self):
        """Apply alternate *y* axis overrides."""
        if self._alty_child is not None:
            self._shared_x_axes.join(self, self._alty_child)
            self.spines['right'].set_visible(False)
            self.spines['left'].set_visible(True)
            self.yaxis.tick_left()
            self.yaxis.set_label_position('left')
        elif self._alty_parent is not None:
            self.spines['left'].set_visible(False)
            self.spines['right'].set_visible(True)
            self.spines['top'].set_visible(False)
            self.spines['bottom'].set_visible(False)
            self.yaxis.tick_right()
            self.yaxis.set_label_position('right')
            self.xaxis.set_visible(False)
            self.patch.set_visible(False)

    def _datex_rotate(self):
        """Apply default rotation to datetime axis coordinates."""
        # NOTE: Rotation is done *before* horizontal/vertical alignment,
        # cannot change alignment with set_tick_params. Must apply to text
        # objects. fig.autofmt_date calls subplots_adjust, so cannot use it.
        if (not isinstance(self.xaxis.converter, mdates.DateConverter)
                or self._datex_rotated):
            return
        rotation = rc['axes.formatter.timerotation']
        kw = {'rotation': rotation}
        if rotation not in (0, 90, -90):
            kw['ha'] = ('right' if rotation > 0 else 'left')
        for label in self.xaxis.get_ticklabels():
            label.update(kw)
        self._datex_rotated = True  # do not need to apply more than once

    def _dualx_overrides(self):
        """Lock the child "dual" *x* axis limits to the parent."""
        # NOTE: We set the scale using private API to bypass application of
        # set_default_locators_and_formatters: only_if_default=True is critical
        # to prevent overriding user settings! We also bypass autoscale_view
        # because we set limits manually, and bypass child.stale = True
        # because that is done in call to set_xlim() below.
        arg = self._dualx_arg
        if arg is None:
            return
        scale = self.xaxis._scale
        olim = self.get_xlim()
        if (scale, *olim) == self._dualx_cache:
            return
        child = self._altx_child
        funcscale = axistools.Scale(
            'function', arg, invert=True, parent_scale=scale,
        )
        child.xaxis._scale = funcscale
        child._update_transScale()
        funcscale.set_default_locators_and_formatters(
            child.xaxis, only_if_default=True)
        nlim = list(map(funcscale.functions[1], np.array(olim)))
        if np.sign(np.diff(olim)) != np.sign(np.diff(nlim)):
            nlim = nlim[::-1]  # if function flips limits, so will set_xlim!
        child.set_xlim(nlim, emit=False)
        self._dualx_cache = (scale, *olim)

    def _dualy_overrides(self):
        """Lock the child "dual" *y* axis limits to the parent."""
        arg = self._dualy_arg
        if arg is None:
            return
        scale = self.yaxis._scale
        olim = self.get_ylim()
        if (scale, *olim) == self._dualy_cache:
            return
        child = self._alty_child
        funcscale = axistools.Scale(
            'function', arg, invert=True, parent_scale=scale,
        )
        child.yaxis._scale = funcscale
        child._update_transScale()
        funcscale.set_default_locators_and_formatters(
            child.yaxis, only_if_default=True)
        nlim = list(map(funcscale.functions[1], np.array(olim)))
        if np.sign(np.diff(olim)) != np.sign(np.diff(nlim)):
            nlim = nlim[::-1]
        child.set_ylim(nlim, emit=False)
        self._dualy_cache = (scale, *olim)

    def _hide_labels(self):
        """Enforce the "shared" axis labels and axis tick labels. If this is
        not called at drawtime, "shared" labels can be inadvertantly turned
        off e.g. when the axis scale is changed."""
        for x in 'xy':
            # "Shared" axis and tick labels
            axis = getattr(self, x + 'axis')
            share = getattr(self, '_share' + x)
            if share is not None:
                level = getattr(self.figure, '_share' + x)
                if level > 0:
                    axis.label.set_visible(False)
                if level > 2:
                    axis.set_major_formatter(mticker.NullFormatter())
            # Enforce no minor ticks labels. TODO: Document?
            axis.set_minor_formatter(mticker.NullFormatter())

    def _make_twin_axes(self, *args, **kwargs):
        """Return a twin of this axes. This is used for twinx and twiny and was
        copied from matplotlib in case the private API changes."""
        # Typically, SubplotBase._make_twin_axes is called instead of this.
        # There is also an override in axes_grid1/axes_divider.py.
        if 'sharex' in kwargs and 'sharey' in kwargs:
            raise ValueError('Twinned Axes may share only one axis.')
        ax2 = self.figure.add_axes(self.get_position(True), *args, **kwargs)
        self.set_adjustable('datalim')
        ax2.set_adjustable('datalim')
        self._twinned_axes.join(self, ax2)
        return ax2

<<<<<<< HEAD
    def _sharex_setup(self, sharex, level):
=======
    def _sharex_setup(self, sharex, level=None):
>>>>>>> c4145133
        """Configure shared axes accounting for panels. The input is the
        'parent' axes, from which this one will draw its properties."""
        # Call Axes method
        if level is None:
            level = self.figure._sharex
        super()._sharex_setup(sharex, level)  # sets up panels
        if sharex in (None, self) or not isinstance(sharex, XYAxes):
            return
        # Builtin sharing features
        if level > 0:
            self._sharex = sharex
        if level > 1:
            self._shared_x_axes.join(self, sharex)

<<<<<<< HEAD
    def _sharey_setup(self, sharey, level):
=======
    def _sharey_setup(self, sharey, level=None):
>>>>>>> c4145133
        """Configure shared axes accounting for panels. The input is the
        'parent' axes, from which this one will draw its properties."""
        # Call Axes method
        if level is None:
            level = self.figure._sharey
        super()._sharey_setup(sharey, level)
        if sharey in (None, self) or not isinstance(sharey, XYAxes):
            return
        # Builtin features
        if level > 0:
            self._sharey = sharey
        if level > 1:
            self._shared_y_axes.join(self, sharey)

    def format(
        self, *,
        aspect=None,
        xloc=None, yloc=None,
        xspineloc=None, yspineloc=None,
        xtickloc=None, ytickloc=None, fixticks=False,
        xlabelloc=None, ylabelloc=None,
        xticklabelloc=None, yticklabelloc=None,
        xtickdir=None, ytickdir=None,
        xgrid=None, ygrid=None,
        xgridminor=None, ygridminor=None,
        xtickminor=None, ytickminor=None,
        xticklabeldir=None, yticklabeldir=None,
        xtickrange=None, ytickrange=None,
        xreverse=None, yreverse=None,
        xlabel=None, ylabel=None,
        xlim=None, ylim=None,
        xscale=None, yscale=None,
        xrotation=None, yrotation=None,
        xformatter=None, yformatter=None,
        xticklabels=None, yticklabels=None,
        xticks=None, xminorticks=None,
        xlocator=None, xminorlocator=None,
        yticks=None, yminorticks=None,
        ylocator=None, yminorlocator=None,
        xbounds=None, ybounds=None,
        xmargin=None, ymargin=None,
        xcolor=None, ycolor=None,
        xlinewidth=None, ylinewidth=None,
        xgridcolor=None, ygridcolor=None,
        xticklen=None, yticklen=None,
        xlabel_kw=None, ylabel_kw=None,
        xscale_kw=None, yscale_kw=None,
        xlocator_kw=None, ylocator_kw=None,
        xformatter_kw=None, yformatter_kw=None,
        xminorlocator_kw=None, yminorlocator_kw=None,
        patch_kw=None,
        **kwargs
    ):
        """
        Modify the *x* and *y* axis labels, tick locations, tick labels,
        axis scales, spine settings, and more. Unknown keyword arguments
        are passed to `Axes.format` and `Axes.context`.

        Parameters
        ----------
        aspect : {'auto', 'equal'}, optional
            The aspect ratio mode. See `~matplotlib.axes.Axes.set_aspect`
            for details.
        xlabel, ylabel : str, optional
            The *x* and *y* axis labels. Applied with
            `~matplotlib.axes.Axes.set_xlabel`
            and `~matplotlib.axes.Axes.set_ylabel`.
        xlabel_kw, ylabel_kw : dict-like, optional
            The *x* and *y* axis label settings. Applied with the
            `~matplotlib.artist.Artist.update` method on the
            `~matplotlib.text.Text` instance. Options include ``'color'``,
            ``'size'``, and ``'weight'``.
        xlim, ylim : (float or None, float or None), optional
            The *x* and *y* axis data limits. Applied with
            `~matplotlib.axes.Axes.set_xlim` and
            `~matplotlib.axes.Axes.set_ylim`.
        xreverse, yreverse : bool, optional
            Sets whether the *x* and *y* axis are oriented in the "reverse"
            direction. The "normal" direction is increasing to the right for
            the *x* axis and to the top for the *y* axis. The "reverse"
            direction is increasing to the left for the *x* axis and to the
            bottom for the *y* axis.
        xscale, yscale : axis scale spec, optional
            The *x* and *y* axis scales. Passed to the
            `~proplot.axistools.Scale` constructor. For example,
            ``xscale='log'`` applies logarithmic scaling, and
            ``xscale=('cutoff', 0.5, 2)`` applies a custom
            `~proplot.axistools.CutoffScale`.
        xscale_kw, yscale_kw : dict-like, optional
            The *x* and *y* axis scale settings. Passed to
            `~proplot.axistools.Scale`.
        xspineloc, yspineloc : {'both', 'bottom', 'top', 'left', 'right', \
'neither', 'center', 'zero'}, optional
            The *x* and *y* axis spine locations.
        xloc, yloc : optional
            Aliases for `xspineloc`, `yspineloc`.
        xtickloc, ytickloc : {'both', 'bottom', 'top', 'left', 'right', \
'neither'}, optional
            Which *x* and *y* axis spines should have major and minor tick
            marks.
        xtickminor, ytickminor : bool, optional
            Whether to draw minor ticks on the *x* and *y* axes.
        xtickdir, ytickdir : {'out', 'in', 'inout'}
            Direction that major and minor tick marks point for the *x* and
            *y* axis.
        xgrid, ygrid : bool, optional
            Whether to draw major gridlines on the *x* and *y* axis.
        xgridminor, ygridminor : bool, optional
            Whether to draw minor gridlines for the *x* and *y* axis.
        xticklabeldir, yticklabeldir : {'in', 'out'}
            Whether to place *x* and *y* axis tick label text inside
            or outside the axes.
        xlocator, ylocator : locator spec, optional
            Used to determine the *x* and *y* axis tick mark positions. Passed
            to the `~proplot.axistools.Locator` constructor.
        xticks, yticks : optional
            Aliases for `xlocator`, `ylocator`.
        xlocator_kw, ylocator_kw : dict-like, optional
            The *x* and *y* axis locator settings. Passed to
            `~proplot.axistools.Locator`.
        xminorlocator, yminorlocator : optional
            As for `xlocator`, `ylocator`, but for the minor ticks.
        xminorticks, yminorticks : optional
            Aliases for `xminorlocator`, `yminorlocator`.
        xminorlocator_kw, yminorlocator_kw
            As for `xlocator_kw`, `ylocator_kw`, but for the minor locator.
        xformatter, yformatter : formatter spec, optional
            Used to determine the *x* and *y* axis tick label string format.
            Passed to the `~proplot.axistools.Formatter` constructor.
            Use ``[]`` or ``'null'`` for no ticks.
        xticklabels, yticklabels : optional
            Aliases for `xformatter`, `yformatter`.
        xformatter_kw, yformatter_kw : dict-like, optional
            The *x* and *y* axis formatter settings. Passed to
            `~proplot.axistools.Formatter`.
        xrotation, yrotation : float, optional
            The rotation for *x* and *y* axis tick labels. Default is ``0``
            for normal axes, :rc:`axes.formatter.timerotation` for time
            *x* axes.
        xtickrange, ytickrange : (float, float), optional
            The *x* and *y* axis data ranges within which major tick marks
            are labelled. For example, the tick range ``(-1,1)`` with
            axis range ``(-5,5)`` and a tick interval of 1 will only
            label the ticks marks at -1, 0, and 1.
        xmargin, ymargin : float, optional
            The default margin between plotted content and the *x* and *y* axis
            spines. Value is proportional to the width, height of the axes.
            Use this if you want whitespace between plotted content
            and the spines, but don't want to explicitly set `xlim` or `ylim`.
        xbounds, ybounds : (float, float), optional
            The *x* and *y* axis data bounds within which to draw the spines.
            For example, the axis range ``(0, 4)`` with bounds ``(1, 4)``
            will prevent the spines from meeting at the origin.
        xcolor, ycolor : color-spec, optional
            Color for the *x* and *y* axis spines, ticks, tick labels, and axis
            labels. Default is :rc:`color`. Use e.g. ``ax.format(color='red')``
            to set for both axes.
        xlinewidth, ylinewidth : color-spec, optional
            Line width for the *x* and *y* axis spines and major ticks.
            Default is :rc:`linewidth`. Use e.g. ``ax.format(linewidth=2)``
            to set for both axes.
        xgridcolor, ygridcolor : color-spec, optional
            Color for the *x* and *y* axis major and minor gridlines.
            Default is :rc:`grid.color`. Use e.g. ``ax.format(gridcolor='r')``
            to set for both axes.
        xticklen, yticklen : float or str, optional
            Tick lengths for the *x* and *y* axis. Units are interpreted by
            `~proplot.utils.units`, with "points" as the numeric unit. Default
            is :rc:`ticklen`.

            Minor tick lengths are scaled according
            to :rc:`ticklenratio`. Use e.g. ``ax.format(ticklen=1)`` to
            set for both axes.
        fixticks : bool, optional
            Whether to always transform the tick locators to a
            `~matplotlib.ticker.FixedLocator` instance. Default is ``False``.
            If your axis ticks are doing weird things (for example, ticks
            drawn outside of the axis spine), try setting this to ``True``.
        patch_kw : dict-like, optional
            Keyword arguments used to update the background patch object. You
            can use this, for example, to set background hatching with
            ``patch_kw={'hatch':'xxx'}``.
        rc_kw : dict, optional
            Dictionary containing `~proplot.rctools.rc` settings applied to
            this axes using `~proplot.rctools.rc_configurator.context`.
        **kwargs
            Passed to `Axes.format` or passed to
            `~proplot.rctools.rc_configurator.context` and used to update
            axes `~proplot.rctools.rc` settings. For example,
            ``axestitlesize=15`` modifies the :rcraw:`axes.titlesize` setting.

        Note
        ----
        If you plot something with a `datetime64 \
<https://docs.scipy.org/doc/numpy/reference/arrays.datetime.html>`__,
        `pandas.Timestamp`, `pandas.DatetimeIndex`, `datetime.date`,
        `datetime.time`, or `datetime.datetime` array as the *x* or *y* axis
        coordinate, the axis ticks and tick labels will be automatically
        formatted as dates.

        See also
        --------
        :py:obj:`Axes.format`, :py:obj:`Axes.context`
        """
        rc_kw, rc_mode, kwargs = _parse_format(**kwargs)
        with rc.context(rc_kw, mode=rc_mode):
            # Background basics
            self.patch.set_clip_on(False)
            self.patch.set_zorder(-1)
            kw_face = rc.fill({
                'facecolor': 'axes.facecolor',
                'alpha': 'axes.facealpha'
            }, context=True)
            patch_kw = patch_kw or {}
            kw_face.update(patch_kw)
            self.patch.update(kw_face)

            # No mutable default args
            xlabel_kw = xlabel_kw or {}
            ylabel_kw = ylabel_kw or {}
            xscale_kw = xscale_kw or {}
            yscale_kw = yscale_kw or {}
            xlocator_kw = xlocator_kw or {}
            ylocator_kw = ylocator_kw or {}
            xformatter_kw = xformatter_kw or {}
            yformatter_kw = yformatter_kw or {}
            xminorlocator_kw = xminorlocator_kw or {}
            yminorlocator_kw = yminorlocator_kw or {}

            # Flexible keyword args, declare defaults
            xmargin = _notNone(xmargin, rc.get('axes.xmargin', context=True))
            ymargin = _notNone(ymargin, rc.get('axes.ymargin', context=True))
            xtickdir = _notNone(
                xtickdir, rc.get('xtick.direction', context=True)
            )
            ytickdir = _notNone(
                ytickdir, rc.get('ytick.direction', context=True)
            )
            xtickminor = _notNone(
                xtickminor, rc.get('xtick.minor.visible', context=True)
            )
            ytickminor = _notNone(
                ytickminor, rc.get('ytick.minor.visible', context=True)
            )
            xformatter = _notNone(
                xticklabels, xformatter, None,
                names=('xticklabels', 'xformatter')
            )
            yformatter = _notNone(
                yticklabels, yformatter, None,
                names=('yticklabels', 'yformatter')
            )
            xlocator = _notNone(
                xticks, xlocator, None,
                names=('xticks', 'xlocator')
            )
            ylocator = _notNone(
                yticks, ylocator, None,
                names=('yticks', 'ylocator')
            )
            xminorlocator = _notNone(
                xminorticks, xminorlocator, None,
                names=('xminorticks', 'xminorlocator')
            )
            yminorlocator = _notNone(
                yminorticks, yminorlocator, None,
                names=('yminorticks', 'yminorlocator')
            )

            # Grid defaults are more complicated
            grid = rc.get('axes.grid', context=True)
            which = rc.get('axes.grid.which', context=True)
            if which is not None or grid is not None:  # if *one* was changed
                axis = rc['axes.grid.axis']  # always need this property
                if grid is None:
                    grid = rc['axes.grid']
                elif which is None:
                    which = rc['axes.grid.which']
                xgrid = _notNone(
                    xgrid, grid and axis in ('x', 'both')
                    and which in ('major', 'both')
                )
                ygrid = _notNone(
                    ygrid, grid and axis in ('y', 'both')
                    and which in ('major', 'both')
                )
                xgridminor = _notNone(
                    xgridminor, grid and axis in ('x', 'both')
                    and which in ('minor', 'both')
                )
                ygridminor = _notNone(
                    ygridminor, grid and axis in ('y', 'both')
                    and which in ('minor', 'both')
                )

            # Sensible defaults for spine, tick, tick label, and label locs
            # NOTE: Allow tick labels to be present without ticks! User may
            # want this sometimes! Same goes for spines!
            xspineloc = _notNone(
                xloc, xspineloc, None,
                names=('xloc', 'xspineloc')
            )
            yspineloc = _notNone(
                yloc, yspineloc, None,
                names=('yloc', 'yspineloc')
            )
            xtickloc = _notNone(
                xtickloc, xspineloc, _parse_rcloc('x', 'xtick')
            )
            ytickloc = _notNone(
                ytickloc, yspineloc, _parse_rcloc('y', 'ytick')
            )
            xspineloc = _notNone(
                xspineloc, _parse_rcloc('x', 'axes.spines')
            )
            yspineloc = _notNone(
                yspineloc, _parse_rcloc('y', 'axes.spines')
            )
            if xtickloc != 'both':
                xticklabelloc = _notNone(xticklabelloc, xtickloc)
                xlabelloc = _notNone(xlabelloc, xticklabelloc)
                if xlabelloc not in (None, 'bottom', 'top'):  # e.g. "both"
                    xlabelloc = 'bottom'
            if ytickloc != 'both':
                yticklabelloc = _notNone(yticklabelloc, ytickloc)
                ylabelloc = _notNone(ylabelloc, yticklabelloc)
                if ylabelloc not in (None, 'left', 'right'):
                    ylabelloc = 'left'

            # Begin loop
            for (
                x, axis,
                label, color,
                linewidth, gridcolor,
                ticklen,
                margin, bounds,
                tickloc, spineloc,
                ticklabelloc, labelloc,
                grid, gridminor,
                tickminor, minorlocator,
                lim, reverse, scale,
                locator, tickrange,
                formatter, tickdir,
                ticklabeldir, rotation,
                label_kw, scale_kw,
                locator_kw, minorlocator_kw,
                formatter_kw
            ) in zip(
                ('x', 'y'), (self.xaxis, self.yaxis),
                (xlabel, ylabel), (xcolor, ycolor),
                (xlinewidth, ylinewidth), (xgridcolor, ygridcolor),
                (xticklen, yticklen),
                (xmargin, ymargin), (xbounds, ybounds),
                (xtickloc, ytickloc), (xspineloc, yspineloc),
                (xticklabelloc, yticklabelloc), (xlabelloc, ylabelloc),
                (xgrid, ygrid), (xgridminor, ygridminor),
                (xtickminor, ytickminor), (xminorlocator, yminorlocator),
                (xlim, ylim), (xreverse, yreverse), (xscale, yscale),
                (xlocator, ylocator), (xtickrange, ytickrange),
                (xformatter, yformatter), (xtickdir, ytickdir),
                (xticklabeldir, yticklabeldir), (xrotation, yrotation),
                (xlabel_kw, ylabel_kw), (xscale_kw, yscale_kw),
                (xlocator_kw, ylocator_kw),
                (xminorlocator_kw, yminorlocator_kw),
                (xformatter_kw, yformatter_kw),
            ):
                # Axis limits
                # NOTE: 3.1+ has axis.set_inverted(), below is from source code
                if lim is not None:
                    getattr(self, 'set_' + x + 'lim')(lim)
                if reverse is not None:
                    lo, hi = axis.get_view_interval()
                    if reverse:
                        lim = (max(lo, hi), min(lo, hi))
                    else:
                        lim = (min(lo, hi), max(lo, hi))
                    axis.set_view_interval(*lim, ignore=True)
                # Axis scale
                # WARNING: This relies on monkey patch of mscale.scale_factory
                # that allows it to accept a custom scale class!
                # WARNING: Changing axis scale also changes default locators
                # and formatters, so do it first
                if scale is not None:
                    scale = axistools.Scale(scale, **scale_kw)
                    getattr(self, 'set_' + x + 'scale')(scale)
                # Is this a date axis?
                # NOTE: Make sure to get this *after* lims set!
                # See: https://matplotlib.org/api/units_api.html
                # And: https://matplotlib.org/api/dates_api.html
                # Also see: https://github.com/matplotlib/matplotlib/blob/master/lib/matplotlib/axis.py # noqa
                # The axis_date() method just applies DateConverter
                date = isinstance(axis.converter, mdates.DateConverter)

                # Fix spines
                kw = rc.fill({
                    'linewidth': 'axes.linewidth',
                    'color': 'axes.edgecolor',
                }, context=True)
                if color is not None:
                    kw['color'] = color
                if linewidth is not None:
                    kw['linewidth'] = linewidth
                sides = ('bottom', 'top') if x == 'x' else ('left', 'right')
                spines = [self.spines[s] for s in sides]
                for spine, side in zip(spines, sides):
                    # Line properties
                    # Override if we're settings spine bounds
                    # In this case just have spines on edges by default
                    if bounds is not None and spineloc not in sides:
                        spineloc = sides[0]
                    # Eliminate sides
                    if spineloc == 'neither':
                        spine.set_visible(False)
                    elif spineloc == 'both':
                        spine.set_visible(True)
                    elif spineloc in sides:  # make relevant spine visible
                        b = True if side == spineloc else False
                        spine.set_visible(b)
                    elif spineloc is not None:
                        # Special spine location, usually 'zero', 'center',
                        # or tuple with (units, location) where 'units' can
                        # be 'axes', 'data', or 'outward'.
                        if side == sides[1]:
                            spine.set_visible(False)
                        else:
                            spine.set_visible(True)
                            try:
                                spine.set_position(spineloc)
                            except ValueError:
                                raise ValueError(
                                    f'Invalid {x} spine location {spineloc!r}.'
                                    f' Options are '
                                    + ', '.join(map(
                                        repr, (*sides, 'both', 'neither')
                                    )) + '.'
                                )
                    # Apply spine bounds
                    if bounds is not None and spine.get_visible():
                        spine.set_bounds(*bounds)
                    spine.update(kw)
                # Get available spines, needed for setting tick locations
                spines = [side for side, spine in zip(
                    sides, spines) if spine.get_visible()]

                # Helper func
                def _grid_dict(grid):
                    return {
                        'grid_color': grid + '.color',
                        'grid_alpha': grid + '.alpha',
                        'grid_linewidth': grid + '.linewidth',
                        'grid_linestyle': grid + '.linestyle',
                    }

                # Tick and grid settings for major and minor ticks separately
                # Override is just a "new default", but user can override this
                for which, igrid in zip(('major', 'minor'), (grid, gridminor)):
                    # Tick properties
                    kw_ticks = rc.category(x + 'tick.' + which, context=True)
                    if kw_ticks is None:
                        kw_ticks = {}
                    else:
                        kw_ticks.pop('visible', None)  # invalid setting
                    if ticklen is not None:
                        kw_ticks['size'] = units(ticklen, 'pt')
                        if which == 'minor':
                            kw_ticks['size'] *= rc['ticklenratio']
                    # Grid style and toggling
                    if igrid is not None:
                        # toggle with special global props
                        axis.grid(igrid, which=which)
                    if which == 'major':
                        kw_grid = rc.fill(_grid_dict('grid'), context=True)
                    else:
                        kw_major = kw_grid
                        kw_grid = rc.fill(
                            _grid_dict('gridminor'), context=True
                        )
                        kw_grid.update({
                            key: value for key, value in kw_major.items()
                            if key not in kw_grid})
                    # Changed rc settings
                    if gridcolor is not None:
                        kw['grid_color'] = gridcolor
                    axis.set_tick_params(which=which, **kw_grid, **kw_ticks)

                # Tick and ticklabel properties that apply to major and minor
                # * Weird issue causes set_tick_params to reset/forget grid
                #   is turned on if you access tick.gridOn directly, instead of
                #   passing through tick_params. Since gridOn is undocumented
                #   feature, don't use it. So calling _format_axes() a second
                #   time will remove the lines.
                # * Can specify whether the left/right/bottom/top spines get
                #   ticks; sides will be group of left/right or top/bottom.
                # * Includes option to draw spines but not draw ticks on that
                #   spine, e.g. on the left/right edges
                kw = {}
                translate = {None: None, 'both': sides,
                             'neither': (), 'none': ()}
                if bounds is not None and tickloc not in sides:
                    tickloc = sides[0]  # override to just one side
                ticklocs = translate.get(tickloc, (tickloc,))
                if ticklocs is not None:
                    kw.update({side: (side in ticklocs) for side in sides})
                kw.update({  # override
                    side: False for side in sides if side not in spines
                })
                # Tick label sides
                # Will override to make sure only appear where ticks are
                ticklabellocs = translate.get(ticklabelloc, (ticklabelloc,))
                if ticklabellocs is not None:
                    kw.update({
                        'label' + side: (side in ticklabellocs)
                        for side in sides
                    })
                kw.update({  # override
                    'label' + side: False for side in sides
                    if (side not in spines or (ticklocs is not None
                                               and side not in ticklocs))
                })  # override
                # The axis label side
                if labelloc is None:
                    if ticklocs is not None:
                        options = [side for side in sides if (
                            side in ticklocs and side in spines)]
                        if len(options) == 1:
                            labelloc = options[0]
                elif labelloc not in sides:
                    raise ValueError(
                        f'Got labelloc {labelloc!r}, valid options are '
                        + ', '.join(map(repr, sides)) + '.'
                    )
                # Apply
                axis.set_tick_params(which='both', **kw)
                if labelloc is not None:
                    axis.set_label_position(labelloc)

                # Tick label settings
                # First color and size
                kw = rc.fill({
                    'labelcolor': 'tick.labelcolor',  # new props
                    'labelsize': 'tick.labelsize',
                    'color': x + 'tick.color',
                }, context=True)
                if color:
                    kw['color'] = color
                    kw['labelcolor'] = color
                # Tick direction and rotation
                if tickdir == 'in':
                    kw['pad'] = 1  # ticklabels should be much closer
                if ticklabeldir == 'in':  # put tick labels inside the plot
                    tickdir = 'in'
                    kw['pad'] = -1 * sum(
                        rc[f'{x}tick.{key}']
                        for key in ('major.size', 'major.pad', 'labelsize')
                    )
                if tickdir is not None:
                    kw['direction'] = tickdir
                axis.set_tick_params(which='both', **kw)

                # Settings that can't be controlled by set_tick_params
                # Also set rotation and alignment here
                kw = rc.fill({
                    'fontfamily': 'font.family',
                    'weight': 'tick.labelweight'
                }, context=True)
                if rotation is not None:
                    kw = {'rotation': rotation}
                    if x == 'x':
                        self._datex_rotated = True
                        if rotation not in (0, 90, -90):
                            kw['ha'] = ('right' if rotation > 0 else 'left')
                for t in axis.get_ticklabels():
                    t.update(kw)
                # Margins
                if margin is not None:
                    self.margins(**{x: margin})

                # Axis label updates
                # NOTE: This has to come after set_label_position, or ha or va
                # overrides in label_kw are overwritten
                kw = rc.fill({
                    'color': 'axes.edgecolor',
                    'weight': 'axes.labelweight',
                    'fontsize': 'axes.labelsize',
                    'fontfamily': 'font.family',
                }, context=True)
                if label is not None:
                    kw['text'] = label
                if color:
                    kw['color'] = color
                kw.update(label_kw)
                if kw:  # NOTE: initially keep spanning labels off
                    self._update_axislabels(x, **kw)

                # Major and minor locator
                # NOTE: Parts of API (dualxy) rely on minor tick toggling
                # preserving the isDefault_minloc setting. In future should
                # override the default matplotlib API minorticks_on!
                # NOTE: Unlike matplotlib API when "turning on" minor ticks
                # we *always* use the scale default, thanks to scale classes
                # refactoring with _ScaleBase. See Axes.minorticks_on.
                if locator is not None:
                    locator = axistools.Locator(locator, **locator_kw)
                    axis.set_major_locator(locator)
                    if isinstance(locator, mticker.IndexLocator):
                        tickminor = False  # 'index' minor ticks make no sense
                if tickminor or minorlocator:
                    isdefault = minorlocator is None
                    if isdefault:
                        minorlocator = getattr(
                            axis._scale, '_default_minor_locator', None
                        )
                        if not minorlocator:
                            minorlocator = axistools.Locator('minor')
                    else:
                        minorlocator = axistools.Locator(
                            minorlocator, **minorlocator_kw
                        )
                    axis.set_minor_locator(minorlocator)
                    axis.isDefault_minloc = isdefault
                elif tickminor is not None and not tickminor:
                    # NOTE: Generally if you *enable* minor ticks on a dual
                    # axis, want to allow FuncScale updates to change the
                    # minor tick locators. If you *disable* minor ticks, do
                    # not want FuncScale applications to turn them on. So we
                    # allow below to set isDefault_minloc to False.
                    axis.set_minor_locator(axistools.Locator('null'))

                # Major formatter
                # NOTE: The only reliable way to disable ticks labels and then
                # restore them is by messing with the *formatter*, rather than
                # setting labelleft=False, labelright=False, etc.
                if (formatter is not None or tickrange is not None) and not (
                    isinstance(
                        axis.get_major_formatter(), mticker.NullFormatter
                    ) and getattr(self, '_share' + x)
                ):
                    # Tick range
                    if tickrange is not None:
                        if formatter not in (None, 'auto'):
                            _warn_proplot(
                                'The tickrange feature requires '
                                'proplot.AutoFormatter formatter. Overriding '
                                'input formatter.'
                            )
                        formatter = 'auto'
                        formatter_kw.setdefault('tickrange', tickrange)
                    # Set the formatter
                    # Note some formatters require 'locator' as keyword arg
                    if formatter in ('date', 'concise'):
                        locator = axis.get_major_locator()
                        formatter_kw.setdefault('locator', locator)
                    formatter = axistools.Formatter(
                        formatter, date=date, **formatter_kw)
                    axis.set_major_formatter(formatter)

                # Ensure no out-of-bounds ticks; set_smart_bounds() can fail
                # * Using set_bounds did not work, so instead just turn
                #   locators into fixed version.
                # * Most locators take no arguments in __call__, and some do
                #   not have tick_values method, so we just call them.
                if (
                    bounds is not None
                    or fixticks
                    or isinstance(formatter, mticker.FixedFormatter)
                    or axis.get_scale() == 'cutoff'
                ):
                    if bounds is None:
                        bounds = getattr(self, 'get_' + x + 'lim')()
                    locator = axistools.Locator([
                        x for x in axis.get_major_locator()()
                        if bounds[0] <= x <= bounds[1]
                    ])
                    axis.set_major_locator(locator)
                    locator = axistools.Locator([
                        x for x in axis.get_minor_locator()()
                        if bounds[0] <= x <= bounds[1]
                    ])
                    axis.set_minor_locator(locator)

            # Call parent
            if aspect is not None:
                self.set_aspect(aspect)
            super().format(**kwargs)

    def altx(self, **kwargs):
        """Docstring is replaced below."""
        # Cannot wrap twiny() because we want to use XYAxes, not
        # matplotlib Axes. Instead use hidden method _make_twin_axes.
        # See https://github.com/matplotlib/matplotlib/blob/master/lib/matplotlib/axes/_subplots.py  # noqa
        if self._altx_child or self._altx_parent:
            raise RuntimeError('No more than *two* twin axes are allowed.')
        ax = self._make_twin_axes(sharey=self, projection='xy')
        ax.set_autoscaley_on(self.get_autoscaley_on())
        ax.grid(False)
        self._altx_child = ax
        ax._altx_parent = self
        self._altx_overrides()
        ax._altx_overrides()
        self.add_child_axes(ax)  # to facilitate tight layout
        self.figure._axstack.remove(ax)  # or gets drawn twice!
        ax.format(**_parse_alt('x', kwargs))
        return ax

    def alty(self, **kwargs):
        """Docstring is replaced below."""
        if self._alty_child or self._alty_parent:
            raise RuntimeError('No more than *two* twin axes are allowed.')
        ax = self._make_twin_axes(sharex=self, projection='xy')
        ax.set_autoscalex_on(self.get_autoscalex_on())
        ax.grid(False)
        self._alty_child = ax
        ax._alty_parent = self
        self._alty_overrides()
        ax._alty_overrides()
        self.add_child_axes(ax)  # to facilitate tight layout
        self.figure._axstack.remove(ax)  # or gets drawn twice!
        ax.format(**_parse_alt('y', kwargs))
        return ax

    def dualx(self, arg, **kwargs):
        """Docstring is replaced below."""
        # NOTE: Matplotlib 3.1 has a 'secondary axis' feature. For the time
        # being, our version is more robust (see FuncScale) and simpler, since
        # we do not create an entirely separate _SecondaryAxis class.
        ax = self.altx(**kwargs)
        self._dualx_arg = arg
        self._dualx_overrides()
<<<<<<< HEAD
        ax.format(**kwargs)
=======
>>>>>>> c4145133
        return ax

    def dualy(self, arg, **kwargs):
        """Docstring is replaced below."""
<<<<<<< HEAD
        ax = self.alty()
        self._dualy_arg = arg
        self._dualy_overrides()
        ax.format(**kwargs)
=======
        ax = self.alty(**kwargs)
        self._dualy_arg = arg
        self._dualy_overrides()
>>>>>>> c4145133
        return ax

    def draw(self, renderer=None, *args, **kwargs):
        """Perform post-processing steps then draw the axes."""
        # NOTE: This mimics matplotlib API, which calls identical
        # post-processing steps in both draw() and get_tightbbox()
        self._hide_labels()
        self._altx_overrides()
        self._alty_overrides()
        self._dualx_overrides()
        self._dualy_overrides()
        self._datex_rotate()
        if self._inset_parent is not None and self._inset_zoom:
            self.indicate_inset_zoom()
        super().draw(renderer, *args, **kwargs)

    def get_tightbbox(self, renderer, *args, **kwargs):
        """Perform post-processing steps then return the tight bounding box."""
        self._hide_labels()
        self._altx_overrides()
        self._alty_overrides()
        self._dualx_overrides()
        self._dualy_overrides()
        self._datex_rotate()
        if self._inset_parent is not None and self._inset_zoom:
            self.indicate_inset_zoom()
        return super().get_tightbbox(renderer, *args, **kwargs)

    def twinx(self):
        """Docstring is replaced below."""
        return self.alty()

    def twiny(self):
        """Docstring is replaced below."""
        return self.altx()

    # Add documentation
    altx.__doc__ = _alt_doc % {
        'x': 'x', 'x1': 'bottom', 'x2': 'top',
        'y': 'y', 'y1': 'left', 'y2': 'right',
        'args': ', '.join(_twin_kwargs),
    }
    alty.__doc__ = _alt_doc % {
        'x': 'y', 'x1': 'left', 'x2': 'right',
        'y': 'x', 'y1': 'bottom', 'y2': 'top',
        'args': ', '.join(_twin_kwargs),
    }
    twinx.__doc__ = _twin_doc % {
        'x': 'y', 'x1': 'left', 'x2': 'right',
        'y': 'x', 'y1': 'bottom', 'y2': 'top',
        'args': ', '.join(_twin_kwargs),
    }
    twiny.__doc__ = _twin_doc % {
        'x': 'x', 'x1': 'bottom', 'x2': 'top',
        'y': 'y', 'y1': 'left', 'y2': 'right',
        'args': ', '.join(_twin_kwargs),
    }
    dualx.__doc__ = _dual_doc % {
        'x': 'x', 'args': ', '.join(_twin_kwargs)
    }
    dualy.__doc__ = _dual_doc % {
        'x': 'y', 'args': ', '.join(_twin_kwargs)
    }


class PolarAxes(Axes, mproj.PolarAxes):
    """Intermediate class, mixes `ProjAxes` with
    `~matplotlib.projections.polar.PolarAxes`."""
    #: The registered projection name.
    name = 'polar'

    def __init__(self, *args, **kwargs):
        """
        See also
        --------
        `~proplot.subplots.subplots`, `Axes`
        """
        # Set tick length to zero so azimuthal labels are not too offset
        # Change default radial axis formatter but keep default theta one
        super().__init__(*args, **kwargs)
        formatter = axistools.Formatter('auto')
        self.yaxis.set_major_formatter(formatter)
        self.yaxis.isDefault_majfmt = True
        for axis in (self.xaxis, self.yaxis):
            axis.set_tick_params(which='both', size=0)

    def format(
        self, *args,
        r0=None, theta0=None, thetadir=None,
        thetamin=None, thetamax=None, thetalim=None,
        rmin=None, rmax=None, rlim=None,
        rlabelpos=None, rscale=None, rborder=None,
        thetalocator=None, rlocator=None, thetalines=None, rlines=None,
        thetaformatter=None, rformatter=None,
        thetalabels=None, rlabels=None,
        thetalocator_kw=None, rlocator_kw=None,
        thetaformatter_kw=None, rformatter_kw=None,
        **kwargs
    ):
        """
        Modify radial gridline locations, gridline labels, limits, and more.
        Unknown keyword arguments are passed to `Axes.format` and
        `Axes.context`. All ``theta`` arguments are specified in *degrees*, not
        radians. The below parameters are specific to `PolarAxes`.

        Parameters
        ----------
        r0 : float, optional
            The radial origin.
        theta0 : {'N', 'NW', 'W', 'SW', 'S', 'SE', 'E', 'NE'}
            The zero azimuth location.
        thetadir : {-1, 1, 'clockwise', 'anticlockwise', 'counterclockwise'}, \
optional
            The positive azimuth direction. Clockwise corresponds to ``-1``
            and anticlockwise corresponds to ``-1``. Default is ``-1``.
        thetamin, thetamax : float, optional
            The lower and upper azimuthal bounds in degrees. If
            ``thetamax != thetamin + 360``, this produces a sector plot.
        thetalim : (float, float), optional
            Specifies `thetamin` and `thetamax` at once.
        rmin, rmax : float, optional
            The inner and outer radial limits. If ``r0 != rmin``, this
            produces an annular plot.
        rlim : (float, float), optional
            Specifies `rmin` and `rmax` at once.
        rborder : bool, optional
            Toggles the polar axes border on and off. Visibility of the "inner"
            radial spine and "start" and "end" azimuthal spines is controlled
            automatically be matplotlib.
        thetalocator, rlocator : float or list of float, optional
            Used to determine the azimuthal and radial gridline positions.
            Passed to the `~proplot.axistools.Locator` constructor.
        thetalines, rlines
            Aliases for `thetalocator`, `rlocator`.
        thetalocator_kw, rlocator_kw : dict-like, optional
            The azimuthal and radial locator settings. Passed to
            `~proplot.axistools.Locator`.
        rlabelpos : float, optional
            The azimuth at which radial coordinates are labeled.
        thetaformatter, rformatter : formatter spec, optional
            Used to determine the azimuthal and radial label format.
            Passed to the `~proplot.axistools.Formatter` constructor.
            Use ``[]`` or ``'null'`` for no ticks.
        thetalabels, rlabels : optional
            Aliases for `thetaformatter`, `rformatter`.
        thetaformatter_kw, rformatter_kw : dict-like, optional
            The azimuthal and radial label formatter settings. Passed to
            `~proplot.axistools.Formatter`.
        rc_kw : dict, optional
            Dictionary containing `~proplot.rctools.rc` settings applied to
            this axes using `~proplot.rctools.rc_configurator.context`.
        **kwargs
            Passed to `Axes.format` or passed to
            `~proplot.rctools.rc_configurator.context` and used to update the
            axes `~proplot.rctools.rc` settings. For example,
            ``axestitlesize=15`` modifies the :rcraw:`axes.titlesize` setting.

        See also
        --------
        :py:obj:`Axes.format`, :py:obj:`Axes.context`
        """
        rc_kw, rc_mode, kwargs = _parse_format(**kwargs)
        with rc.context(rc_kw, mode=rc_mode):
            # Not mutable default args
            thetalocator_kw = thetalocator_kw or {}
            thetaformatter_kw = thetaformatter_kw or {}
            rlocator_kw = rlocator_kw or {}
            rformatter_kw = rformatter_kw or {}
            # Flexible input
            if rlim is not None:
                if rmin is not None or rmax is not None:
                    _warn_proplot(
                        f'Conflicting keyword args rmin={rmin}, rmax={rmax}, '
                        f'and rlim={rlim}. Using "rlim".'
                    )
                rmin, rmax = rlim
            if thetalim is not None:
                if thetamin is not None or thetamax is not None:
                    _warn_proplot(
                        f'Conflicting keyword args thetamin={thetamin}, '
                        f'thetamax={thetamax}, and thetalim={thetalim}. '
                        f'Using "thetalim".'
                    )
                thetamin, thetamax = thetalim
            thetalocator = _notNone(
                thetalines, thetalocator, None,
                names=('thetalines', 'thetalocator'))
            thetaformatter = _notNone(
                thetalabels, thetaformatter, None,
                names=('thetalabels', 'thetaformatter'))
            rlocator = _notNone(rlines, rlocator, None,
                                names=('rlines', 'rlocator'))
            rformatter = _notNone(rlabels, rformatter,
                                  None, names=('rlabels', 'rformatter'))

            # Special radius settings
            if r0 is not None:
                self.set_rorigin(r0)
            if rlabelpos is not None:
                self.set_rlabel_position(rlabelpos)
            if rscale is not None:
                self.set_rscale(rscale)
            if rborder is not None:
                self.spines['polar'].set_visible(bool(rborder))
            # Special azimuth settings
            if theta0 is not None:
                self.set_theta_zero_location(theta0)
            if thetadir is not None:
                self.set_theta_direction(thetadir)

            # Iterate
            for (
                x, r, axis,
                min_, max_,
                locator, formatter,
                locator_kw, formatter_kw,
            ) in zip(
                ('x', 'y'), ('theta', 'r'), (self.xaxis, self.yaxis),
                (thetamin, rmin), (thetamax, rmax),
                (thetalocator, rlocator), (thetaformatter, rformatter),
                (thetalocator_kw, rlocator_kw),
                (thetaformatter_kw, rformatter_kw)
            ):
                # Axis limits
                # Try to use public API where possible
                if min_ is not None:
                    getattr(self, 'set_' + r + 'min')(min_)
                else:
                    min_ = getattr(self, 'get_' + r + 'min')()
                if max_ is not None:
                    getattr(self, 'set_' + r + 'max')(max_)
                else:
                    max_ = getattr(self, 'get_' + r + 'max')()

                # Spine settings
                kw = rc.fill({
                    'linewidth': 'axes.linewidth',
                    'color': 'axes.edgecolor',
                }, context=True)
                sides = ('inner', 'polar') if r == 'r' else ('start', 'end')
                spines = [self.spines[s] for s in sides]
                for spine, side in zip(spines, sides):
                    spine.update(kw)

                # Grid and grid label settings
                # NOTE: Not sure if polar lines inherit tick or grid props
                kw = rc.fill({
                    'color': x + 'tick.color',
                    'labelcolor': 'tick.labelcolor',  # new props
                    'labelsize': 'tick.labelsize',
                    'grid_color': 'grid.color',
                    'grid_alpha': 'grid.alpha',
                    'grid_linewidth': 'grid.linewidth',
                    'grid_linestyle': 'grid.linestyle',
                }, context=True)
                axis.set_tick_params(which='both', **kw)
                # Label settings that can't be controlled with set_tick_params
                kw = rc.fill({
                    'fontfamily': 'font.family',
                    'weight': 'tick.labelweight'
                }, context=True)
                for t in axis.get_ticklabels():
                    t.update(kw)

                # Tick locator, which in this case applies to gridlines
                # NOTE: Must convert theta locator input to radians, then back
                # to degrees.
                if locator is not None:
                    if r == 'theta' and (
                            not isinstance(locator, (str, mticker.Locator))):
                        # real axis limts are rad
                        locator = np.deg2rad(locator)
                    locator = axistools.Locator(locator, **locator_kw)
                    locator.set_axis(axis)  # this is what set_locator does
                    grids = np.array(locator())
                    if r == 'r':
                        grids = grids[(grids >= min_) & (grids <= max_)]
                        self.set_rgrids(grids)
                    else:
                        grids = np.rad2deg(grids)
                        grids = grids[(grids >= min_) & (grids <= max_)]
                        if grids[-1] == min_ + 360:  # exclusive if 360 degrees
                            grids = grids[:-1]
                        self.set_thetagrids(grids)
                # Tick formatter and toggling
                if formatter is not None:
                    formatter = axistools.Formatter(formatter, **formatter_kw)
                    axis.set_major_formatter(formatter)

            # Parent method
            super().format(*args, **kwargs)

    # Disabled methods suitable only for cartesian axes
    _disable = _disable_decorator(
        'Invalid plotting method {!r} for polar axes.')
    twinx = _disable(Axes.twinx)
    twiny = _disable(Axes.twiny)
    matshow = _disable(Axes.matshow)
    imshow = _disable(Axes.imshow)
    spy = _disable(Axes.spy)
    hist = _disable(Axes.hist)
    hist2d = _disable(Axes.hist2d)
    boxplot = _disable(Axes.boxplot)
    violinplot = _disable(Axes.violinplot)
    step = _disable(Axes.step)
    stem = _disable(Axes.stem)
    stackplot = _disable(Axes.stackplot)
    table = _disable(Axes.table)
    eventplot = _disable(Axes.eventplot)
    pie = _disable(Axes.pie)
    xcorr = _disable(Axes.xcorr)
    acorr = _disable(Axes.acorr)
    psd = _disable(Axes.psd)
    csd = _disable(Axes.csd)
    cohere = _disable(Axes.cohere)
    specgram = _disable(Axes.specgram)
    angle_spectrum = _disable(Axes.angle_spectrum)
    phase_spectrum = _disable(Axes.phase_spectrum)
    magnitude_spectrum = _disable(Axes.magnitude_spectrum)


def _circle_path(N=100):
    """Return a circle `~matplotlib.path.Path` used as the outline
    for polar stereographic, azimuthal equidistant, and Lambert
    conformal projections. This was developed from `this cartopy example \
<https://scitools.org.uk/cartopy/docs/v0.15/examples/always_circular_stereo.html>`__."""  # noqa
    theta = np.linspace(0, 2 * np.pi, N)
    center, radius = [0.5, 0.5], 0.5
    verts = np.vstack([np.sin(theta), np.cos(theta)]).T
    return mpath.Path(verts * radius + center)


class ProjAxes(Axes):
    """Intermediate class, shared by `GeoAxes` and
    `BasemapAxes`. Disables methods that are inappropriate for map
    projections and adds `ProjAxes.format`, so that arguments
    passed to `Axes.format` are identical for `GeoAxes`
    and `BasemapAxes`."""

    def __init__(self, *args, **kwargs):
        """
        See also
        --------
        `~proplot.subplots.subplots`, `Axes`, `GeoAxes`, `BasemapAxes`
        """
        # Store props that let us dynamically and incrementally modify
        # line locations and settings like with Cartesian axes
        self._boundinglat = None
        self._latmax = None
        self._latlines = None
        self._lonlines = None
        self._lonlines_values = None
        self._latlines_values = None
        self._lonlines_labels = None
        self._latlines_labels = None
        super().__init__(*args, **kwargs)

    def format(
        self, *,
        lonlim=None, latlim=None, boundinglat=None, grid=None,
        lonlines=None, lonlocator=None,
        latlines=None, latlocator=None, latmax=None,
        labels=None, latlabels=None, lonlabels=None,
        patch_kw=None, **kwargs,
    ):
        """
        Modify the meridian and parallel labels, longitude and latitude map
        limits, geographic features, and more. Unknown keyword arguments are
        passed to `Axes.format` and `Axes.context`.

        Parameters
        ----------
        lonlim, latlim : (float, float), optional
            Longitude and latitude limits of projection, applied
            with `~cartopy.mpl.geoaxes.GeoAxes.set_extent`.
            For cartopy axes only.
        boundinglat : float, optional
            The edge latitude for the circle bounding North Pole and
            South Pole-centered projections. For cartopy axes only.
        grid : bool, optional
            Toggles meridian and parallel gridlines on and off. Default is
            :rc:`geogrid`.
        lonlines, latlines : float or list of float, optional
            If float, indicates the *spacing* of meridian and parallel
            gridlines. Otherwise, must be a list of floats indicating specific
            meridian and parallel gridlines to draw.
        lonlocator, latlocator : optional
            Aliases for `lonlines`, `latlines`.
        latmax : float, optional
            The maximum absolute latitude for meridian gridlines. Default is
            :rc:`geogrid.latmax`.
        labels : bool, optional
            Toggles meridian and parallel gridline labels on and off. Default
            is :rc:`geogrid.labels`.
        lonlabels, latlabels
            Whether to label longitudes and latitudes, and on which sides
            of the map. There are four different options:

            1. Boolean ``True``. Indicates left side for latitudes,
               bottom for longitudes.
            2. A string, e.g. ``'lr'`` or ``'bt'``.
            3. A boolean ``(left,right)`` tuple for longitudes,
               ``(bottom,top)`` for latitudes.
            4. A boolean ``(left,right,bottom,top)`` tuple as in the
               `~mpl_toolkits.basemap.Basemap.drawmeridians` and
               `~mpl_toolkits.basemap.Basemap.drawparallels` methods.

        land, ocean, coast, rivers, lakes, borders, innerborders : bool, \
optional
            Toggles various geographic features. These are actually the
            :rcraw:`land`, :rcraw:`ocean`, :rcraw:`coast`, :rcraw:`rivers`,
            :rcraw:`lakes`, :rcraw:`borders`, and :rcraw:`innerborders`
            settings passed to `~proplot.axes.Axes.context`. The style can
            be modified by passing additional settings, e.g.
            :rcraw:`landcolor`.
        patch_kw : dict-like, optional
            Keyword arguments used to update the background patch object. You
            can use this, for example, to set background hatching with
            ``patch_kw={'hatch':'xxx'}``.
        rc_kw : dict, optional
            Dictionary containing `~proplot.rctools.rc` settings applied to
            this axes using `~proplot.rctools.rc_configurator.context`.
        **kwargs
            Passed to `Axes.format` or passed to
            `~proplot.rctools.rc_configurator.context` and used to update
            axes `~proplot.rctools.rc` settings. For example,
            ``axestitlesize=15`` modifies the :rcraw:`axes.titlesize` setting.

        See also
        --------
        :py:obj:`Axes.format`, :py:obj:`Axes.context`
        """
        rc_kw, rc_mode, kwargs = _parse_format(**kwargs)
        with rc.context(rc_kw, mode=rc_mode):
            # Parse alternative keyword args
            # TODO: Why isn't default latmax 80 respected sometimes?
            lonlines = _notNone(
                lonlines, lonlocator, rc.get('geogrid.lonstep', context=True),
                names=('lonlines', 'lonlocator')
            )
            latlines = _notNone(
                latlines, latlocator, rc.get('geogrid.latstep', context=True),
                names=('latlines', 'latlocator')
            )
            latmax = _notNone(latmax, rc.get('geogrid.latmax', context=True))
            labels = _notNone(labels, rc.get('geogrid.labels', context=True))
            grid = _notNone(grid, rc.get('geogrid', context=True))
            if labels:
                lonlabels = _notNone(lonlabels, 1)
                latlabels = _notNone(latlabels, 1)

            # Longitude gridlines, draw relative to projection prime meridian
            # NOTE: Always generate gridlines array on first format call
            # because rc setting will be not None
            if isinstance(self, GeoAxes):
                lon_0 = self.projection.proj4_params.get('lon_0', 0)
            else:
                base = 5
                lon_0 = base * round(
                    self.projection.lonmin / base) + 180  # central longitude
            if lonlines is not None:
                if not np.iterable(lonlines):
                    lonlines = arange(lon_0 - 180, lon_0 + 180, lonlines)
                    lonlines = lonlines.astype(np.float64)
                    lonlines[-1] -= 1e-10  # make sure appears on *right*
                lonlines = [*lonlines]

            # Latitudes gridlines, draw from -latmax to latmax unless result
            # would be asymmetrical across equator
            # NOTE: Basemap axes redraw *meridians* if they detect latmax was
            # explicitly changed, so important not to overwrite 'latmax'
            # with default value! Just need it for this calculation, then when
            # drawparallels is called will use self._latmax
            if latlines is not None or latmax is not None:
                # Fill defaults
                if latlines is None:
                    latlines = _notNone(
                        self._latlines_values, rc['geogrid.latstep']
                    )
                ilatmax = _notNone(latmax, self._latmax, rc['geogrid.latmax'])
                # Get tick locations
                if not np.iterable(latlines):
                    if (ilatmax % latlines) == (-ilatmax % latlines):
                        latlines = arange(-ilatmax, ilatmax, latlines)
                    else:
                        latlines = arange(0, ilatmax, latlines)
                        if latlines[-1] != ilatmax:
                            latlines = np.concatenate((latlines, [ilatmax]))
                        latlines = np.concatenate(
                            (-latlines[::-1], latlines[1:]))
                latlines = [*latlines]

            # Length-4 boolean arrays of whether and where to toggle labels
            # Format is [left, right, bottom, top]
            lonarray, latarray = [], []
            for labs, array in zip(
                (lonlabels, latlabels), (lonarray, latarray)
            ):
                if labs is None:
                    continue  # leave empty
                if isinstance(labs, str):
                    string = labs
                    labs = [0] * 4
                    for idx, char in zip([0, 1, 2, 3], 'lrbt'):
                        if char in string:
                            labs[idx] = 1
                elif not np.iterable(labs):
                    labs = np.atleast_1d(labs)
                if len(labs) == 1:
                    labs = [*labs, 0]  # default is to label bottom/left
                if len(labs) == 2:
                    if array is lonarray:
                        labs = [0, 0, *labs]
                    else:
                        labs = [*labs, 0, 0]
                elif len(labs) != 4:
                    raise ValueError(f'Invalid lon/lat label spec: {labs}.')
                array[:] = labs
            lonarray = lonarray or None  # None so use default locations
            latarray = latarray or None

            # Add attributes for redrawing lines
            if latmax is not None:
                self._latmax = latmax
            if latlines is not None:
                self._latlines_values = latlines
            if lonlines is not None:
                self._lonlines_values = lonlines
            if latarray is not None:
                self._latlines_labels = latarray
            if lonarray is not None:
                self._lonlines_labels = lonarray

            # Grid toggling, must come after everything else in case e.g.
            # rc.geogrid is False but user passed grid=True so we need to
            # recover the *default* lonlines and latlines values
            if grid is not None:
                if not grid:
                    lonlines = latlines = []
                else:
                    lonlines = self._lonlines_values
                    latlines = self._latlines_values

            # Apply formatting to basemap or cartpoy axes
            patch_kw = patch_kw or {}
            self._format_apply(patch_kw, lonlim, latlim, boundinglat,
                               lonlines, latlines, latmax, lonarray, latarray)
            super().format(**kwargs)

    # Disabled methods suitable only for cartesian axes
    _disable = _disable_decorator(
        'Invalid plotting method {!r} for map projection axes.')
    bar = _disable(Axes.bar)
    barh = _disable(Axes.barh)
    twinx = _disable(Axes.twinx)
    twiny = _disable(Axes.twiny)
    matshow = _disable(Axes.matshow)
    imshow = _disable(Axes.imshow)
    spy = _disable(Axes.spy)
    hist = _disable(Axes.hist)
    hist2d = _disable(Axes.hist2d)
    boxplot = _disable(Axes.boxplot)
    violinplot = _disable(Axes.violinplot)
    step = _disable(Axes.step)
    stem = _disable(Axes.stem)
    stackplot = _disable(Axes.stackplot)
    table = _disable(Axes.table)
    eventplot = _disable(Axes.eventplot)
    pie = _disable(Axes.pie)
    xcorr = _disable(Axes.xcorr)
    acorr = _disable(Axes.acorr)
    psd = _disable(Axes.psd)
    csd = _disable(Axes.csd)
    cohere = _disable(Axes.cohere)
    specgram = _disable(Axes.specgram)
    angle_spectrum = _disable(Axes.angle_spectrum)
    phase_spectrum = _disable(Axes.phase_spectrum)
    magnitude_spectrum = _disable(Axes.magnitude_spectrum)


def _add_gridline_label(self, value, axis, upper_end):
    """Gridliner method monkey patch. Always print number in range
    (180W, 180E)."""
    # Have 3 choices (see Issue #78):
    # 1. lonlines go from -180 to 180, but get double 180 labels at dateline
    # 2. lonlines go from -180 to e.g. 150, but no lines from 150 to dateline
    # 3. lonlines go from lon_0 - 180 to lon_0 + 180 mod 360, but results
    #    in non-monotonic array causing double gridlines east of dateline
    # 4. lonlines go from lon_0 - 180 to lon_0 + 180 monotonic, but prevents
    #    labels from being drawn outside of range (-180, 180)
    # These monkey patches choose #4 and permit labels being drawn
    # outside of (-180 180)
    if axis == 'x':
        value = (value + 180) % 360 - 180
    return type(self)._add_gridline_label(self, value, axis, upper_end)


def _axes_domain(self, *args, **kwargs):
    """Gridliner method monkey patch. Filter valid label coordinates to values
    between lon_0 - 180 and lon_0 + 180."""
    # See _add_gridline_label for detials
    lon_0 = self.axes.projection.proj4_params.get('lon_0', 0)
    x_range, y_range = type(self)._axes_domain(self, *args, **kwargs)
    x_range = np.asarray(x_range) + lon_0
    return x_range, y_range


class GeoAxes(ProjAxes, GeoAxes):
    """Axes subclass for plotting `cartopy \
<https://scitools.org.uk/cartopy/docs/latest/>`__ projections. Initializes
    the `cartopy.crs.Projection` instance, enforces `global extent \
<https://stackoverflow.com/a/48956844/4970632>`__
    for most projections by default, and draws `circular boundaries \
<https://scitools.org.uk/cartopy/docs/latest/gallery/always_circular_stereo.html>`__
    around polar azimuthal, stereographic, and Gnomonic projections bounded at
    the equator by default."""  # noqa
    #: The registered projection name.
    name = 'geo'
    _n_points = 100  # number of points for drawing circle map boundary

    def __init__(self, *args, map_projection=None, **kwargs):
        """
        Parameters
        ----------
        map_projection : `~cartopy.crs.Projection`
            The `~cartopy.crs.Projection` instance.
        *args, **kwargs
            Passed to `~cartopy.mpl.geoaxes.GeoAxes`.

        See also
        --------
        `~proplot.subplots.subplots`, `Axes`, `~proplot.projs.Proj`
        """
        # GeoAxes initialization. Note that critical attributes like
        # outline_patch needed by _format_apply are added before it is called.
        import cartopy.crs as ccrs
        if not isinstance(map_projection, ccrs.Projection):
            raise ValueError(
                'GeoAxes requires map_projection=cartopy.crs.Projection.'
            )
        super().__init__(*args, map_projection=map_projection, **kwargs)

        # Zero out ticks so gridlines are not offset
        for axis in (self.xaxis, self.yaxis):
            axis.set_tick_params(which='both', size=0)

        # Set extent and boundary extent for projections
        # The default bounding latitude is set in _format_apply
        # NOTE: set_global does not mess up non-global projections like OSNI
        if hasattr(self, 'set_boundary') and isinstance(self.projection, (
                ccrs.NorthPolarStereo, ccrs.SouthPolarStereo,
                projs.NorthPolarGnomonic, projs.SouthPolarGnomonic,
                projs.NorthPolarAzimuthalEquidistant,
                projs.NorthPolarLambertAzimuthalEqualArea,
                projs.SouthPolarAzimuthalEquidistant,
                projs.SouthPolarLambertAzimuthalEqualArea)):
            self.set_boundary(_circle_path(100), transform=self.transAxes)
        else:
            self.set_global()

    def _format_apply(
        self, patch_kw, lonlim, latlim, boundinglat,
        lonlines, latlines, latmax, lonarray, latarray
    ):
        """Apply formatting to cartopy axes."""
        import cartopy.feature as cfeature
        import cartopy.crs as ccrs
        from cartopy.mpl import gridliner

        # Initial gridliner object, which ProPlot passively modifies
        # TODO: Flexible formatter?
        if not self._gridliners:
            gl = self.gridlines(zorder=2.5)  # below text only
            gl._axes_domain = _axes_domain.__get__(gl)  # apply monkey patches
            gl._add_gridline_label = _add_gridline_label.__get__(gl)
            gl.xlines = False
            gl.ylines = False
            try:
                lonformat = gridliner.LongitudeFormatter  # newer
                latformat = gridliner.LatitudeFormatter
            except AttributeError:
                lonformat = gridliner.LONGITUDE_FORMATTER  # older
                latformat = gridliner.LATITUDE_FORMATTER
            gl.xformatter = lonformat
            gl.yformatter = latformat
            gl.xlabels_top = False
            gl.xlabels_bottom = False
            gl.ylabels_left = False
            gl.ylabels_right = False

        # Projection extent
        # NOTE: They may add this as part of set_xlim and set_ylim in future
        # See: https://github.com/SciTools/cartopy/blob/master/lib/cartopy/mpl/geoaxes.py#L638  # noqa
        # WARNING: The set_extent method tries to set a *rectangle* between
        # the *4* (x,y) coordinate pairs (each corner), so something like
        # (-180,180,-90,90) will result in *line*, causing error!
        proj = self.projection.proj4_params['proj']
        north = isinstance(self.projection, (
            ccrs.NorthPolarStereo, projs.NorthPolarGnomonic,
            projs.NorthPolarAzimuthalEquidistant,
            projs.NorthPolarLambertAzimuthalEqualArea))
        south = isinstance(self.projection, (
            ccrs.SouthPolarStereo, projs.SouthPolarGnomonic,
            projs.SouthPolarAzimuthalEquidistant,
            projs.SouthPolarLambertAzimuthalEqualArea))
        if north or south:
            if (lonlim is not None or latlim is not None):
                _warn_proplot(
                    f'{proj!r} extent is controlled by "boundinglat", '
                    f'ignoring lonlim={lonlim!r} and latlim={latlim!r}.'
                )
            if self._boundinglat is None:
                if isinstance(self.projection, projs.NorthPolarGnomonic):
                    boundinglat = 30
                elif isinstance(self.projection, projs.SouthPolarGnomonic):
                    boundinglat = -30
                else:
                    boundinglat = 0
            if boundinglat is not None and boundinglat != self._boundinglat:
                eps = 1e-10  # bug with full -180, 180 range when lon_0 != 0
                lat0 = (90 if north else -90)
                lon0 = self.projection.proj4_params.get('lon_0', 0)
                extent = [lon0 - 180 + eps,
                          lon0 + 180 - eps, boundinglat, lat0]
                self.set_extent(extent, crs=ccrs.PlateCarree())
                self._boundinglat = boundinglat
        else:
            if boundinglat is not None:
                _warn_proplot(
                    f'{proj!r} extent is controlled by "lonlim" and "latlim", '
                    f'ignoring boundinglat={boundinglat!r}.'
                )
            if lonlim is not None or latlim is not None:
                lonlim = lonlim or [None, None]
                latlim = latlim or [None, None]
                lonlim, latlim = [*lonlim], [*latlim]
                lon_0 = self.projection.proj4_params.get('lon_0', 0)
                if lonlim[0] is None:
                    lonlim[0] = lon_0 - 180
                if lonlim[1] is None:
                    lonlim[1] = lon_0 + 180
                eps = 1e-10  # bug with full -180, 180 range when lon_0 != 0
                lonlim[0] += eps
                if latlim[0] is None:
                    latlim[0] = -90
                if latlim[1] is None:
                    latlim[1] = 90
                extent = [*lonlim, *latlim]
                self.set_extent(extent, crs=ccrs.PlateCarree())

        # Draw gridlines, manage them with one custom gridliner generated
        # by ProPlot, user may want to use griliner API directly
        gl = self._gridliners[0]
        # Collection props, see GoeAxes.gridlines() source code
        kw = rc.fill({
            'alpha': 'geogrid.alpha',
            'color': 'geogrid.color',
            'linewidth': 'geogrid.linewidth',
            'linestyle': 'geogrid.linestyle',
        }, context=True)
        gl.collection_kwargs.update(kw)
        # Grid locations
        eps = 1e-10
        if lonlines is not None:
            if len(lonlines) == 0:
                gl.xlines = False
            else:
                gl.xlines = True
                gl.xlocator = mticker.FixedLocator(lonlines)
        if latlines is not None:
            if len(latlines) == 0:
                gl.ylines = False
            else:
                gl.ylines = True
                if latlines[0] == -90:
                    latlines[0] += eps
                if latlines[-1] == 90:
                    latlines[-1] -= eps
                gl.ylocator = mticker.FixedLocator(latlines)
        # Grid label toggling
        # Issue warning instead of error!
        if not isinstance(self.projection, (ccrs.Mercator, ccrs.PlateCarree)):
            if latarray is not None and any(latarray):
                _warn_proplot(
                    'Cannot add gridline labels to cartopy '
                    f'{type(self.projection).__name__} projection.'
                )
                latarray = [0] * 4
            if lonarray is not None and any(lonarray):
                _warn_proplot(
                    'Cannot add gridline labels to cartopy '
                    f'{type(self.projection).__name__} projection.'
                )
                lonarray = [0] * 4
        if latarray is not None:
            gl.ylabels_left = latarray[0]
            gl.ylabels_right = latarray[1]
        if lonarray is not None:
            gl.xlabels_bottom = lonarray[2]
            gl.xlabels_top = lonarray[3]

        # Geographic features
        # WARNING: Seems cartopy features can't be updated!
        # See: https://scitools.org.uk/cartopy/docs/v0.14/_modules/cartopy/feature.html#Feature  # noqa
        # Change the _kwargs property also does *nothing*
        # WARNING: Changing linewidth is impossible with cfeature. Bug?
        # See: https://stackoverflow.com/questions/43671240/changing-line-width-of-cartopy-borders  # noqa
        # TODO: Editing existing natural features? Creating natural features
        # at __init__ time and hiding them?
        # NOTE: The natural_earth_shp method is deprecated, use add_feature.
        # See: https://cartopy-pelson.readthedocs.io/en/readthedocs/whats_new.html  # noqa
        # NOTE: The e.g. cfeature.COASTLINE features are just for convenience,
        # hi res versions. Use cfeature.COASTLINE.name to see how it can be
        # looked up with NaturalEarthFeature.
        reso = rc['reso']
        if reso not in ('lo', 'med', 'hi'):
            raise ValueError(f'Invalid resolution {reso!r}.')
        reso = {
            'lo': '110m',
            'med': '50m',
            'hi': '10m',
        }.get(reso)
        features = {
            'land': ('physical', 'land'),
            'ocean': ('physical', 'ocean'),
            'lakes': ('physical', 'lakes'),
            'coast': ('physical', 'coastline'),
            'rivers': ('physical', 'rivers_lake_centerlines'),
            'borders': ('cultural', 'admin_0_boundary_lines_land'),
            'innerborders': ('cultural', 'admin_1_states_provinces_lakes'),
        }
        for name, args in features.items():
            # Get feature
            if not rc[name]:  # toggled
                continue
            if getattr(self, '_' + name, None):  # already drawn
                continue
            feat = cfeature.NaturalEarthFeature(*args, reso)
            # For 'lines', need to specify edgecolor and facecolor
            # See: https://github.com/SciTools/cartopy/issues/803
            kw = rc.category(name)  # do not omit uncached props
            if name in ('coast', 'rivers', 'borders', 'innerborders'):
                kw['edgecolor'] = kw.pop('color')
                kw['facecolor'] = 'none'
            else:
                kw['linewidth'] = 0
            if name in ('ocean',):
                kw['zorder'] = 0.5  # below everything!
            self.add_feature(feat, **kw)
            setattr(self, '_' + name, feat)

        # Update patch
        kw_face = rc.fill({
            'facecolor': 'geoaxes.facecolor',
            'alpha': 'geoaxes.facealpha',
        }, context=True)
        kw_edge = rc.fill({
            'edgecolor': 'geoaxes.edgecolor',
            'linewidth': 'geoaxes.linewidth',
        }, context=True)
        kw_face.update(patch_kw or {})
        self.background_patch.update(kw_face)
        self.outline_patch.update(kw_edge)

    def _hide_labels(self):
        """No-op for now. In future this will hide meridian and parallel
        labels for rectangular projections."""
        pass

    def get_tightbbox(self, renderer, *args, **kwargs):
        """Draw the gridliner objects then return the tight bounding box."""
        self._hide_labels()
        if self.get_autoscale_on() and self.ignore_existing_data_limits:
            self.autoscale_view()
        if self.background_patch.reclip:
            clipped_path = self.background_patch.orig_path.clip_to_bbox(
                self.viewLim)
            self.background_patch._path = clipped_path
        self.apply_aspect()
        for gl in self._gridliners:
            try:  # new versions only
                gl._draw_gridliner(background_patch=self.background_patch,
                                   renderer=renderer)
            except TypeError:
                gl._draw_gridliner(background_patch=self.background_patch)
        self._gridliners = []
        return super().get_tightbbox(renderer, *args, **kwargs)

    # Projection property
    @property
    def projection(self):
        """The `~cartopy.crs.Projection` instance associated with this axes."""
        return self._map_projection

    @projection.setter
    def projection(self, map_projection):
        import cartopy.crs as ccrs
        if not isinstance(map_projection, ccrs.CRS):
            raise ValueError(f'Projection must be a cartopy.crs.CRS instance.')
        self._map_projection = map_projection

    # Wrapped methods
    # TODO: Remove this duplication!
    if GeoAxes is not object:
        text = _text_wrapper(
            GeoAxes.text
        )
        plot = _default_transform(_plot_wrapper(_standardize_1d(
            _add_errorbars(_cycle_changer(GeoAxes.plot))
        )))
        scatter = _default_transform(_scatter_wrapper(_standardize_1d(
            _add_errorbars(_cycle_changer(GeoAxes.scatter))
        )))
        fill_between = _fill_between_wrapper(_standardize_1d(_cycle_changer(
            GeoAxes.fill_between
        )))
        fill_betweenx = _fill_betweenx_wrapper(_standardize_1d(_cycle_changer(
            GeoAxes.fill_betweenx
        )))
        contour = _default_transform(_standardize_2d(_cmap_changer(
            GeoAxes.contour
        )))
        contourf = _default_transform(_standardize_2d(_cmap_changer(
            GeoAxes.contourf
        )))
        pcolor = _default_transform(_standardize_2d(_cmap_changer(
            GeoAxes.pcolor
        )))
        pcolormesh = _default_transform(_standardize_2d(_cmap_changer(
            GeoAxes.pcolormesh
        )))
        quiver = _default_transform(_standardize_2d(_cmap_changer(
            GeoAxes.quiver
        )))
        streamplot = _default_transform(_standardize_2d(_cmap_changer(
            GeoAxes.streamplot
        )))
        barbs = _default_transform(_standardize_2d(_cmap_changer(
            GeoAxes.barbs
        )))
        tripcolor = _default_transform(_cmap_changer(
            GeoAxes.tripcolor
        ))
        tricontour = _default_transform(_cmap_changer(
            GeoAxes.tricontour
        ))
        tricontourf = _default_transform(_cmap_changer(
            GeoAxes.tricontourf
        ))
        get_extent = _default_crs(
            GeoAxes.get_extent
        )
        set_extent = _default_crs(
            GeoAxes.set_extent
        )
        set_xticks = _default_crs(
            GeoAxes.set_xticks
        )
        set_yticks = _default_crs(
            GeoAxes.set_yticks
        )


class BasemapAxes(ProjAxes):
    """Axes subclass for plotting `~mpl_toolkits.basemap` projections. The
    `~mpl_toolkits.basemap.Basemap` projection instance is added as
    the `map_projection` attribute, but this is all abstracted away -- you can
    use `~matplotlib.axes.Axes` methods like `~matplotlib.axes.Axes.plot` and
    `~matplotlib.axes.Axes.contour` with your raw longitude-latitude data."""
    #: The registered projection name.
    name = 'basemap'
    _proj_non_rectangular = (
        'ortho', 'geos', 'nsper',
        'moll', 'hammer', 'robin',
        'eck4', 'kav7', 'mbtfpq',
        'sinu', 'vandg',
        'npstere', 'spstere', 'nplaea',
        'splaea', 'npaeqd', 'spaeqd',
    )  # do not use axes spines as boundaries

    def __init__(self, *args, map_projection=None, **kwargs):
        """
        Parameters
        ----------
        map_projection : `~mpl_toolkits.basemap.Basemap`
            The `~mpl_toolkits.basemap.Basemap` instance.
        **kwargs
            Passed to `Axes`.

        See also
        --------
        `~proplot.subplots.subplots`, `Axes`, `~proplot.projs.Proj`
        """
        # Map boundary notes
        # * Must set boundary before-hand, otherwise the set_axes_limits method
        #   called by mcontourf/mpcolormesh/etc draws two mapboundary Patch
        #   objects called "limb1" and "limb2" automatically: one for fill and
        #   the other for the edges
        # * Then, since the patch object in _mapboundarydrawn is only the
        #   fill-version, calling drawmapboundary again will replace only *that
        #   one*, but the original visible edges are still drawn -- so e.g. you
        #   can't change the color
        # * If you instead call drawmapboundary right away, _mapboundarydrawn
        #   will contain both the edges and the fill; so calling it again will
        #   replace *both*
        import mpl_toolkits.basemap as mbasemap  # verify package is available
        if not isinstance(map_projection, mbasemap.Basemap):
            raise ValueError(
                'BasemapAxes requires map_projection=basemap.Basemap'
            )
        self._map_projection = map_projection
        self._map_boundary = None
        self._has_recurred = False  # use this to override plotting methods
        super().__init__(*args, **kwargs)

    def _format_apply(
        self, patch_kw, lonlim, latlim, boundinglat,
        lonlines, latlines, latmax, lonarray, latarray
    ):
        """Apply changes to the basemap axes."""
        # Checks
        if (lonlim is not None or latlim is not None
                or boundinglat is not None):
            _warn_proplot(
                f'Got lonlim={lonlim!r}, latlim={latlim!r}, '
                f'boundinglat={boundinglat!r}, but you cannot "zoom into" a '
                'basemap projection after creating it. Pass proj_kw in your '
                'call to subplots with any of the following basemap keywords: '
                "'boundinglat', 'llcrnrlon', 'llcrnrlat', "
                "'urcrnrlon', 'urcrnrlat', 'llcrnrx', 'llcrnry', "
                "'urcrnrx', 'urcrnry', 'width', or 'height'."
            )

        # Map boundary
        # * First have to *manually replace* the old boundary by just
        #   deleting the original one
        # * If boundary is drawn successfully should be able to call
        #   self.projection._mapboundarydrawn.set_visible(False) and
        #   edges/fill color disappear
        # * For now will enforce that map plots *always* have background
        #   whereas axes plots can have transparent background
        kw_face = rc.fill({
            'facecolor': 'geoaxes.facecolor',
            'alpha': 'geoaxes.facealpha',
        }, context=True)
        kw_edge = rc.fill({
            'linewidth': 'geoaxes.linewidth',
            'edgecolor': 'geoaxes.edgecolor',
        }, context=True)
        kw_face.update(patch_kw or {})
        self.axesPatch = self.patch  # bugfix or something
        if self.projection.projection in self._proj_non_rectangular:
            self.patch.set_alpha(0)  # make patch invisible
            if not self.projection._mapboundarydrawn:
                # set fill_color to 'none' to make transparent
                p = self.projection.drawmapboundary(ax=self)
            else:
                p = self.projection._mapboundarydrawn
            p.update(kw_face)
            p.update(kw_edge)
            p.set_rasterized(False)
            p.set_clip_on(False)  # so edges denoting boundary aren't cut off
            self._map_boundary = p
        else:
            self.patch.update(edgecolor='none', **kw_face)
            for spine in self.spines.values():
                spine.update(kw_edge)

        # Longitude/latitude lines
        # Make sure to turn off clipping by invisible axes boundary; otherwise
        # get these weird flat edges where map boundaries, parallel/meridian
        # markers come up to the axes bbox
        lkw = rc.fill({
            'alpha': 'geogrid.alpha',
            'color': 'geogrid.color',
            'linewidth': 'geogrid.linewidth',
            'linestyle': 'geogrid.linestyle',
        })  # always apply
        tkw = rc.fill({
            'color': 'geogrid.color',
            'fontsize': 'geogrid.labelsize',
        })
        # Change from left/right/bottom/top to left/right/top/bottom
        if lonarray is not None:
            lonarray[2:] = lonarray[2:][::-1]
        if latarray is not None:
            latarray[2:] = latarray[2:][::-1]

        # Parallel lines
        if latlines is not None or latmax is not None or latarray is not None:
            if self._latlines:
                for pi in self._latlines.values():
                    for obj in [i for j in pi for i in j]:  # magic
                        obj.set_visible(False)
            ilatmax = _notNone(latmax, self._latmax)
            latlines = _notNone(latlines, self._latlines_values)
            latarray = _notNone(latarray, self._latlines_labels, [0] * 4)
            p = self.projection.drawparallels(
                latlines, latmax=ilatmax, labels=latarray, ax=self
            )
            for pi in p.values():  # returns dict, where each one is tuple
                # Tried passing clip_on to the below, but it does nothing
                # Must set for lines created after the fact
                for obj in [i for j in pi for i in j]:
                    if isinstance(obj, mtext.Text):
                        obj.update(tkw)
                    else:
                        obj.update(lkw)
            self._latlines = p

        # Meridian lines
        if lonlines is not None or latmax is not None or lonarray is not None:
            if self._lonlines:
                for pi in self._lonlines.values():
                    for obj in [i for j in pi for i in j]:  # magic
                        obj.set_visible(False)
            ilatmax = _notNone(latmax, self._latmax)
            lonlines = _notNone(lonlines, self._lonlines_values)
            lonarray = _notNone(lonarray, self._lonlines_labels, [0] * 4)
            p = self.projection.drawmeridians(
                lonlines, latmax=ilatmax, labels=lonarray, ax=self,
            )
            for pi in p.values():
                for obj in [i for j in pi for i in j]:
                    if isinstance(obj, mtext.Text):
                        obj.update(tkw)
                    else:
                        obj.update(lkw)
            self._lonlines = p

        # Geography
        # TODO: Allow setting the zorder.
        # NOTE: Also notable are drawcounties, blumarble, drawlsmask,
        # shadedrelief, and etopo methods.
        features = {
            'land': 'fillcontinents',
            'coast': 'drawcoastlines',
            'rivers': 'drawrivers',
            'borders': 'drawcountries',
            'innerborders': 'drawstates',
        }
        for name, method in features.items():
            if not rc[name]:  # toggled
                continue
            if getattr(self, f'_{name}', None):  # already drawn
                continue
            kw = rc.category(name)
            feat = getattr(self.projection, method)(ax=self)
            if isinstance(feat, (list, tuple)):  # list of artists?
                for obj in feat:
                    obj.update(kw)
            else:
                feat.update(kw)
            setattr(self, '_' + name, feat)

    # Projection property
    @property
    def projection(self):
        """The `~mpl_toolkits.basemap.Basemap` instance associated with
        this axes."""
        return self._map_projection

    @projection.setter
    def projection(self, map_projection):
        import mpl_toolkits.basemap as mbasemap
        if not isinstance(map_projection, mbasemap.Basemap):
            raise ValueError(f'Projection must be a basemap.Basemap instance.')
        self._map_projection = map_projection

    # Wrapped methods
    plot = _norecurse(_default_latlon(_plot_wrapper(_standardize_1d(
        _add_errorbars(_cycle_changer(_redirect(maxes.Axes.plot)))
    ))))
    scatter = _norecurse(_default_latlon(_scatter_wrapper(_standardize_1d(
        _add_errorbars(_cycle_changer(_redirect(maxes.Axes.scatter)))
    ))))
    contour = _norecurse(_default_latlon(_standardize_2d(_cmap_changer(
        _redirect(maxes.Axes.contour)
    ))))
    contourf = _norecurse(_default_latlon(_standardize_2d(_cmap_changer(
        _redirect(maxes.Axes.contourf)
    ))))
    pcolor = _norecurse(_default_latlon(_standardize_2d(_cmap_changer(
        _redirect(maxes.Axes.pcolor)
    ))))
    pcolormesh = _norecurse(_default_latlon(_standardize_2d(_cmap_changer(
        _redirect(maxes.Axes.pcolormesh)
    ))))
    quiver = _norecurse(_default_latlon(_standardize_2d(_cmap_changer(
        _redirect(maxes.Axes.quiver)
    ))))
    streamplot = _norecurse(_default_latlon(_standardize_2d(_cmap_changer(
        _redirect(maxes.Axes.streamplot)
    ))))
    barbs = _norecurse(_default_latlon(_standardize_2d(_cmap_changer(
        _redirect(maxes.Axes.barbs)
    ))))
    hexbin = _norecurse(_standardize_1d(_cmap_changer(
        _redirect(maxes.Axes.hexbin)
    )))
    imshow = _norecurse(_cmap_changer(
        _redirect(maxes.Axes.imshow)
    ))


# Register the projections
mproj.register_projection(PolarAxes)
mproj.register_projection(XYAxes)
mproj.register_projection(GeoAxes)
mproj.register_projection(BasemapAxes)<|MERGE_RESOLUTION|>--- conflicted
+++ resolved
@@ -118,24 +118,13 @@
 class Axes(maxes.Axes):
     """Lowest-level axes subclass. Handles titles and axis
     sharing. Adds several new methods and overrides existing ones."""
-<<<<<<< HEAD
-
     def __init__(self, *args, number=None, **kwargs):
-=======
-    def __init__(self, *args, number=None, main=False, **kwargs):
->>>>>>> c4145133
         """
         Parameters
         ----------
         number : int
             The subplot number, used for a-b-c labeling. See `~Axes.format`
             for details. Note the first axes is ``1``, not ``0``.
-<<<<<<< HEAD
-=======
-        main : bool, optional
-            Used internally, indicates whether this is a "main axes" rather
-            than a twin, panel, or inset axes.
->>>>>>> c4145133
         *args, **kwargs
             Passed to `~matplotlib.axes.Axes`.
 
@@ -188,11 +177,6 @@
             0.5, 0.95, '', va='bottom', ha='center', transform=coltransform)
         self._share_setup()
         self.number = number  # for abc numbering
-<<<<<<< HEAD
-=======
-        if main:
-            self.figure._axes_main.append(self)
->>>>>>> c4145133
         self.format(mode=1)  # mode == 1 applies the rcShortParams
 
     def _draw_auto_legends_colorbars(self):
@@ -364,17 +348,10 @@
             raise RuntimeError(f'Axes is not a subplot.')
         ss = self.get_subplotspec()
         if x == 'x':
-<<<<<<< HEAD
             _, _, _, _, col1, col2 = ss.get_rows_columns()
             return col1, col2
         else:
             _, _, row1, row2, _, _ = ss.get_rows_columns()
-=======
-            _, _, _, _, col1, col2 = ss.get_active_rows_columns()
-            return col1, col2
-        else:
-            _, _, row1, row2, _, _ = ss.get_active_rows_columns()
->>>>>>> c4145133
             return row1, row2
 
     def _range_tightbbox(self, x):
@@ -473,18 +450,11 @@
             level = self.figure._sharex
         if level not in range(4):
             raise ValueError(
-<<<<<<< HEAD
-                'Axis sharing level can be 0 (no sharing), '
-                '1 (sharing, but keep all labels), '
-                '2 (sharing, only keep one set of tick labels), '
-                'or 3 (sharing, only keep one axis label).'
-=======
                 'Invalid sharing level sharex={value!r}. '
                 'Axis sharing level can be 0 (share nothing), '
                 '1 (hide axis labels), '
                 '2 (share limits and hide axis labels), or '
                 '3 (share limits and hide axis and tick labels).'
->>>>>>> c4145133
             )
         self._share_short_axis(sharex, 'l', level)
         self._share_short_axis(sharex, 'r', level)
@@ -498,18 +468,11 @@
             level = self.figure._sharey
         if level not in range(4):
             raise ValueError(
-<<<<<<< HEAD
-                'Axis sharing level can be 0 (no sharing), '
-                '1 (sharing, but keep all labels), '
-                '2 (sharing, only keep one set of tick labels), '
-                'or 3 (sharing, only keep one axis label).'
-=======
                 'Invalid sharing level sharey={value!r}. '
                 'Axis sharing level can be 0 (share nothing), '
                 '1 (hide axis labels), '
                 '2 (share limits and hide axis labels), or '
                 '3 (share limits and hide axis and tick labels).'
->>>>>>> c4145133
             )
         self._share_short_axis(sharey, 'b', level)
         self._share_short_axis(sharey, 't', level)
@@ -521,15 +484,10 @@
         vertical extent of subplots in the figure gridspec."""
         # Panel axes sharing, between main subplot and its panels
         def shared(paxs):
-<<<<<<< HEAD
-            return [pax for pax in paxs
-                    if not pax._panel_filled and pax._panel_share]
-=======
             return [
                 pax for pax in paxs
                 if not pax._panel_filled and pax._panel_share
             ]
->>>>>>> c4145133
 
         if not self._panel_side:  # this is a main axes
             # Top and bottom
@@ -1726,11 +1684,7 @@
             kw_bad[key] = value
     if kw_bad:
         raise TypeError(f'Unexpected keyword argument(s): {kw_bad!r}')
-<<<<<<< HEAD
-    return kwargs
-=======
     return kw_out
->>>>>>> c4145133
 
 
 def _parse_rcloc(x, string):  # figures out string location
@@ -1927,11 +1881,7 @@
         self._twinned_axes.join(self, ax2)
         return ax2
 
-<<<<<<< HEAD
-    def _sharex_setup(self, sharex, level):
-=======
     def _sharex_setup(self, sharex, level=None):
->>>>>>> c4145133
         """Configure shared axes accounting for panels. The input is the
         'parent' axes, from which this one will draw its properties."""
         # Call Axes method
@@ -1946,11 +1896,7 @@
         if level > 1:
             self._shared_x_axes.join(self, sharex)
 
-<<<<<<< HEAD
-    def _sharey_setup(self, sharey, level):
-=======
     def _sharey_setup(self, sharey, level=None):
->>>>>>> c4145133
         """Configure shared axes accounting for panels. The input is the
         'parent' axes, from which this one will draw its properties."""
         # Call Axes method
@@ -2679,24 +2625,13 @@
         ax = self.altx(**kwargs)
         self._dualx_arg = arg
         self._dualx_overrides()
-<<<<<<< HEAD
-        ax.format(**kwargs)
-=======
->>>>>>> c4145133
         return ax
 
     def dualy(self, arg, **kwargs):
         """Docstring is replaced below."""
-<<<<<<< HEAD
-        ax = self.alty()
-        self._dualy_arg = arg
-        self._dualy_overrides()
-        ax.format(**kwargs)
-=======
         ax = self.alty(**kwargs)
         self._dualy_arg = arg
         self._dualy_overrides()
->>>>>>> c4145133
         return ax
 
     def draw(self, renderer=None, *args, **kwargs):
