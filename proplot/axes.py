--- conflicted
+++ resolved
@@ -76,42 +76,6 @@
     'uc': 'upper center',
     'lc': 'lower center',
 }
-<<<<<<< HEAD
-SIDE_TRANSLATE = {
-    'l': 'left',
-    'r': 'right',
-    'b': 'bottom',
-    't': 'top',
-}
-LOC_TRANSLATE = {
-    'inset': 'best',
-    'i': 'best',
-    0: 'best',
-    1: 'upper right',
-    2: 'upper left',
-    3: 'lower left',
-    4: 'lower right',
-    5: 'center left',
-    6: 'center right',
-    7: 'lower center',
-    8: 'upper center',
-    9: 'center',
-    'l': 'left',
-    'r': 'right',
-    'b': 'bottom',
-    't': 'top',
-    'c': 'center',
-    'ur': 'upper right',
-    'ul': 'upper left',
-    'll': 'lower left',
-    'lr': 'lower right',
-    'cr': 'center right',
-    'cl': 'center left',
-    'uc': 'upper center',
-    'lc': 'lower center',
-}
-=======
->>>>>>> 2289bcc9
 
 
 def _abc(i):
@@ -176,10 +140,6 @@
         # Ensure isDefault_minloc enabled at start, needed for dual axes
         self.xaxis.isDefault_minloc = self.yaxis.isDefault_minloc = True
         # Properties
-<<<<<<< HEAD
-=======
-        self.number = number
->>>>>>> 2289bcc9
         self._abc_loc = None
         self._abc_text = None
         self._titles_dict = {}  # dictionary of titles and locs
@@ -359,12 +319,6 @@
         if loc in (None, True):
             loc = default
         elif isinstance(loc, (str, Integral)):
-<<<<<<< HEAD
-            try:
-                loc = LOC_TRANSLATE[loc]
-            except KeyError:
-                raise KeyError(f'Invalid location {loc!r}.')
-=======
             if loc in LOC_TRANSLATE.values():  # full name
                 pass
             else:
@@ -372,7 +326,6 @@
                     loc = LOC_TRANSLATE[loc]
                 except KeyError:
                     raise KeyError(f'Invalid location {loc!r}.')
->>>>>>> 2289bcc9
         elif np.iterable(loc) and len(loc) == 2 and all(
                 isinstance(l, Number) for l in loc):
             loc = np.array(loc)
@@ -498,45 +451,28 @@
             level = self.figure._sharex
         if level not in range(4):
             raise ValueError(
-<<<<<<< HEAD
                 'Axis sharing level can be 0 (no sharing), '
                 '1 (sharing, but keep all labels), '
                 '2 (sharing, only keep one set of tick labels), '
-                'or 3 (sharing, only keep one axis label).')
-=======
-                'Level can be 0 (share nothing), '
-                '1 (do not share limits, just hide axis labels), '
-                '2 (share limits, but do not hide tick labels), or '
-                '3 (share limits and hide tick labels). Got {level}.'
+                'or 3 (sharing, only keep one axis label).'
             )
-        # enforce, e.g. if doing panel sharing
-        self._sharex_level = max(self._sharex_level, level)
->>>>>>> 2289bcc9
         self._share_short_axis(sharex, 'l', level)
         self._share_short_axis(sharex, 'r', level)
         self._share_long_axis(sharex, 'b', level)
         self._share_long_axis(sharex, 't', level)
 
-    def _sharey_setup(self, sharey, level):
+    def _sharey_setup(self, sharey, level=None):
         """Configure y-axis sharing for panels. Main axis sharing is done in
         `~CartesianAxes._sharey_setup`."""
         if level is None:
             level = self.figure._sharey
         if level not in range(4):
             raise ValueError(
-<<<<<<< HEAD
                 'Axis sharing level can be 0 (no sharing), '
                 '1 (sharing, but keep all labels), '
                 '2 (sharing, only keep one set of tick labels), '
-                'or 3 (sharing, only keep one axis label).')
-=======
-                'Level can be 0 (share nothing), '
-                '1 (do not share limits, just hide axis labels), '
-                '2 (share limits, but do not hide tick labels), or '
-                '3 (share limits and hide tick labels). Got {level}.'
+                'or 3 (sharing, only keep one axis label).'
             )
-        self._sharey_level = max(self._sharey_level, level)
->>>>>>> 2289bcc9
         self._share_short_axis(sharey, 'b', level)
         self._share_short_axis(sharey, 't', level)
         self._share_long_axis(sharey, 'l', level)
@@ -774,12 +710,8 @@
         # from getting overwritten when user makes a new axes.
         fig = self.figure
         suptitle = _notNone(
-<<<<<<< HEAD
-            figtitle, suptitle, None, names=('figtitle', 'suptitle'))
-=======
             figtitle, suptitle, None, names=('figtitle', 'suptitle')
         )
->>>>>>> 2289bcc9
         if len(fig._axes_main) > 1 and rc._context and rc._context[-1][0] == 1:
             kw = {}
         else:
@@ -794,18 +726,6 @@
         # Labels
         llabels = _notNone(
             rowlabels, leftlabels, llabels, None,
-<<<<<<< HEAD
-            names=('rowlabels', 'leftlabels', 'llabels'))
-        tlabels = _notNone(
-            collabels, toplabels, tlabels, None,
-            names=('collabels', 'toplabels', 'tlabels'))
-        rlabels = _notNone(
-            rightlabels, rlabels, None,
-            names=('rightlabels', 'rlabels'))
-        blabels = _notNone(
-            bottomlabels, blabels, None,
-            names=('bottomlabels', 'blabels'))
-=======
             names=('rowlabels', 'leftlabels', 'llabels')
         )
         tlabels = _notNone(
@@ -820,7 +740,6 @@
             bottomlabels, blabels, None,
             names=('bottomlabels', 'blabels')
         )
->>>>>>> 2289bcc9
         for side, labels in zip(
                 ('left', 'right', 'top', 'bottom'),
                 (llabels, rlabels, tlabels, blabels)):
@@ -837,12 +756,7 @@
         titles_dict = self._titles_dict
         if not self._panel_side:
             # Location and text
-<<<<<<< HEAD
-            # changed or running format first time?
-            abcstyle = rc.get('abc.style', context=True)
-=======
             abcstyle = rc.get('abc.style', context=True)  # 1st run, or changed
->>>>>>> 2289bcc9
             if 'abcformat' in kwargs:  # super sophisticated deprecation system
                 abcstyle = kwargs.pop('abcformat')
                 _warn_proplot(
@@ -982,10 +896,6 @@
             For outer colorbars only. The space between the colorbar and the
             main axes. Units are interpreted by `~proplot.utils.units`.
             When :rcraw:`tight` is ``True``, this is adjusted automatically.
-<<<<<<< HEAD
-=======
-            Otherwise, the default is :rc:`subplots.panelpad`.
->>>>>>> 2289bcc9
         frame, frameon : bool, optional
             For inset colorbars, indicates whether to draw a "frame", just
             like `~matplotlib.axes.Axes.legend`. Default is
@@ -1001,12 +911,8 @@
         """
         # TODO: add option to pad inset away from axes edge!
         kwargs.update({'edgecolor': edgecolor, 'linewidth': linewidth})
-<<<<<<< HEAD
-        loc = self._loc_translate(loc, rc['colorbar.loc'])
-=======
         if loc != '_fill':
             loc = self._loc_translate(loc, rc['colorbar.loc'])
->>>>>>> 2289bcc9
         if not isinstance(loc, str):  # e.g. 2-tuple or ndarray
             raise ValueError(f'Invalid colorbar location {loc!r}.')
         if loc == 'best':  # white lie
@@ -1036,14 +942,9 @@
             ss = self.get_subplotspec()
             if length <= 0 or length > 1:
                 raise ValueError(
-<<<<<<< HEAD
-                    'Panel colorbar length must satisfy 0 < length <= 1, '
-                    f'got length={length!r}.')
-=======
                     f'Panel colorbar length must satisfy 0 < length <= 1, '
                     f'got length={length!r}.'
                 )
->>>>>>> 2289bcc9
             if side in ('bottom', 'top'):
                 gs = mgridspec.GridSpecFromSubplotSpec(
                     nrows=1, ncols=3, wspace=0,
@@ -1056,15 +957,7 @@
                     subplot_spec=ss,
                     height_ratios=((1 - length) / 2, length, (1 - length) / 2),
                 )
-<<<<<<< HEAD
             ax = self.figure.add_subplot(gs[1], main=False, projection=None)
-=======
-                subplotspec = gridspec[1]
-            with self.figure._authorize_add_subplot():
-                ax = self.figure.add_subplot(subplotspec, projection=None)
-            if ax is self:
-                raise ValueError  # should never happen
->>>>>>> 2289bcc9
             self.add_child_axes(ax)
 
             # Location
@@ -1095,22 +988,6 @@
             # Default props
             cbwidth, cblength = width, length
             width, height = self.get_size_inches()
-<<<<<<< HEAD
-            extend = units(
-                _notNone(
-                    kwargs.get(
-                        'extendsize',
-                        None),
-                    rc['colorbar.insetextend']))
-            cbwidth = units(
-                _notNone(
-                    cbwidth,
-                    rc['colorbar.insetwidth'])) / height
-            cblength = units(
-                _notNone(
-                    cblength,
-                    rc['colorbar.insetlength'])) / width
-=======
             extend = units(_notNone(
                 kwargs.get('extendsize', None), rc['colorbar.insetextend']
             ))
@@ -1120,7 +997,6 @@
             cblength = units(_notNone(
                 cblength, rc['colorbar.insetlength']
             )) / width
->>>>>>> 2289bcc9
             pad = units(_notNone(pad, rc['colorbar.insetpad']))
             xpad, ypad = pad / width, pad / height
 
@@ -1240,22 +1116,14 @@
             For outer legends only. The space between the axes and the legend
             box. Units are interpreted by `~proplot.utils.units`.
             When :rcraw:`tight` is ``True``, this is adjusted automatically.
-<<<<<<< HEAD
-=======
-            Otherwise, the default is :rc:`subplots.panelpad`.
->>>>>>> 2289bcc9
 
         Other parameters
         ----------------
         *args, **kwargs
             Passed to `~proplot.wrappers.legend_wrapper`.
         """
-<<<<<<< HEAD
-        loc = self._loc_translate(loc, rc['legend.loc'])
-=======
         if loc != '_fill':
             loc = self._loc_translate(loc, rc['legend.loc'])
->>>>>>> 2289bcc9
         if isinstance(loc, np.ndarray):
             loc = loc.tolist()
 
@@ -1475,10 +1343,6 @@
         space : float or str or list thereof, optional
             Empty space between the main subplot and the panel.
             When :rcraw:`tight` is ``True``, this is adjusted automatically.
-<<<<<<< HEAD
-=======
-            Otherwise, the default is :rc:`subplots.panelpad`.
->>>>>>> 2289bcc9
         share : bool, optional
             Whether to enable axis sharing between the *x* and *y* axes of the
             main subplot and the panel long axes for each panel in the stack.
@@ -1626,11 +1490,7 @@
 
     @number.setter
     def number(self, num):
-<<<<<<< HEAD
-        if not isinstance(num, Integral) or num < 1:
-=======
         if num is not None and (not isinstance(num, Integral) or num < 1):
->>>>>>> 2289bcc9
             raise ValueError(f'Invalid number {num!r}. Must be integer >=1.')
         self._number = num
 
@@ -2045,45 +1905,6 @@
             self._shared_y_axes.join(self, sharey)
 
     def format(
-<<<<<<< HEAD
-            self, *,
-            aspect=None,
-            xloc=None, yloc=None,
-            xspineloc=None, yspineloc=None,
-            xtickloc=None, ytickloc=None, fixticks=False,
-            xlabelloc=None, ylabelloc=None,
-            xticklabelloc=None, yticklabelloc=None,
-            xtickdir=None, ytickdir=None,
-            xgrid=None, ygrid=None,
-            xgridminor=None, ygridminor=None,
-            xtickminor=None, ytickminor=None,
-            xticklabeldir=None, yticklabeldir=None,
-            xtickrange=None, ytickrange=None,
-            xreverse=None, yreverse=None,
-            xlabel=None, ylabel=None,
-            xlim=None, ylim=None,
-            xscale=None, yscale=None,
-            xrotation=None, yrotation=None,
-            xformatter=None, yformatter=None,
-            xticklabels=None, yticklabels=None,
-            xticks=None, xminorticks=None,
-            xlocator=None, xminorlocator=None,
-            yticks=None, yminorticks=None,
-            ylocator=None, yminorlocator=None,
-            xbounds=None, ybounds=None,
-            xmargin=None, ymargin=None,
-            xcolor=None, ycolor=None,
-            xlinewidth=None, ylinewidth=None,
-            xgridcolor=None, ygridcolor=None,
-            xticklen=None, yticklen=None,
-            xlabel_kw=None, ylabel_kw=None,
-            xscale_kw=None, yscale_kw=None,
-            xlocator_kw=None, ylocator_kw=None,
-            xformatter_kw=None, yformatter_kw=None,
-            xminorlocator_kw=None, yminorlocator_kw=None,
-            patch_kw=None,
-            **kwargs):
-=======
         self, *,
         aspect=None,
         xloc=None, yloc=None,
@@ -2122,7 +1943,6 @@
         patch_kw=None,
         **kwargs
     ):
->>>>>>> 2289bcc9
         """
         Modify the *x* and *y* axis labels, tick locations, tick labels,
         axis scales, spine settings, and more. Unknown keyword arguments
@@ -2370,20 +2190,13 @@
             # want this sometimes! Same goes for spines!
             xspineloc = _notNone(
                 xloc, xspineloc, None,
-                names=('xloc', 'xspineloc'))
+                names=('xloc', 'xspineloc')
+            )
             yspineloc = _notNone(
                 yloc, yspineloc, None,
-                names=('yloc', 'yspineloc'))
+                names=('yloc', 'yspineloc')
+            )
             xtickloc = _notNone(
-<<<<<<< HEAD
-                xtickloc, xspineloc, _parse_rcloc(
-                    'x', 'xtick'))
-            ytickloc = _notNone(
-                ytickloc, yspineloc, _parse_rcloc(
-                    'y', 'ytick'))
-            xspineloc = _notNone(xspineloc, _parse_rcloc('x', 'axes.spines'))
-            yspineloc = _notNone(yspineloc, _parse_rcloc('y', 'axes.spines'))
-=======
                 xtickloc, xspineloc, _parse_rcloc('x', 'xtick')
             )
             ytickloc = _notNone(
@@ -2395,7 +2208,6 @@
             yspineloc = _notNone(
                 yspineloc, _parse_rcloc('y', 'axes.spines')
             )
->>>>>>> 2289bcc9
             if xtickloc != 'both':
                 xticklabelloc = _notNone(xticklabelloc, xtickloc)
                 xlabelloc = _notNone(xlabelloc, xticklabelloc)
@@ -2541,17 +2353,9 @@
                     else:
                         kw_ticks.pop('visible', None)  # invalid setting
                     if ticklen is not None:
-<<<<<<< HEAD
-                        if which == 'major':
-                            kw_ticks['size'] = units(ticklen, 'pt')
-                        else:
-                            kw_ticks['size'] = units(
-                                ticklen, 'pt') * rc['ticklenratio']
-=======
                         kw_ticks['size'] = units(ticklen, 'pt')
                         if which == 'minor':
                             kw_ticks['size'] *= rc['ticklenratio']
->>>>>>> 2289bcc9
                     # Grid style and toggling
                     if igrid is not None:
                         # toggle with special global props
@@ -2561,12 +2365,8 @@
                     else:
                         kw_major = kw_grid
                         kw_grid = rc.fill(
-<<<<<<< HEAD
-                            _grid_dict('gridminor'), context=True)
-=======
                             _grid_dict('gridminor'), context=True
                         )
->>>>>>> 2289bcc9
                         kw_grid.update({
                             key: value for key, value in kw_major.items()
                             if key not in kw_grid})
@@ -2642,14 +2442,9 @@
                 if ticklabeldir == 'in':  # put tick labels inside the plot
                     tickdir = 'in'
                     kw['pad'] = -1 * sum(
-<<<<<<< HEAD
-                        rc[f'{x}tick.{key}'] for key in (
-                            'major.size', 'major.pad', 'labelsize'))
-=======
                         rc[f'{x}tick.{key}']
                         for key in ('major.size', 'major.pad', 'labelsize')
                     )
->>>>>>> 2289bcc9
                 if tickdir is not None:
                     kw['direction'] = tickdir
                 axis.set_tick_params(which='both', **kw)
@@ -3239,7 +3034,8 @@
                `~mpl_toolkits.basemap.Basemap.drawmeridians` and
                `~mpl_toolkits.basemap.Basemap.drawparallels` methods.
 
-        land, ocean, coast, rivers, lakes, borders, innerborders : bool, optional
+        land, ocean, coast, rivers, lakes, borders, innerborders : bool, \
+optional
             Toggles various geographic features. These are actually the
             :rcraw:`land`, :rcraw:`ocean`, :rcraw:`coast`, :rcraw:`rivers`,
             :rcraw:`lakes`, :rcraw:`borders`, and :rcraw:`innerborders`
@@ -3262,25 +3058,12 @@
         See also
         --------
         :py:obj:`Axes.format`, :py:obj:`Axes.context`
-<<<<<<< HEAD
-        """  # noqa
-=======
         """
->>>>>>> 2289bcc9
         rc_kw, rc_mode, kwargs = _parse_format(**kwargs)
         with rc.context(rc_kw, mode=rc_mode):
             # Parse alternative keyword args
             # TODO: Why isn't default latmax 80 respected sometimes?
             lonlines = _notNone(
-<<<<<<< HEAD
-                lonlines, lonlocator, rc.get(
-                    'geogrid.lonstep', context=True), names=(
-                    'lonlines', 'lonlocator'))
-            latlines = _notNone(
-                latlines, latlocator, rc.get(
-                    'geogrid.latstep', context=True), names=(
-                    'latlines', 'latlocator'))
-=======
                 lonlines, lonlocator, rc.get('geogrid.lonstep', context=True),
                 names=('lonlines', 'lonlocator')
             )
@@ -3288,7 +3071,6 @@
                 latlines, latlocator, rc.get('geogrid.latstep', context=True),
                 names=('latlines', 'latlocator')
             )
->>>>>>> 2289bcc9
             latmax = _notNone(latmax, rc.get('geogrid.latmax', context=True))
             labels = _notNone(labels, rc.get('geogrid.labels', context=True))
             grid = _notNone(grid, rc.get('geogrid', context=True))
@@ -3322,12 +3104,8 @@
                 # Fill defaults
                 if latlines is None:
                     latlines = _notNone(
-<<<<<<< HEAD
-                        self._latlines_values, rc['geogrid.latstep'])
-=======
                         self._latlines_values, rc['geogrid.latstep']
                     )
->>>>>>> 2289bcc9
                 ilatmax = _notNone(latmax, self._latmax, rc['geogrid.latmax'])
                 # Get tick locations
                 if not np.iterable(latlines):
@@ -3509,17 +3287,11 @@
         else:
             self.set_global()
 
-<<<<<<< HEAD
-    def _format_apply(self, patch_kw, lonlim, latlim, boundinglat,
-                      lonlines, latlines, latmax, lonarray, latarray):
-        """Apply changes to the cartopy axes."""
-=======
     def _format_apply(
         self, patch_kw, lonlim, latlim, boundinglat,
         lonlines, latlines, latmax, lonarray, latarray
     ):
         """Apply formatting to cartopy axes."""
->>>>>>> 2289bcc9
         import cartopy.feature as cfeature
         import cartopy.crs as ccrs
         from cartopy.mpl import gridliner
@@ -3870,15 +3642,10 @@
         self._has_recurred = False  # use this to override plotting methods
         super().__init__(*args, **kwargs)
 
-<<<<<<< HEAD
-    def _format_apply(self, patch_kw, lonlim, latlim, boundinglat,
-                      lonlines, latlines, latmax, lonarray, latarray):
-=======
     def _format_apply(
         self, patch_kw, lonlim, latlim, boundinglat,
         lonlines, latlines, latmax, lonarray, latarray
     ):
->>>>>>> 2289bcc9
         """Apply changes to the basemap axes."""
         # Checks
         if (lonlim is not None or latlim is not None
@@ -4026,11 +3793,7 @@
     def projection(self, map_projection):
         import mpl_toolkits.basemap as mbasemap
         if not isinstance(map_projection, mbasemap.Basemap):
-<<<<<<< HEAD
-            raise ValueError(f'Projection must be a cartopy.crs.CRS instance.')
-=======
             raise ValueError(f'Projection must be a basemap.Basemap instance.')
->>>>>>> 2289bcc9
         self._map_projection = map_projection
 
     # Wrapped methods
