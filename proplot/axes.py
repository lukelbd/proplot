--- conflicted
+++ resolved
@@ -969,15 +969,7 @@
                     subplot_spec=ss,
                     height_ratios=((1 - length) / 2, length, (1 - length) / 2),
                 )
-<<<<<<< HEAD
             ax = self.figure.add_subplot(gs[1], main=False, projection=None)
-=======
-                subplotspec = gridspec[1]
-            with self.figure._authorize_add_subplot():
-                ax = self.figure.add_subplot(subplotspec, projection=None)
-            if ax is self:
-                raise ValueError(f'Uh oh.')
->>>>>>> d53dd090
             self.add_child_axes(ax)
 
             # Location
@@ -2589,12 +2581,7 @@
         # See https://github.com/matplotlib/matplotlib/blob/master/lib/matplotlib/axes/_subplots.py  # noqa
         if self._altx_child or self._altx_parent:
             raise RuntimeError('No more than *two* twin axes are allowed.')
-<<<<<<< HEAD
         ax = self._make_twin_axes(sharey=self, projection='xy')
-=======
-        with self.figure._authorize_add_subplot():
-            ax = self._make_twin_axes(sharey=self, projection='xy')
->>>>>>> d53dd090
         ax.set_autoscaley_on(self.get_autoscaley_on())
         ax.grid(False)
         self._altx_child = ax
@@ -2610,12 +2597,7 @@
         """Docstring is replaced below."""
         if self._alty_child or self._alty_parent:
             raise RuntimeError('No more than *two* twin axes are allowed.')
-<<<<<<< HEAD
         ax = self._make_twin_axes(sharex=self, projection='xy')
-=======
-        with self.figure._authorize_add_subplot():
-            ax = self._make_twin_axes(sharex=self, projection='xy')
->>>>>>> d53dd090
         ax.set_autoscalex_on(self.get_autoscalex_on())
         ax.grid(False)
         self._alty_child = ax
