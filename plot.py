#!/usr/bin/env python3
#------------------------------------------------------------------------------
# Imports, all
# Note that because of how matplotlib imports work (a module is only imported
# for a first time; import statements elsewhere in script during process just point
# to the already loaded module), settings rcParams here will change properties
# everywhere else until you start new instance
#------------------------------------------------------------------------------
# from .basics import Dict, arange
import time
import os # need for saving figures
import copy # for copying Settings
from types import MethodType
from fractions import Fraction
# from string import ascii_uppercase
from string import ascii_lowercase
from cycler import cycler
from glob import glob
import matplotlib as mpl
import matplotlib.figure as mfigure
# import matplotlib.axes as maxes
# import matplotlib.cm as mcm
import matplotlib.patheffects as mpatheffects
import matplotlib.dates as mdates
import matplotlib.colors as mcolors
import matplotlib.text as mtext
import matplotlib.font_manager as mfonts
import matplotlib.ticker as mticker
import matplotlib.gridspec as mgridspec
import matplotlib.container as mcontainer
import matplotlib.transforms as mtransforms
import matplotlib.pyplot as plt
try:
    import mpl_toolkits.basemap as mbasemap
except ModuleNotFoundError:
    print("WARNING: Basemap is not available.")
try:
    import cartopy.crs as ccrs # crs stands for "coordinate reference system", leading c is "cartopy"
    import cartopy.feature as cfeature
    import cartopy.mpl.geoaxes as cgeoaxes
except ModuleNotFoundError:
    print("Warning: cartopy is not available.")
# import string # for converting number to a/b/c
# import matplotlib.pyplot as plt # will attach a suitable backend, make available the figure/axes modules
import numpy as np # of course
import pandas as pd
# __all__ = [
#     'Figure',
#     'subplots', 'cmapload', 'settings', # basic setup
#     'Normalize', 'Formatter', 'FracFormatter', # custom colormap normalization
#     ]
# Sample fixes for white lines between plots
# c = ax.contourf()
# for _ in c.collections: _.set_edgecolor('face')
# p = ax.pcolormesh(linewidth=0)
# p.set_edgecolor('face')

#-------------------------------------------------------------------------------
# Settings management
#-------------------------------------------------------------------------------
# I used to create this neat class but it was a stupid idea. Work with existing
# API, not against it. Just create a function that sets rcParam defaults with
# optional override. Then, better to make the format function add actual information
# to the plot and do nothing to change its style/color/etc.
# def globals(**kwargs): # fontname is matplotlib default
def globals(*args, **kwargs):
    """
    TODO: Expand idea of default 'color', 'linewidth', whatever and create more
    dictionaries with defaults settings, then update them. No more hardcoded values
    in the main text below.
    This has multiple uses, all rolled up into one function.
    * INITIALIZE everything with default settings. Creates special rcExtras
      dictionary assigned to 'mpl' module, just like rcParams, except the values
      in rcExtras have my own special naming and are read by my _format function.
    * SET rcParams and rcExtras parameters belonging to some category with a single dictionary,
      list of dictionaries, kwarg pairs, or all of the above.
    * SET special global params that are applied to a bunch of different
      rcParams and rcExtras (e.g. 'color'), while leaving others (e.g. 'linewidth') alone.
    * RETRIEVE a single value belong to a category.subcategory, or a dictionary
      of *all* or *filtered/selected* subcategory=value pairs for subcategories
      belonging to 'category'.
    Here's a quick list of rcParam categories (see: https://matplotlib.org/users/customizing.html)
        "lines", "patch", "hatch", "legend"
        "font", "text", "mathtext"
            includes usetex for making all matplotlib fonts latex
            and includes settings options for mathmode math, e.g. sf=sans
        "axes", "figure"
            includes tons of options
        "date", "xtick", "ytick", "grid"
            includes autoformatter
        "contour", "image"
            include lut for size of colormap table
        "boxplot", "errorbar", "hist", "scatter"
        "path", "savefig", "ps", "tk", "pdf", "svg"
        "debug", "keymap", "examples"
        "animation"
    Some other notes:
    * Problem is the settings in rcParams are scattershot and missing some important
      ones we want, but should use it when we can; options won't be rescinded in future versions
    * Currently features that can't be rcParam'ed are *gridminor* properties, the
      *cgrid* idea (lines between colorbar colors), the continent/coastlines/lonlatlines
      settings, and some legend settings.
    TODO: Change default background axes color to 0072B2, from seaborn colorblind, just
    a bit darker than figure background; is nice.
    """
    # Helper function; adds stuff to rcParams or rcExtras in the
    # stylesheet style of category.subcategory = value, or very
    # occasionally category.subcategory.subsubcategory = value, in which case
    # user should input a dictionary {'subcategory.subsubcategory':value}
    def add(category, kwargs): # pass
        if not hasattr(mpl, 'rcExtras'):
            mpl.rcExtras = {} # initialize empty dictionary
        for subcategory,value in kwargs.items():
            if f'{category}.{subcategory}' in mpl.rcParams:
                mpl.rcParams[f'{category}.{subcategory}'] = value
            else:
                mpl.rcExtras[f'{category}.{subcategory}'] = value
    # Mange input, and intialization
    category = None # not necessarily anything
<<<<<<< HEAD
    defaults = {'color':'k', 'linewidth':0.7, 'ssize':8, 'bsize':9, 'fontname':'DejaVu Sans', 'ticklen':4}
=======
    defaults = {'color':'k', 'linewidth':0.7, 'ssize':8, 'bsize':9,
            'fontname':'DejaVu Sans', 'ticklen':4, 'cycle':'default'}
>>>>>>> acfff579
    if args and type(args[0]) is str: # second part of 'and' only tested if first part true
        category, *args = args # pull out category; but args might be a bunch of dictionaries
    for arg in args:
        try: kwargs = {**kwargs, **arg} # add dictionary
        except TypeError:
            pass # just means we want to retrieve individual arguments
    # *Retrieve* settings without changing any, if user passed a string 'category' name
    # and did not pass any kwargs for assignment as new settings
    if category is not None and not kwargs:
        dictionary = {}
        for catstring,value in {**mpl.rcParams, **mpl.rcExtras}.items():
            if catstring.split('.')[0]==category:
                dictionary[catstring.split('.')[1]] = value
        if args: # filter them
            dictionary = {k:v for k,v in dictionary.items() if k in args}
            if len(dictionary)==1:
                value, = dictionary.values() # turn a single value
                return value # early return, ugly
        if not dictionary:
            raise ValueError(f"Could not find settings for \"{category}\".")
        return dictionary
    # Double check if any args left; then this was misused
    if args:
        raise ValueError(f"Improper use of globals(). Only supply extra *args without any **kwargs.")
    # *Initialize* default settings; that is, both rcParams and rcExtras
    # Requires processing in lines below
    if category is None and not kwargs: # default settings
        mpl.rcdefaults() # apply *builtin* default settings
        add('globals', defaults) # apply *custom* default settings
    # *Apply* rcParam settings; all we have to do is add them to rcParams or rcExtras
    # Requires processing in lines below (in case category was 'globals')
    elif category not in ('globals',None) and kwargs:
        add(category, kwargs) # easy peasy
    # *Refresh* existing global settings, maybe just one at a time (e.g. color) and
    # allow user to pass color='default' for example, to restore defaults
    else: # category in ('globals',None) and kwargs
        for k in kwargs.keys():
            if k not in defaults:
                raise ValueError(f"Key \"{k}\" unknown. Not a global property like \"color\" or \"linewidth\".")
        defaults = {k:(v if v!='default' else defaults[k]) for k,v in kwargs.items()}
        add('globals', defaults)
    # Apply global settings; if this function was not called without arguments, then
    # only settings specifically requested to be changed, will be changed
    d = globals('globals') # the dictionary
    if defaults: # only if there were any new ones
        # Make a cycler for drawing a bunch of lines
        # Will add the color cycles from all the 
        dashes = ('-', '--', ':', '-.') # dash cycles; these succeed color changes
        colors = cycles.get(d['cycle'],None) # load colors from cyclers
        if colors is None:
            raise ValueError("Unknown color cycler designator \"{d['cycle']}\".")
        if isinstance(colors[0],str) and colors[0][0]!='#': # fix; absolutely necessary (try without)
            colors = [f'#{color}' for color in colors]
        propcycle = cycler('color', [colors[i%len(colors)] for i in range(len(colors)*len(dashes))]) \
            + cycler('linestyle', [i for i in dashes for n in range(len(colors))])
        # if not isinstance(colors[0], str) and any(v>1 for v in colors[0]): # convert to hex
        # In this *extra special instance*, search for all currently active
        # figures and apply set_prop_cycle on every single axes
        # Calling plt.figure with 'num' as first argument or 'num=<num>' just
        # brings that figure to foreground
        # Tested this and it takes 1ms; no big deal
        figs = list(map(plt.figure, plt.get_fignums())) # from: https://stackoverflow.com/a/26485683/4970632
        t = time.time()
        for fig in figs:
            for ax in fig.axes:
                ax.set_prop_cycle(propcycle)
        # First the rcParam settings
        # Ones related to plot "scaffolding"
        add('axes', {'xmargin':0, 'ymargin':0.05, 'labelsize':d['ssize'], 'titlesize':d['bsize'],
            'edgecolor':d['color'], 'labelcolor':d['color'], 'grid':True, 'linewidth':d['linewidth'],
            'labelpad':3, 'prop_cycle':propcycle})
        add('font', {'size':d['ssize'], 'family':'sans-serif', 'sans-serif':d['fontname']}) # when user calls .text()
        add('text', {'color':d['color']}) # when user calls .text()
        add('grid', {'linewidth':d['linewidth']/2, 'alpha':0.1, 'color':d['color']})
        for xy in 'xy':
            tickloc = {'x':{'bottom':True,'top':False},'y':{'left':True,'right':False}}[xy]
            add(f'{xy}tick',       {'labelsize':d['ssize'], 'color':d['color'], 'direction':'out'})
            add(f'{xy}tick.major', {'pad':2, 'width':d['linewidth'], 'size':d['ticklen'], **tickloc}) # size==length
            add(f'{xy}tick.minor', {'pad':2, 'width':d['linewidth'], 'visible':True, 'size':d['ticklen']/2, **tickloc})
        # Ones related to stuff plotted inside axes
        # For styles, see: https://matplotlib.org/examples/api/joinstyle.html
        add('patch',    {'linewidth':d['linewidth'],   'edgecolor':d['color']}) # e.g. bars?
        add('hatch',    {'linewidth':d['linewidth'],   'color':d['color']})
        add('lines',    {'linewidth':d['linewidth']*2,
            'markersize':d['linewidth']*4, 'markeredgewidth':0,
            'dash_joinstyle':'miter', 'dash_capstyle':'projecting', # joinstyle opts: miter, round, bevel
            'solid_joinstyle':'miter', 'solid_capstyle':'projecting'}) # capstyle opts: butt, round, projecting
        add('markers',  {'fillstyle':'full'})
        add('scatter',  {'marker':'o'})
        add('legend',   {'framealpha':1, 'fancybox':False, 'frameon':False, # see: https://matplotlib.org/api/legend_api.html
            'labelspacing':0.5, 'handletextpad':0.5, 'handlelength':2, 'columnspacing':1,
            'borderpad':0.3, 'borderaxespad':0, 'numpoints':1, 'facecolor':'inherit'})
        # add('legend',   {'framealpha':0.6, 'fancybox':False, 'frameon':False,
        #     'labelspacing':0.5, 'columnspacing':1, 'handletextpad':0.5, 'borderpad':0.25})
        add('mathtext', {'default':'regular', 'bf':'sans:bold', 'it':'sans:it'}) # no italicization
            # this can only be accomplished with rcParams; impossible to specify with API!
        # Next the settings with custom names
        # Some might be redundant, and should consider eliminating
        # Should begin to delete these and control things with rcParams whenever possible
        # Remember original motivation was realization that some rcParams can't be changes
        # by passing a kwarg (don't remember any examples)
        add('abc',         {'size':d['bsize'], 'weight':'bold', 'color':d['color']})
        add('title',       {'size':d['bsize'], 'weight':'normal', 'color':d['color'], 'fontname':d['fontname']})
        add('label',       {'size':d['ssize'], 'weight':'normal', 'color':d['color'], 'fontname':d['fontname']})
        add('ticklabels',  {'size':d['ssize'], 'weight':'normal', 'color':d['color'], 'fontname':d['fontname']})
        add('gridminor',   {'linestyle':'-', 'linewidth':d['linewidth']/2, 'color':d['color'], 'alpha':0.1})
        add('cgrid',       {'color':d['color'], 'linewidth':d['linewidth']})
        add('continents',  {'color':d['color']})
        add('tickminor',   {'length':d['ticklen']/2, 'width':d['linewidth'], 'color':d['color']})
        add('tick',        {'length':d['ticklen'], 'width':d['linewidth'], 'color':d['color']})
        add('ctickminor',  {'length':d['ticklen']/2, 'width':d['linewidth'], 'color':d['color']})
        add('ctick',       {'length':d['ticklen'], 'width':d['linewidth'], 'color':d['color']})
        add('coastlines',  {'linewidth':d['linewidth'], 'color':d['color']})
        add('lonlatlines', {'linewidth':d['linewidth'], 'linestyle':':', 'color':d['color'], 'alpha':0.2})
        add('spine',       {'color':d['color'], 'linewidth':d['linewidth']})
        add('outline',     {'edgecolor':d['color'], 'linewidth':d['linewidth']})
        # add('xscale'); add('yscale'); add('contents', color='moccasin')

#------------------------------------------------------------------------------
# Colormap stuff
#------------------------------------------------------------------------------
def cmapfactory(levels, colors, extend='neither'):
    """
    Generate colormap instance from list of levels and colors.
    * Generally don't want these kinds of colorbars to 'extend', but you can.
    * Object will assume one color between individual levels; for example,
      if levels are [0,0.5,0.6,1], the first and last color-zones will be way thicker.
    * If you want unevenly space intervals but evenly spaced boundaries, use custom
      Norm instead of default.
    * This is *one way* to create a colormap from list of colors; another way is
      to just pass a list of colors to any _cformat method. That method will
      also generate levels that are always equally spaced.
    """
    # Use builtin method
    if len(levels)!=len(colors)+1:
        raise ValueError(f"Have {len(levels):d} levels and {len(colors):d} colors. Need ncolors+1==nlevels.")
    if extend=='min':
        colors = ['w', *colors] # add dummy color
    elif extend=='max':
        colors = [*colors, 'w'] # add dummy color
    elif extend=='both':
        colors = ['w', *colors, 'w']
    elif extend!='neither':
        raise ValueError("Unknown extend option \"{extend}\".")
    cmap, norm = mcolors.from_levels_and_colors(levels, colors, extend=extend)
    return cmap

def cmapcolors(name, N=None, vmin=None, vmax=None, left=False, centered=False):
    """
    Get individual colors from a discrete colormap, use for e.g. consecutive lines.
    The opposite of this is cmapfactory, which builds a colormap from list of colors.
    Can also pass list of colors directly to _cformat, to build a colormap; but this
    is sometimes backwards, because will get colors with cmapcolors then build the
    colormap back up again; kind of silly. Consider changing.
    * First argument is the colormap name, second is the number of colors needed.
    * Optionally can input a list, and the colors will be scaled by their relative
      position in vmin/vmax. This is still useful sometimes.
    """
    cmap = plt.cm.get_cmap(name) # the cmap object itself
    if N is None: N = cmap.N # use the builtin N
    try: iter(N)
    except TypeError:
        if centered:
            samples = np.linspace(1/(2*N), 1-1/(2*N), N) # N samples, from centers
        elif left:
            samples = np.linspace(0, 1-1/N, N)
        else:
            samples = np.linspace(0, 1, N) # N samples, from edge to edge
        colors = [cmap(s) for s in samples] # choose these samples
        # colors = [cmap(i/(N-1)) for i in range(N)] # from smallest to biggest numbers
    else:
        if vmin is None or vmax is None:
            raise ValueError("If you input a vector, you must specify the color range for that data with \"vmin\" and \"vmax\".")
        colors = [cmap((v-vmin)/(vmax-vmin)) for v in N]
    return colors

def cmapshow(N=11, ignore=['Miscellaneous','Sequential2','Diverging2']):
    """
    Plot all current colormaps, along with their catgories.
    This example comes from the Cookbook on www.scipy.org. According to the
    history, Andrew Straw did the conversion from an old page, but it is
    unclear who the original author is.
    See: http://matplotlib.org/examples/color/colormaps_reference.html
    """
    # Have colormaps separated into categories:
    cmaps = [m for m in plt.colormaps() if not m.endswith('_r')]
    cmaps_known = []
    cmaps_custom = ['ColorPicker','HCL','ColorBrewer','Dave','NCL']
    categories = { **{category:[] for category in cmaps_custom}, # initialize as empty lists
        'Perceptually Uniform Sequential': ('viridis', 'plasma', 'inferno', 'magma'),
        'Diverging1': ['PiYG', 'PRGn', 'BrBG', 'PuOr', 'RdGy', 'RdBu',
            'RdYlBu', 'RdYlGn', 'Spectral'],
        'Diverging2': ['coolwarm', 'bwr', 'seismic'],
        'Sequential1': ['Greys', 'Purples', 'Blues', 'Greens', 'Oranges', 'Reds',
            'YlOrBr', 'YlOrRd', 'OrRd', 'PuRd', 'RdPu', 'BuPu',
            'GnBu', 'PuBu', 'YlGnBu', 'PuBuGn', 'BuGn', 'YlGn'],
        'Sequential2': ['binary', 'gist_yarg', 'gist_gray', 'gray', 'bone', 'pink',
            'spring', 'summer', 'autumn', 'winter', 'cool', 'Wistia',
            'hot', 'afmhot', 'gist_heat', 'copper'],
        'Qualitative': ['Pastel1', 'Pastel2', 'Paired', 'Accent',
            'Dark2', 'Set1', 'Set2', 'Set3', 'tab10', 'tab20', 'tab20b', 'tab20c'],
        'Miscellaneous': ['flag', 'prism', 'ocean', 'gist_earth', 'terrain', 'gist_stern',
            'gnuplot', 'gnuplot2', 'CMRmap', 'cubehelix', 'brg', 'hsv', 'spectral',
            'gist_rainbow', 'rainbow', 'jet', 'nipy_spectral', 'gist_ncar']}
    # print(categories) # for testing
    for v in categories.values(): # big list of all colormaps
        cmaps_known += v # add to this existing list
    for i,cm in enumerate(cmaps): # add to 'Custom' if not in above dictionary
        if cm not in cmaps_known:
            if 'Vega' in cm:
                continue # deprecated
            elif cm[:3]=='hcl':
                categories['HCL'].append(cm)
            elif cm[:3]=='ncl':
                categories['NCL'].append(cm)
            elif cm[:2]=='cb':
                categories['ColorBrewer'].append(cm)
            elif cm[:2]=='cp':
                categories['ColorPicker'].append(cm)
            elif cm[:4]=='dave':
                categories['Dave'].append(cm)
            else:
                print(f"Colormap \"{cm}\" has unknown category.")
                # categories['Custom'].append(cm)
    # Array for producing visualization with imshow
    a = np.linspace(0, 1, 257).reshape(1,-1)
    a = np.vstack((a,a))
    # Figure
    twidth = 1 # number of axes-widths to allocate for titles
    # nmaps = len(cmaps) + len(categories)*twidth # title for each category
    nmaps = len([item for group in categories.values() for item in group]) + len(categories)*twidth
    for cat in ignore:
        nmaps -= (twidth + len(categories[cat])) # reduce size
    fig = plt.figure(figsize=(5,.3*nmaps))
    fig.subplots_adjust(top=0.99, bottom=0.01, left=0.15, right=0.99)
    # Make plot
    ntitles, nplots = 0, 0 # for deciding which axes to plot in
    cats = [cat for cat in categories if cat not in ignore]
    for cat in cats:
        # Space for title
        ntitles += twidth # two axes-widths
        for i,m in enumerate(categories[cat]):
            if i+ntitles+nplots>nmaps:
                break
            # Get object
            # cmap = plt.get_cmap(m, lut=N) # interpolate lookup table by calling m(values)
            cmap = plt.get_cmap(m) # use default number of colors
            # Draw, and make invisible
            ax = plt.subplot(nmaps,1,i+ntitles+nplots)
            for s in ax.spines.values():
                s.set_visible(False)
            ax.patch.set_alpha(1)
            ax.set_xticks([])
            ax.set_yticks([])
            # Draw colormap
            ax.imshow(a, aspect='auto', cmap=cmap, origin='lower')
            if cat not in cmaps_custom:
                cmaps_known.remove(m)
            # Category title
            if i==0:
                t = ax.title
                t.set_text(cat) # category name
                t.set_visible(True)
            # Label
            yl = ax.yaxis.label
            yl.set_text(m) # map name
            yl.set_visible(True)
            yl.set_rotation(0)
            yl.set_ha('right')
            yl.set_va('center')
        # Space for plots
        nplots += len(categories[cat])
    fig.subplots_adjust(top=0.99, bottom=0.00, left=0.15, right=0.99)
    # Check
    for cat in ignore:
        for m in categories[cat]:
            if cat not in cmaps_custom:
                cmaps_known.remove(m)
    if len(cmaps_known)>0:
        print(f'Colormaps in dictionary, but not found: {", ".join(cmaps_known)}')
    # Save
    fig.savefig(f'{os.path.dirname(__file__)}/colormaps.pdf',
            bbox_inches='tight', format='pdf')
    return fig

#------------------------------------------------------------------------------
# Color stuff
#------------------------------------------------------------------------------
def hcl(c, degrees=False, gamma=3): # gamma is default
    """
    Convert color to HCL space.
    See wiki page: https://en.wikipedia.org/wiki/HCL_color_space
    """
    rgb = mcolors.to_rgb(c) # convert colorish object (e.g. name, hex-code, rgba) to rgb
    alpha = (min(rgb)/max(rgb))/100 # intermediary
    q = np.exp(alpha*gamma) # intermediary
    r, g, b = rgb # expand out, easier
    h = np.arctan2(g-b, r-g)
    h = 2*np.pi+h if h<0 else h # make positive
    h = h*180/np.pi if degrees else h/(2*np.pi) # normalize to 0-1 possibly
    c = q*(abs(r-g) + abs(g-b) + abs(b-r))/3
    l = (q*max(rgb) + (1-q)*min(rgb))/2
    return (h,c,l)

def shade(color, value=1, saturation=1):
    """
    Modify a color.
    """
    if isinstance(color,str): # will recognize names and hex strings
        color = mcolors.to_rgb(color)
    if any(v>1 for v in color):
        color = (np.array(color)/255).tolist()
    color = mcolors.rgb_to_hsv(color)
    color[2] = max(min(color[2]*value,1),0) # lighten/darken?
    color[1] = max(min(color[1]*saturation,1),0) # saturate/pastelify?
    color = mcolors.hsv_to_rgb(color)
    return mcolors.to_hex(color) # hex codes are nice, mmkay

def colorshow(ncols=4, nbreak=12, minsat=0.1, cycle=False):
    """
    Visualize all possible named colors. Wheee!
    Modified from: https://matplotlib.org/examples/color/named_colors.html
    * Special Note: The 'Tableau Colors' are just the *default matplotlib
      color cycle colors*! So don't bother iterating over them.
    """
    # Get colors explicitly defined in _colors_full_map, or the default
    # components of that map (see soure code; is just a dictionary wrapper
    # on some simple lists)
    figs = []
    for string in ['open','xkcd']:
        string = string or 'open'
        if string.lower()=='css':
            colors = mcolors.CSS4_COLORS # forget base colors, have them already; e.g. 'r' equals 'red'
        elif string.lower()=='xkcd':
            colors = mcolors.XKCD_SORTED
        elif string.lower()=='open':
            colors = mcolors.OPEN_COLORS
        else:
            raise ValueError(f"Unknown category \"{string}\".")
        # colors = {**mcolors.XKCD_SORTED}
        # Optionally cycle colors; they are not in the _colors_full_map list, so must add manually
        # But probably better to use cycleshow for this
        if cycle:
            seen = set() # trickery
            cyclecolors = mpl.rcParams['axes.prop_cycle'].by_key()['color']
            cyclecolors = [color for color in cyclecolors if not (color in seen or seen.add(color))] # trickery
            colors = {**colors, **{f'C{i}':v for i,v in enumerate(cyclecolors)}}
        # colors = {**mcolors.BASE_COLORS, **mcolors.XKCD_SORTED}
        # Sort colors by hue, saturation, value and name; then plot
        # Old, clunky method
        if string not in ('all','xkcd','open'):
            # Sort values
            by_hsv = sorted( (tuple(mcolors.rgb_to_hsv(mcolors.to_rgba(color)[:3])), name) # an RGBtuple,name tuple
                for name,color in colors.items()) # sorts by first element in HSV tuple if different; then second; then third
            sorted_names = [name for hsv,name in by_hsv]
            # Create plot with mysterious methods
            figsize = (8, 5*(len(colors)/ncols)/40) # default is 5 inches tall when 40 colors present
            fig, ax = plt.subplots(figsize=figsize)
            nrows = len(sorted_names) // ncols + 1
            X, Y = fig.get_dpi() * fig.get_size_inches()
            h = Y/(nrows + 1)
            w = X/ncols
            for i,name in enumerate(sorted_names):
                col = i % ncols
                row = i // ncols
                y   = Y - (row * h) - h
                xi_line = w*(col + 0.05)
                xf_line = w*(col + 0.25)
                xi_text = w*(col + 0.3)
                displayname = name.split('xkcd:')[-1]
                n_names = len([n for n in sorted_names if n==displayname])
                if n_names>1:
                    print(f"Warning: \"{name}\" appears {n_names} times.")
                ax.text(xi_text, y, displayname, fontsize=h*0.8, ha='left', va='center')
                ax.hlines(y + h*0.1, xi_line, xf_line, color=colors[name], lw=h*0.6)
        # New method, that groups colors together by discrete range of hue then sorts by value
        else:
            # Fancy sort by grouping into hue categories, then sorting values; easy peasy
            # if string in ['open']: # group manually
            if string in ['open']:
                space = 0.5
                swatch = 1.5
                names = ["gray", "red", "pink", "grape", "violet", "indigo", "blue", "cyan", "teal", "green", "lime", "yellow", "orange"]
                nrows, ncols = 10, len(names) # rows and columns
                sorted_names = [[name+str(i) for i in range(nrows)] for name in names]
            else: # just xkcd right now
                space = 1
                swatch = 1
                ncols = nbreak-1 # group by breakpoint
                colors_hsv = {k:tuple(mcolors.rgb_to_hsv(mcolors.to_rgb(v))) for k,v in colors.items()}
                breakpoints = np.linspace(0,1,nbreak) # group in blocks of 20 hues
                sorted_names = [] # initialize
                testsat = (lambda x: x<minsat) # test saturation
                for n in range(len(breakpoints)):
                    if n==0: # grays
                        fcolors = [(name,hsv) for name,hsv in colors_hsv.items()
                            if testsat(hsv[1])]
                        sortfunc = lambda x: 3*x[2]+x[0]
                    else: # colors
                        start, end = breakpoints[n-1], breakpoints[n]
                        testhue = (lambda x: start<=x<=end) if end is breakpoints[-1] \
                            else (lambda x: start<=x<end) # two possible tests
                        fcolors = [(name,hsv) for name,hsv in colors_hsv.items()
                            if testhue(hsv[0]) and not testsat(hsv[1])] # grays have separate category
                        sortfunc = lambda x: 3*x[2]+x[1]
                    sorted_index = np.argsort([sortfunc(v[1]) for v in fcolors]) # indices to build sorted list
                    sorted_names.append([fcolors[i][0] for i in sorted_index]) # append sorted list
                nrows = max(len(huelist) for huelist in sorted_names) # number of rows
            # Create plot by iterating over columns 
            figsize = (8*space*(ncols/4), 5*(nrows/40)) # 5in tall with 40 colors in column
            fig, ax = plt.subplots(figsize=figsize)
            X, Y = fig.get_dpi()*fig.get_size_inches() # size in *dots*; make these axes units
            h, w = Y/(nrows+1), X/ncols # height and width of row/column in *dots*
            for col,huelist in enumerate(sorted_names):
                for row,name in enumerate(huelist): # list of colors in hue category
                    y = Y - (row * h) - h
                    xi_line = w*(col + 0.05)
                    xf_line = w*(col + 0.25*swatch)
                    xi_text = w*(col + 0.25*swatch + 0.03*swatch)
                    print_name = name.split('xkcd:')[-1] # make sure no xkcd:
                    ax.text(xi_text, y, print_name, fontsize=h*0.8, ha='left', va='center')
                    ax.hlines(y+h*0.1, xi_line, xf_line, color=colors[name], lw=h*0.6)
        ax.set_xlim(0,X)
        ax.set_ylim(0,Y)
        ax.set_axis_off()
        fig.subplots_adjust(left=0, right=1, top=1, bottom=0, hspace=0, wspace=0)
        # Save
        fig.savefig(f'{os.path.dirname(__file__)}/colors_{string}.pdf',
                bbox_inches='tight', format='pdf')
        figs += [fig]
    return figs

def cycleshow():
    """
    Show off the different color cycles.
    Wrote this one myself, so it uses the custom API.
    """
    fig, axs = subplots(ncols=2, nrows=len(cycles)//2+len(cycles)%2, aspect=2.5, width=7,
        left=.1, right=.1, bottom=.1, top=.3, hspace=.3)
    state = np.random.RandomState(123412)
    def testplot(ax,cycle):
        seen = set()
        cycler = globals('axes', 'prop_cycle')
        colors = [color for color in cycler.by_key()['color'] if not (color in seen or seen.add(color))]
        lines = ax.plot(state.rand(10,len(colors)), lw=5, ls='-')
        for i,l in enumerate(lines):
            l.set_zorder(len(lines)-i) # make first lines have big zorder
        ax.format(xlim=(-0.5,10), title=f'{cycle}: {len(colors)} colors', yformatter='', xformatter='')
    for i,cycle in enumerate(cycles.keys()):
        globals(cycle=cycle)
        testplot(axs[i],cycle)
    # Save
    fig.savefig(f'{os.path.dirname(__file__)}/cycles.pdf',
            bbox_inches='tight', format='pdf')
    return fig

#------------------------------------------------------------------------------
# Helper functions, often needed in plotting context so included in this library
#------------------------------------------------------------------------------
def arange(min_, *args):
    """
    Duplicate behavior of np.arange, except with inclusive endpoints; dtype is
    controlled very carefully, so should be 'most precise' among min/max/step args.
    Input...
        stop
        start, stop, [step]
        Just like np.arange!
    Output...
        The array sequence.
    """
    # Optional arguments just like np.arange
    if len(args)==0:
        max_ = min_
        min_ = 0 # this re-assignes the NAME "min_" to 0
        step = 1
    elif len(args)==1:
        max_ = args[0]
        step = 1
    elif len(args)==2:
        max_ = args[0]
        step = args[1]
    else:
        raise ValueError('Function takes from one to three arguments.')
    # All input is integer? Get new "max"
    if min_//1==min_ and max_//1==max_ and step//1==step:
        min_, max_, step = np.int64(min_), np.int64(max_), np.int64(step)
        max_ += 1
    # Input is float or mixed; cast all to float64, then get new "max"
    else:
        # Get the next FLOATING POINT, in direction of the second argument
        # Forget this; round-off errors from continually adding step to min mess this up
        # max_ = np.nextafter(max_, np.finfo(np.dtype(np.float64)).max)
        min_, max_, step = np.float64(min_), np.float64(max_), np.float64(step)
        max_ += step/2
    return np.arange(min_, max_, step)

def autolevels(min_, max_, N=50):
    """
    Function for rounding to nearest <base>.
    """
    def round_(x, base=5): return base*round(float(x)/base)
    # Get the optimal units bases on the range of min to max
    # numbers; N is the number of contour intervals we want to shoot for
    max_tens = np.log10(np.abs(max_))//1
    min_tens = np.log10(np.abs(min_))//1 # e.g. .003 returns -2.7..., -2.7//1 = -3
    if np.isnan(min_tens): min_tens = max_tens
    if np.isnan(max_tens): max_tens = min_tens
        # and 542 returns 2.5..., 2.5//1 = 2
    # And choose a nice, human-readable range from min-to-max
    # for spacing in [tens/2, tens/5, tens/10, tens/20, tens/50,
    #         tens/100, tens/200, tens/500, tens/1000]:
    tens = 10**max(min_tens, max_tens)
    locators, levels = [], []
    factors = [2, 5, 10, 20, 50, 100, 200, 500, 1000]
    for factor in factors:
        spacing = tens/factor
        if str(factor)[0]=='5':
            locator = 5*tens/factor
        else:
            locator = 10*tens/factor
        locators.append(locator)
        levels.append(plot.arange(round_(min_,spacing),round_(max_,spacing),spacing))
        # print(f"For spacing {spacing:.0f}, resulting length: {len(levels[-1]):.0f}")
    lengths = [level.size for level in levels]
    diffs = [abs(length-N) for length in lengths]
    levels = levels[diffs.index(min(diffs))]
    locator = locators[diffs.index(min(diffs))]
    # print(f"From range {min_:.3e} to {max_:.3e}, number of levels: {len(levels):d}")
    return levels, locator

#------------------------------------------------------------------------------
# Custom figure class
#------------------------------------------------------------------------------
def close():
    """
    Close all figures 'open' in memory. This does not delete images printed
    in an ipython notebook; those are rendered versions of the abstract figure objects.
    This prevents us having to load pyplot explicitly in ipython notebook.
    """
    plt.close('all') # easy peasy
class Figure(mfigure.Figure):
    """
    Subclass of the mfigure.Figure class, with lots of special formatting
    options. Can be called by using pyplot.figure(FigureClass=Figure) kwargument
    in my subplots function.
    """
    def __init__(self, *args, **kwargs):
        super().__init__(*args, **kwargs) # python 3 only

    def save(self, filename, squeeze=None, tight=None, pad=0.05, silent=False): #, desktop=True):
        """
        Echo some helpful information before saving.
        Note that the gridspec object must be updated before figure is printed to screen
        in interactive environment... will fail to update after that. Seems to be glitch,
        should open thread on GitHub.
        """
        # Parse input
        if squeeze is None and tight is None:
            tight = True
        if squeeze is None and tight is not None:
            tight = squeeze
        # Get bounding box, from axes
        # Unfortunately this does not find annotations either
        xs, ys = [], []
        for ax in self.axes: # try this method
            abbox = ax.get_tightbbox(self.canvas.get_renderer())
            abbox = mtransforms.TransformedBbox(abbox, mtransforms.Affine2D().scale(1./self.dpi))
            xs.append(abbox.intervalx)
            ys.append(abbox.intervaly)
        xa = [min(x[0] for x in xs), max(x[1] for x in xs)]
        ya = [min(y[0] for y in ys), max(y[1] for y in ys)]
        # Get bounding box
        obbox = self.bbox_inches # original bbox
        bbox = self.get_tightbbox(self.canvas.get_renderer())
        ox, oy, x, y = obbox.intervalx, obbox.intervaly, bbox.intervalx, bbox.intervaly
        x1, y1, x2, y2 = x[0], y[0], ox[1]-x[1], oy[1]-y[1] # deltas
        width, height = ox[1], oy[1] # desired save-width
        if not silent: print(f'Extra border space: left {x1:.2f}, bottom {y1:.2f}, right {x2:.2f}, top {y2:.2f}.')
        # Echo some information
        # print('Axes-inferred intervals: ', xa, ya)
        # print('Figure intervals: ', x, y)
        left, top = f'left {self.left-x1:.2f}', f'top {self.top-y2:.2f}'
        if self.bottomlegend is not None:
            bottom = f'lwidth {self.lwidth-y1:.2f}'
        elif self.bottomcolorbar is not None:
            bottom = f'cspace {self.cspace-y1:.2f}'
        else:
            bottom = f'bottom {self.bottom-y1:.2f}'
        if self.rightcolorbar is not None:
            right = f'cspace {self.cspace-x2:.2f}'
        else:
            right = f'right {self.right-x2:.2f}'
        if not silent: print(f'Try these params to avoid adjustment: {left}, {bottom}, {right}, {top}.')
        # Apply adjustment
        if tight:
            self.gridspec.left -= (x1-pad)/width
            self.gridspec.bottom -= (y1-pad)/height
            self.gridspec.right += (x2-pad)/width
            self.gridspec.top += (y2-pad)/height
            self.gridspec.update()
        # Finally, save
        if filename.split('.pdf')[-1]!='':
            filename = f'{filename}.pdf'
        if not silent: print(f'Saving to {filename}.')
        self.savefig(filename, dpi=300, pad_inches=0, format='pdf') # specify DPI for embedded raster objects
        # print(f'Original sizing: left {self.left:.2f}, bottom {self.bottom:.2f}, right {self.right:.2f}, top {self.top:.2f}, '\
        #     + f'legend {self.lwidth:.2f}, colorbar {self.cwidth:.2f}.')

#------------------------------------------------------------------------------
# Helper functions for plot overrides
# List of stuff in pcolor/contourf that need to be fixed:
#   * White lines between the edges; cover them by changing edgecolors to 'face'.
#   * Determination of whether we are using graticule edges/centers; not sure
#       what default behavior is but harder to debug. My wrapper is nicer.
#   * Pcolor can't take an extend argument, and colorbar can take an extend argument
#       but it is ignored when the mappable is a contourf. Make our pcolor wrapper
#       add an "extend" attribute on the mappable that our colorbar wrapper detects.
#   * Extend used in contourf causes color-change between in-range values and
#       out-of-range values, while extend used in colorbar on pcolor has no such
#       color change. Standardize by messing with the colormap.
#------------------------------------------------------------------------------
def _graticule_fix(x, y):
    # Get graticule; want it to work with e.g. Gaussian-grid model output
    # dx, dy = x[1]-x[0], y[1]-y[0]
    # xb, yb = np.arange(x[0]-dx/2, x[-1]+dx, dx), np.arange(y[0]-dy/2, y[-1]+dy, dy)
    #     # can just use arange, because don't care about propagating float errors
    # return xb, yb
    edges = lambda vec: np.concatenate((vec[:1]-(vec[1]-vec[0])/2,
        (vec[1:]+vec[:-1])/2,
        vec[-1:]+(vec[-1]-vec[-2])/2))
    return edges(x), edges(y)
def _seam_fix(basemap, lon, lat, data, globe=True):
    # Get some params
    lonmin, lonmax = basemap.lonmin, basemap.lonmax
    # Raise errors
    if lon.max()>lon.min()+360:
        raise ValueError('Longitudes must span 360 degrees at most.')
    if lon.min()<-360 or lon.max()>360:
        raise ValueError('Longitudes must fall in range [-360, 360].')
    if lonmin<-360 or lonmin>0:
        print("Warning: Minimum longitude not in range [-360,0].")
        # raise ValueError('Minimum longitude must fall in range [-360, 0].')
    # 1) Establish 360-degree range
    lon -= 720
    while True:
        filter_ = lon<lonmin
        if filter_.sum()==0:
            break
        lon[filter_] += 360
    # 2) Roll, accounting for whether ends are identical
    # If go from 0,1,...,359,0 (borders), returns id of first zero
    roll = -np.argmin(lon) # always returns FIRST value
    if lon[0]==lon[-1]:
        lon = np.roll(lon[:-1], roll)
        lon = np.append(lon, lon[0]+360)
    else:
        lon = np.roll(lon, roll)
    data = np.roll(data, roll, axis=0)
    # print("After roll 1:", lon)
    # 3) Roll in same direction some more, if some points on right-edge
    # extend more than 360 above the minimum longitude; THEY should be the
    # ones on west/left-hand-side of map
    lonroll = np.where(lon>lonmin+360)[0] # tuple of ids
    if lonroll: # non-empty
        roll = lon.size-min(lonroll) # e.g. if 10 lons, lonmax id is 9, we want to roll once
        lon = np.roll(lon, roll) # need to roll foreward
        data = np.roll(data, roll, axis=0) # roll again
        lon[:roll] -= 360 # retains monotonicity
    # print("After roll 2:", lon)
    # 4) Set NaN where data not in range lonmin, lonmax
    # This needs to be done for some regional smaller projections or otherwise
    # might get weird side-effects due to having valid data way outside of the
    # map boundaries -- e.g. strange polygons inside an NaN region
    data = data.copy()
    if lon.size-1==data.shape[0]: # test western/eastern grid cell edges
        # remove data where east boundary is east of min longitude or west
        # boundary is west of max longitude
        data[(lon[1:]<lonmin) | (lon[:-1]>lonmax),...] = np.nan
    elif lon.size==data.shape[0]: # test the centers
        # this just tests centers and pads by one for safety
        # remember that a SLICE with no valid range just returns empty array
        dwhere = np.where((lon<lonmin) | (lon>lonmax))[0]
        data[dwhere[1:-1],...] = np.nan
    # 5) Fix holes over poles by interpolating there (equivalent to
    # simple mean of highest/lowest latitude points)
    if lon.size==data.shape[0]: # have centers, not grid cell edges
        dataS = np.repeat(data[:,0].mean(), data.shape[0])[:,None]
        dataN = np.repeat(data[:,-1].mean(), data.shape[0])[:,None]
        lat = np.concatenate(([-90], lat, [90]))
        data = np.concatenate((dataS, data, dataN), axis=1)
    # 6) Fix seams at map boundary
    # print(lon.shape, lat.shape, data.shape)
    if lon[0]==lonmin and lon.size-1==data.shape[0]: # borders fit perfectly
        # print('No seam fix necessary. Size augmented by 0.')
        pass # do nothing
    elif lon.size-1==data.shape[0]: # no interpolation necessary; just make a new grid cell
        # print('Fixing seam using lon borders. Size augmented by 1.')
        lon = np.append(lonmin, lon) # append way easier than concatenate
        lon[-1] = lonmin+360 # we've added a new tiny cell to the end
        data = np.concatenate((data[-1:,...], data), axis=0) # don't use pad, because messes up masked arrays
        # pad_tuple = ((1,0),) + ((0,0),)*(data.ndim-1)
        # data = np.pad(data, pad_tuple, 'wrap') # pad before
    elif lon.size==data.shape[0]: # linearly interpolate to the edges
        # print('Fixing seam using lon centers/interpolation. Size augmented by 2.')
        x = np.array([lon[-1], lon[0]+360]) # x
        y = np.concatenate((data[-1:,...], data[:1,...]), axis=0)
        xq = lonmin+360
        yq = (y[:1,...]*(x[1]-xq) + y[1:,...]*(xq-x[0]))/(x[1]-x[0]) # simple linear interp formula
        data = np.concatenate((yq, data, yq), axis=0)
        lon = np.append(np.append(lonmin, lon), lonmin+360)
    else:
        raise ValueError('Longitude length does not match data length along dimension 0.')
    return lon, lat, data
def _basemap_fix(m, lon, lat):
    # Convert to 2d x/y by calling basemap object
    lat[lat>90], lat[lat<-90] = 90, -90 # otherwise, weird stuff happens
    X, Y = m(*np.meshgrid(lon, lat))
    return X, Y
def _pcolor_fix(p, linewidth=0.2):
    # Fill in white lines
    p.set_linewidth(linewidth) # seems to do the trick, without dots in corner being visible
    p.set_edgecolor('face')
    return p
def _contour_fix(c, linewidth=0.2):
    # Fill in white lines
    for _ in c.collections:
        _.set_edgecolor('face')
        _.set_linewidth(linewidth)
    return c
def _contourflevels(kwargs):
    # Processes keyword-arguments to allow levels for pcolor/pcolormesh
    # Using "lut" argument prevents colors in the extention-triangles/rectangles
    # from being different from the deepest colors with in the range of min(levels) max(levels)
    if 'levels' in kwargs:
        if 'cmap' not in kwargs: kwargs['cmap'] = 'viridis'
        kwargs['cmap'] = plt.cm.get_cmap(kwargs['cmap'], lut=len(kwargs['levels'])-1)
        if 'norm' not in kwargs:
            kwargs['norm'] = Norm(kwargs['levels']) # what is wanted 99% of time
            # kwargs['norm'] = Norm(levels, ncolors=kwargs['cmap'].N, clip=True)
    return kwargs
def _pcolorlevels(kwargs):
    # Processes keyword-arguments to allow levels for pcolor/pcolormesh
    if 'levels' in kwargs:
        if 'cmap' not in kwargs: kwargs['cmap'] = 'viridis'
        levels = kwargs.pop('levels') # pcolor can't actually have 'levels'
        kwargs['cmap'] = plt.cm.get_cmap(kwargs['cmap'], lut=len(levels)-1)
        if 'norm' not in kwargs:
            kwargs['norm'] = Norm(levels)
            # kwargs['norm'] = Norm(levels, ncolors=kwargs['cmap'].N, clip=True)
    return kwargs
def _pcolorcheck(x, y, Z):
    # Checks that sizes match up, checks whether graticule was input
    x, y, Z = np.array(x), np.array(y), np.array(Z)
    if Z.shape[0]==x.size and Z.shape[1]==y.size:
        # print("Guessing graticule edges from input coordinate centers.")
        x, y = _graticule_fix(x, y)
    elif Z.shape[0]!=x.size-1 or Z.shape[1]!=y.size-1:
        raise ValueError(f'X ({"x".join(str(i) for i in x.shape)}) '
                f'and Y ({"x".join(str(i) for i in y.shape)}) must correspond to '
                f'nrows ({Z.shape[0]}) and ncolumns ({Z.shape[1]}) of Z, or its borders.')
    return x, y
def _contourcheck(x, y, Z):
    # Checks whether sizes match up, checks whether graticule was input
    x, y, Z = np.array(x), np.array(y), np.array(Z)
    if Z.shape[0]==x.size-1 and Z.shape[1]==y.size-1:
        x, y = (x[1:]+x[:-1])/2, (y[1:]+y[:-1])/2
    elif Z.shape[0]!=x.size or Z.shape[1]!=y.size:
        raise ValueError(f'X ({"x".join(str(i) for i in x.shape)}) '
                f'and Y ({"x".join(str(i) for i in y.shape)}) must correspond to '
                f'nrows ({Z.shape[0]}) and ncolumns ({Z.shape[1]}) of Z, or its borders.')
    return x, y

#-------------------------------------------------------------------------------
# Cartesian plot overrides; they each reference common helper functions
# TODO: Fix for pcolormesh/pcolor with set of levels
#-------------------------------------------------------------------------------
def _quiver(self, x, y, Z, **kwargs): # quiver plot
    # * Options confusing, so needs wrapper.
    # * Function can plot unpredictable vectors if your array orientation is wrong, and will
    #   not raise an error.
    pass
def _histogram(self, *args, **kwargs): # histogram
    # * Should be able to apply transparency so histograms can be overlaid
    pass
def _box(self, *args, **kwargs): # box whisker plot\
    # * Should be able to make grouped boxes
    pass
def _violin(self, *args, **kwargs): # violin plot
    # * Ditto with box plot function
    pass
def _bar(self, *args, **kwargs): # bar plot with different color options
    # * Perhaps by default cycle through color cycle, otherwise use input color
    pass
def _contour(self, x, y, Z, **kwargs):
    x, y = _contourcheck(x, y, Z)
    c = self._contour(x, y, Z.T, **kwargs)
    return c
def _contourf(self, x, y, Z, **kwargs):
    kwargs = _contourflevels(kwargs)
    x, y = _contourcheck(x, y, Z)
    c = self._contourf(x, y, Z.T, **kwargs)
    return _contour_fix(c)
def _pcolor(self, x, y, Z, **kwargs):
    kwargs = _pcolorlevels(kwargs)
    x, y = _pcolorcheck(x, y, Z)
    if 'extend' in kwargs:
        extend = kwargs.pop('extend')
    else:
        extend = None
    p = self._pcolor(x, y, Z.T, **kwargs)
    if extend is not None:
        p.extend = extend # add attribute to be used in colorbar creation
    return _pcolor_fix(p)
def _pcolormesh(self, x, y, Z, **kwargs):
    kwargs = _pcolorlevels(kwargs)
    x, y = _pcolorcheck(x, y, Z)
    if 'extend' in kwargs:
        extend = kwargs.pop('extend')
    else:
        extend = None
    p = self._pcolormesh(x, y, Z.T, **kwargs)
    if extend is not None:
        p.extend = extend # add attribute to be used in colorbar creation
    return _pcolor_fix(p)

#-------------------------------------------------------------------------------
# Basemap overrides
# Will convert longitude latitude coordinates to projected coordinates
#-------------------------------------------------------------------------------
# Dummy ones that just set latlon True by default
def _plot_basemap(self, *args, **kwargs):
    return self._plot(*args, **kwargs, latlon=True)
def _scatter_basemap(self, *args, **kwargs):
    return self._scatter(*args, **kwargs, latlon=True)

# More complex ones; assume regularly spaced data
def _contour_basemap(self, lon, lat, Z, **kwargs):
    lon, lat = _contourcheck(lon, lat, Z)
    lon, lat, Z = _seam_fix(self, lon, lat, Z)
    X, Y = _basemap_fix(self, lon, lat)
    c = self._contour(X, Y, Z.T, **kwargs)
    return c
def _contourf_basemap(self, lon, lat, Z, **kwargs):
    kwargs = _contourflevels(kwargs)
    lon, lat = _contourcheck(lon, lat, Z)
    lon, lat, Z = _seam_fix(self, lon, lat, Z)
    X, Y = _basemap_fix(self, lon, lat)
    c = self._contourf(X, Y, Z.T, **kwargs)
    return _contour_fix(c)
def _pcolor_basemap(self, lon, lat, Z, **kwargs):
    # lon, lat = _graticule_fix(lon, lat)
    kwargs = _pcolorlevels(kwargs)
    lon, lat = _pcolorcheck(lon, lat, Z)
    lon, lat, Z = _seam_fix(self, lon, lat, Z)
    X, Y = _basemap_fix(self, lon, lat)
    if 'extend' in kwargs:
        extend = kwargs.pop('extend')
    else:
        extend = None
    p = self._pcolor(X, Y, Z.T, **kwargs)
    if extend is not None:
        p.extend = extend # add attribute to be used in colorbar creation
    return _pcolor_fix(p)
def _pcolormesh_basemap(self, lon, lat, Z, **kwargs):
    # lon, lat = _graticule_fix(lon, lat)
    kwargs = _pcolorlevels(kwargs)
    lon, lat = _pcolorcheck(lon, lat, Z)
    lon, lat, Z = _seam_fix(self, lon, lat, Z)
    X, Y = _basemap_fix(self, lon, lat)
    if 'extend' in kwargs:
        extend = kwargs.pop('extend')
    else:
        extend = None
    p = self._pcolormesh(X, Y, Z.T, **kwargs)
    if extend is not None:
        p.extend = extend # add attribute to be used in colorbar creation
    return _pcolor_fix(p)

#------------------------------------------------------------------------------
# Formatting functions, assigned using MethodType onto various Axes
# instances and GirdSpec instances
#------------------------------------------------------------------------------
def _text(self, x, y, text, transform='axes', fancy=False, black=True, edgewidth=2, **kwarg):
    """
    Wrapper around original text method.
    If requested, can return specially created black-on-white text.
    So far no other features implemented.
    """
    if type(transform) is not str:
        pass # leave alone
        # raise ValueError("Just name the transform with string \"axes\" or \"data\".")
    elif transform=='figure':
        transform = self.figure.transFigure
    elif transform=='axes':
        transform = self.transAxes
    elif transform=='data':
        transform = self.transData
    else:
        raise ValueError("Unknown transform name. Use string \"axes\" or \"data\".")
    t = self._text(x, y, text, transform=transform, **kwarg)
    if fancy:
        fcolor, bcolor = 'wk'[black], 'kw'[black]
        t.update({'color':fcolor, 'zorder':1e10, # have to update after-the-fact for path effects
            'path_effects': [mpatheffects.Stroke(linewidth=2, foreground=bcolor), mpatheffects.Normal()]})
        # t.update({'size':11, 'zorder':1e10,
        #     'path_effects':[mpatheffects.PathPatchEffect(edgecolor=bcolor,linewidth=.6,facecolor=fcolor)]})
    return t

def _autolocate(min_, max_, base=5):
    """
    Return auto-generated levels in the provided interval. Minimum and maximum
    values will be rounded to the nearest number divisible by the specified base.
    """
    _round = lambda x: base*round(float(x)/base)
    return np.arange(_round(min_), _round(max_)+base/2, base)

def _cformat(self, mappable, cgrid=False, clocator=None, cminorlocator=None,
        cformatter=None, clabel=None, errfix=True, extend=.15, # in inches
        length=0.8, values=None, **kwargs): #, settings=None):
    """
    Function for formatting colorbar-axes (axes that are "filled" by a colorbar).
    * There are options on the colorbar object (cb.locator, cb.formatter with cb.update_ticks)
      and by passing kwargs (ticks=x, format=y) that allow uer to not reference the underlying
      "axes" when fixing ticks. Don't use this functionality because not necessary for us and
      is missing many features, e.g. minorlocators/minorformatters. Also is different syntax.
    * There is an INSANELY WEIRD problem with colorbars when simultaneously passing levels
      and norm object to a mappable; fixed by passing vmin/vmax INSTEAD OF levels 
      (see: https://stackoverflow.com/q/40116968/4970632).
    * Problem is, often WANT levels instead of vmin/vmax, while simultaneously
      using a Norm (for example) to determine colors between the levels
      (see: https://stackoverflow.com/q/42723538/4970632).
    * Workaround is to make sure locators are in vmin/vmax range EXCLUSIVELY;
      cannot match/exceed values.
    TODO:
    Issue appears where the normalization vmin/vmax are outside of explicitly declared "levels"
    minima and maxima but that is probaby appropriate. If your levels are all within vmin/vmax,
    you will get discrete jumps outside of range and the triangles at ends of colorbars will be weird.
    """
    # TODO: Still experimental, consider fixing
    # This is a different idea altogether for colorbar
    if isinstance(self, mgridspec.SubplotSpec): # self is a SubplotSpec object
        if self.bottompanel:
            C = mgridspec.GridSpecFromSubplotSpec(
                    nrows        = 1,
                    ncols        = 3,
                    wspace       = 0,
                    subplot_spec = self,
                    width_ratios = ((1-length)/2, length, (1-length)/2)
                    )
            cax = self.figure.add_subplot(C[0,1])
            orientation = 'horizontal'
        elif self.rightpanel:
            C = mgridspec.GridSpecFromSubplotSpec(
                    nrows         = 3,
                    ncols         = 1,
                    hspace        = 0,
                    subplot_spec  = self,
                    height_ratios = ((1-length)/2, length, (1-length)/2)
                    )
            cax = self.figure.add_subplot(C[1,0])
            orientation = 'vertical'
        else:
            raise ValueError("Object does not appear to have been created by subplots method.")
    else:
        cax = self # the axes for drawing
        if self.bottomcolorbar:
            orientation = 'horizontal'
        elif self.rightcolorbar:
            orientation = 'vertical'
        else:
            raise ValueError('Axes passed to colorbar-formatting function is not colorbar-dedicated.')
    # Make sure to eliminate ticks
    # cax.xaxis.set_tick_params(which='both', bottom=False, top=False)
    # cax.yaxis.set_tick_params(which='both', bottom=False, top=False)
    # Test if mappable is iterable; if so, user wants to use colorbar to label lines
    fromlines, fromcolors = False, False
    try: iter(mappable)
    except TypeError:
        pass
    else: # catch exception: the only iterable matplotlib objects are Container objects
        if isinstance(mappable, mcontainer.Container):
            pass
        else:
            if isinstance(mappable, str):
                fromcolors = True # we passed a bunch of color strings
            else:
                try: iter(mappable[0])
                except TypeError:
                    fromlines = True # we passed a bunch of handles
                else:
                    fromcolors = True # we passed a bunch of color tuples
    csettings = {'spacing':'uniform', 'cax':cax, 'use_gridspec':True, # use space afforded by entire axes
        'extend':'both', 'orientation':orientation, 'drawedges':cgrid} # this is default case unless mappable has special props
    # Update with user-kwargs
    csettings.update(**kwargs)
    if hasattr(mappable, 'extend'):
        csettings.update({'extend':mappable.extend})
    # Option to generate colorbar/colormap from line handles
    # * Note the colors are perfect if we don't extend them by dummy color on either side,
    #   but for some reason labels for edge colors appear offset from everything
    # * Too tired to figure out why so just use this workaround
    if fromcolors: # we passed the colors directly
        colors = mappable
        if values is None:
            raise ValueError("Must pass \"values\", corresponding to list of colors.")
    if fromlines: # the lines
        if values is None:
            raise ValueError("Must pass \"values\", corresponding to list of handles.")
        if len(mappable)!=len(values):
            raise ValueError("Number of \"values\" should equal number of handles.")
        colors = [h.get_color() for h in mappable]
    if fromlines or fromcolors:
        values = np.array(values) # needed for below
        colors = ['#ffffff'] + colors + ['#ffffff']
        colormap = mcolors.LinearSegmentedColormap.from_list('tmp', colors, N=len(colors)) # note that
            # the 'N' is critical; default 'N' is otherwise 256, and can get weird artifacts due to
            # unintentionally sampling some 'new' colormap colors; very bad!
        levels = np.concatenate((values[0]-np.diff(values[:2])/2, # get "edge" values between centers desired
            (values[1:]+values[:-1])/2, values[-1]+np.diff(values[-2:])/2))
        values = np.concatenate((values[:1]-np.diff(levels[:2]), values,
            values[-1:]+np.diff(levels[-2:]))) # this works empirically; otherwise get
            # weird situation with edge-labels appearing on either side
        mappable = plt.contourf([[0,0],[0,0]], levels=levels, cmap=colormap, extend='neither',
                norm=Norm(values)) # workaround
        if clocator is None: # in this case, easy to assume user wants to label each value
            # clocator = values # restore this if values weren't padded
            clocator = values[1:-1]
    # Determine tick locators for major/minor ticks
    # Can pass clocator/cminorlocator as the *jump values* between the mappables
    # vmin/vmax if desired
    normfix = False # whether we need to modify the norm object
    locators = [] # put them here
    for locator in (clocator,cminorlocator):
        # Create a preliminary object first
        if isinstance(locator, mticker.Locator):
            pass # nothing to do
        elif locator is None: # final; if cminorlocator wasn't set, don't bother at all
            if locator is cminorlocator:
                locators.append(mticker.NullLocator()) # don't set it
                continue
            locator = mticker.AutoLocator() # really basic
        else: # set based on user input
            try: iter(locator)
            except TypeError:
                locator = _autolocate(mappable.norm.vmin, mappable.norm.vmax, locator)
            locator = mticker.FixedLocator(np.array(locator)) # basic
        # Then modify to work around that mysterious error, and to prevent annoyance
        # where minor ticks extend beyond the "extend" triangles
        values = np.array(locator.tick_values(mappable.norm.vmin, mappable.norm.vmax)) # get the current values
            # need to use tick_values instead of accessing "locs" attribute because
            # many locators don't have these attributes; require norm.vmin/vmax as input
        values_min = np.where(values>=mappable.norm.vmin)[0]
        values_max = np.where(values<=mappable.norm.vmax)[0]
        if len(values_min)==0 or len(values_max)==0:
            raise ValueError(f"Ticks are not within the colorbar range {mapable.norm.vmin:.3g} to {mappable.norm.vmax:.3g}.")
        values_min, values_max = values_min[0], values_max[-1]
        values_inrange = values[values_min:values_max+1]
        if values[0]==mappable.norm.vmin:
            normfix = True
        locators.append(mticker.FixedLocator(values)) # final locator object
    # Figure out the tickformatter
    if isinstance(cformatter, mticker.Formatter):
        pass # just use that
    elif cformatter is None:
        cformatter = Formatter() # default formatter is my special one
    else:
        if isinstance(cformatter, str):
            cformatter = mticker.FormatStrFormatter(cformatter) # %-style, numbers
        else:
            cformatter = mticker.FixedFormatter(cformatter) # manually set list of strings
    # Fix the norm object
    # Check out the INSANELY WEIRD ERROR that occurs when you comment out
    # this block!
    # * The error is triggered when a MAJOR tick sits exactly on vmin, but
    #   the actual error is due to processing of MINOR ticks, even if the 
    #   minor locator was set to NullLocator; very weird
    # * Happens when we call get_ticklabels(which='both') below. Can be prevented
    #   by just calling which='major'. Minor ticklabels are never drawn anyway.
    # * We can eliminate the normfix below, but that actually causes an annoying
    #   warning to be printed (related to same issue I guess). So we keep this.
    #   The culprit for all of this seems to be the colorbar API line:
    #        z = np.take(y, i0) + (xn - np.take(b, i0)) * dy / db
    # * Also strange that minorticks extending BELOW the minimum
    #   don't raise the error. It is only when they are exaclty on the minimum.
    # * Note that when changing the levels attribute, need to make sure the
    #   levels datatype is float; otherwise division will be truncated and bottom
    #   level will still lie on same location, so error will occur
    if normfix:
        # else: # need to just use the vmax/vmin
        if hasattr(mappable.norm,'levels'): # can use the levels difference
            mappable.norm.levels = np.array(mappable.norm.levels).astype(np.float)
            mappable.norm.levels[0] -= np.diff(mappable.norm.levels[:2])[0]/1000
        mappable.norm.vmin -= (mappable.norm.vmax-mappable.norm.vmin)/1000
        # print(mappable.norm.levels, mappable.norm.vmin, mappable.norm.vmax)
    # Figure out axis stuff
    if orientation=='horizontal':
        axis = cax.xaxis
        interval = 'intervalx'
    else:
        axis = cax.yaxis
        interval = 'intervaly'
    # Draw the colorbar
    # TODO: For WHATEVER REASON the only way to avoid bugs seems to be to PASS
    # THE MAJOR FORMATTER/LOCATOR TO COLORBAR COMMMAND and DIRETLY EDIT the 
    # minor locators/formatters; update_ticks after the fact ignores the major formatter
    # cb = self.figure.colorbar(mappable, **csettings)
    extend = extend/(cax.figure.width*np.diff(getattr(cax.get_position(),interval))[0]-2*extend)
    csettings.update({'extendfrac':extend}) # width of colorbar axes and stuff
    cb = self.figure.colorbar(mappable, ticks=locators[0], format=cformatter, **csettings)
    # The ticks/ticklabels basic properties
    for t in axis.get_ticklabels(which='major'):
        t.update(globals('ticklabels'))
    axis.set_tick_params(which='major', **globals('ctick'))
    axis.set_tick_params(which='minor', **globals('ctickminor'))
        # properties are obscure; would have to use hidden methods to do this manually; 
        # using update method (inhereted from Artist) doesn't work
    # The locators and formatters
    # * The minor locator must be set with set_ticks after transforming an array
    #   using the mappable norm object; see: https://stackoverflow.com/a/20079644/4970632
    # * The set_minor_locator seems to be completely ignored depending on the colorbar
    #   in question, for whatever reason
    # * The major locator and formatter settings here are also not ideal since we'd have to
    #   update_ticks which might throw off the minor ticks again
    # axis.set_major_locator(locators[0])
    # axis.set_major_formatter(cformatter)
    # axis.set_ticks(locators[1].locs, minor=True)
    # axis.set_minor_locator(locators[1])
    axis.set_ticks(mappable.norm(np.array(locators[1].tick_values(mappable.norm.vmin, mappable.norm.vmax))), minor=True)
    axis.set_minor_formatter(mticker.NullFormatter()) # to make sure
    # Set up the label
    axis.label.update(globals('label'))
    if clabel is not None:
        axis.label.update({'text':clabel})
    # Fix pesky white lines between levels + misalignment with border due to rasterized blocks
    cb.solids.set_rasterized(False)
    cb.solids.set_edgecolor('face')
    # Make edges/dividers consistent with axis edges
    if cb.dividers is not None:
        cb.dividers.update(globals('cgrid'))
    cb.outline.update(globals('outline'))
    # Update the tickers colorbar
    # cb.formatter = cformatter # fucks shit up -- why?
    # cb.update_ticks() # doesn't actually update the formatter
    # axis.set_major_formatter(cformatter) # fucks shit up -- why?
    return cb

def _lformat(self, handles=None, align=None, handlefix=False, **kwargs): #, settings=None): # can be updated
    """
    Function for formatting legend-axes (invisible axes with centered legends on them).
    Should update my legend function to CLIP the legend box when it goes outside axes area, so
    the legend-width and bottom/right widths can be chosen propertly/separately.
    """
    # First get legend settings (usually just one per plot so don't need to declare
    # this dynamically/globally)
    lsettings = globals('legend')
    # TODO: Still experimental, consider fixing
    # This is a different idea altogether for bottom and right PANELS; in this case
    # the lformat function is called on a subplotspec object and axes drawn after the fact
    if isinstance(self, mgridspec.SubplotSpec): # self is a SubplotSpec object
        self = self.figure.add_subplot(self) # easy peasy
        for s in self.spines.values():
            s.set_visible(False)
        self.xaxis.set_visible(False)
        self.yaxis.set_visible(False)
        self.patch.set_alpha(0)
        self.bottomlegend = True # for reading below
    if self.bottomlegend: # this axes is assigned to hold the bottomlegend?
        if not handles: # must specify
            raise ValueError('Must input list of handles.')
        lsettings.update( # need to input handles manually, because for separate axes
                bbox_transform=self.transAxes, # in case user passes bbox_to_anchor
                borderaxespad=0, loc='upper center', # this aligns top of legend box with top of axes
                frameon=False) # turn off frame by default
    else: # not much to do if this is just an axes
        if not handles: # test if any user input
            handles, _ = self.get_legend_handles_labels()
        if not handles: # just test if Falsey
            raise ValueError('Must input list of handles or pass "label" attributes to your plot calls.')
    lsettings.update(**kwargs)
    # Setup legend text properties
    tsettings = globals('ticklabels')
    # if 'fontsize' in lsettings: # messes things up because fontsize can be a string e.g. 'medium'
    #     tsettings['size'] = lsettings['fontsize']
    # Setup legend handle properties
    hsettings = {}
    candidates = ['linewidth','color'] # candidates for modifying legend objects
    for candidate in candidates:
        if candidate in kwargs:
            hsettings[candidate] = lsettings.pop(candidate)
    if not handlefix:
        hsettings = {}
    # Detect if user wants to specify rows manually
    # Gives huge latitude for user input:
    #   1) user can specify nothing and align will be inferred (list of iterables is False,
    #      use consecutive legends)
    #   2) user can specify align (needs list of handles for True, list of handles or list
    #      of iterables for False and if the former, will turn into list of iterables)
    if align is None: # automatically guess
        try: iter(handles[0])
        except TypeError:
            align = True
        else: # catch exception: the only iterable matplotlib objects are Container objects
            if isinstance(handles[0], mcontainer.Container):
                align = True
            else:
                align = False
    else: # standardize format based on "multi" input
        try: iter(handles[0])
        except TypeError:
            implied = False # no need to fix
        else:
            if not isinstance(handles[0], mcontainer.Container):
                implied = False
            else:
                implied = True # no need to fix
        if not align and not implied: # apply columns
            if 'ncol' not in lsettings:
                raise ValueError("Need to specify number of columns with ncol.")
            handles = [handles[i*lsettings['ncol']:(i+1)*lsettings['ncol']]
                    for i in range(len(handles))] # to list of iterables
        elif not align and implied:
            handles = [handle for iterable in handles for handle in iterable]

    # Now draw legend, with two options
    # 1) Normal legend, just draw everything like normal and columns
    # will be aligned; we re-order handles to be row-major, is only difference
    if align:
        try: iter(handles[0])
        except TypeError:
            if 'ncol' not in lsettings:
                raise ValueError("Need to specify number of columns with ncol.")
        else:
            # lengths = np.unique([len(subl) for subl in handles])
            lsettings['ncol'] = len(handles[0]) # choose this for column length
            handles = [h for subl in handles for h in subl] # expand
        newhandles = []
        ncol = lsettings['ncol'] # number of columns
        handlesplit = [handles[i*ncol:(i+1)*ncol] for i in range(len(handles)//ncol+1)] # split into rows
        nrowsmax, nfinalrow = len(handlesplit), len(handlesplit[-1]) # max possible row count, and columns in final row
        nrows = [nrowsmax]*nfinalrow + [nrowsmax-1]*(lsettings['ncol']-nfinalrow)
            # e.g. if 5 columns, but final row length 3, columns 0-2 have N rows but 3-4 have N-1 rows
        for col,nrow in enumerate(nrows): # iterate through cols
            newhandles.extend(handlesplit[row][col] for row in range(nrow))
        handles = newhandles
        if hasattr(self, '_legend'): # this Method was renamed to "legend" on an Axes; old version is in _legend
            leg = self._legend(handles=handles, **lsettings) # includes number columns
        else: # this Method did not override the original "legend" method
            leg = self.legend(handles=handles, **lsettings) # includes number columns
        leg.legendPatch.update(globals('outline')) # or get_frame()
        for obj in leg.legendHandles:
            obj.update(hsettings)
        for t in leg.texts:
            t.update(tsettings) # or get_texts()
        legends = leg
    # 2) Separate legend for each row
    # The labelspacing/borderspacing will be exactly replicated, as if we were
    # using the original legend command
    # Means we also have to overhaul some settings
    else:
        legends = []
        if 'labelspacing' not in lsettings:
            raise ValueError("Need to know labelspacing before drawing unaligned-column legends. Add it to settings.")
        if 'size' not in tsettings:
            raise ValueError("Need to know fontsize before drawing unaligned-column legends. Add it to settings.")
        for override in ['loc','ncol','bbox_to_anchor','borderpad','borderaxespad','frameon','framealpha']:
            if override in lsettings:
                lsettings.pop(override)
        interval = 1/len(handles) # split up axes
        interval = ((tsettings['size'] + lsettings['labelspacing']*tsettings['size'])/72) / \
                (self.figure.get_figheight() * np.diff(self._position.intervaly))
            # space we want sub-legend to occupy, as fraction of height
            # don't normally save "height" and "width" of axes so keep here
        for h,hs in enumerate(handles):
            bbox = mtransforms.Bbox([[0,1-(h+1)*interval],[1,1-h*interval]])
            if hasattr(self, '_legend'):
                leg = self._legend(handles=hs, ncol=len(hs), bbox_to_anchor=bbox,
                    frameon=False, borderpad=0, loc='center', **lsettings) # _lformat is overriding original legend Method
            else:
                leg = self.legend(handles=hs, ncol=len(hs), bbox_to_anchor=bbox,
                    frameon=False, borderpad=0, loc='center', **lsettings) # not overriding original Method
            leg.legendPatch.update(globals('outline')) # or get_frame()
            for obj in leg.legendHandles:
                obj.update(hsettings)
            for t in leg.texts:
                t.update(tsettings) # or get_texts()
            legends.append(leg)
        for l in legends[:-1]:
            self.add_artist(l) # because matplotlib deletes previous ones...
    return legends

def _format(self,
    alpha=1, hatch=None, color='w', # control figure/axes background; hatch just applies to axes
    coastlines=True, continents=False, # coastlines and continents
    latlabels=[0,0,0,0], lonlabels=[0,0,0,0], latlocator=None, lonlocator=None, # latlocator/lonlocator work just like xlocator/ylocator
    xgrid=None, ygrid=None, # gridline toggle
    xdates=False, ydates=False, # whether to format axis labels as long datetime strings
    xtickminor=None, ytickminor=None, xgridminor=None, ygridminor=None, # minor ticks/grids; if ticks off, grid will be off
    xspineloc=None, yspineloc=None, # deals with spine options
    xtickloc=None, ytickloc=None, # tick location
    xtickdir=None, ytickdir=None, # change ytick/xtick location; can be in, out, or inout (left-right-up-down depends on spine to which this applied)
    xtickrange=None, ytickrange=None, # limit regions where we assign ticklabels to major-ticks
    xlim=None, ylim=None, xscale=None, yscale=None, xreverse=False, yreverse=False, # special properties
    xlabel=None, ylabel=None, # axis labels
    suptitle=None, suptitlepos=None, title=None, titlepos=None, abc=False, abcpos=None, abcformat='', padding=0.1,
    # TODO: add options for allowing UNLABELLED major ticklines -- maybe pass a special Formatter?
    xlocator=None, xminorlocator=None, ylocator=None, yminorlocator=None, # locators, or derivatives that are passed to locators
    xformatter=None, yformatter=None): # formatter
    # legend=False, handles=None, # legend options; if declared and have no handles with 'label', does nothing
    # settings=None): # remaining are passed to Settings()
    """
    Function for formatting axes of all kinds; some arguments are only relevant to special axes, like 
    colorbar or basemap axes. By default, simply applies the dictionary values from settings() above,
    but can supply many kwargs to further modify things.
    * Add options for datetime handling; note possible date axes handles are TimeStamp (pandas),
      np.datetime64, DateTimeIndex; can fix with fig.autofmt_xdate() or manually set options; uses
      ax.is_last_row() or ax.is_first_column(), so should look that up.
    * Problem is there is no autofmt_ydate(), so really should implement my own version of this.
    """
    #---------------------------------------------------------------------------
    # Preliminary stuff, stuff that also applies to basemap
    #---------------------------------------------------------------------------
    # Create figure title
    fig = self.figure # the figure
    if suptitle is not None and getattr(self,'number',0)==1:
        xpos = fig.left/fig.width + .5*(fig.width - fig.left - fig.right)/fig.width
        ypos = (self.title._transform.transform(self.title.get_position())[1]/fig.dpi \
                + self.title._linespacing*self.title.get_size()/72)/fig.height
        if not title: # just place along axes if no title here
            ypos -= (self.title._linespacing*self.title.get_size()/72)/fig.height
        # default linespacing is 1.2; it has no getter, only a setter; see:
        # https://matplotlib.org/api/text_api.html#matplotlib.text.Text.set_linespacing
        # print(self.title.get_size()/72, ypos/fig.height)
        fig.suptitle = self.text(xpos,ypos,suptitle,
                transform=fig.transFigure) # title
        fig.suptitle.update({'ha':'center', 'va':'baseline', **globals('title')})
        if suptitlepos=='title': # not elevated
            ypos = self.title._transform.transform(self.title.get_position())[1]/fig.dpi/fig.height
            fig.suptitle.update({'position':(xpos,ypos)})
        elif isinstance(suptitlepos,str):
            raise ValueError(f"Unknown suptitle position: {suptitlepos}.")
        elif suptitlepos is not None:
            fig.suptitle.update({'position':suptitlepos})
    # Create axes title
    # Input needs to be emptys string
    self.title.update({**globals('title'), 'text':title or ''})
    if titlepos=='left':
        self.title.update({'position':(0,1), 'ha':'left'})
    elif titlepos=='right':
        self.title.update({'position':(1,1), 'ha':'right'})
    elif titlepos=='inside':
        self.title.update({'position':(0.5,1-padding/self.height),
            'transform':self.transAxes, 'va':'top'})
    elif isinstance(titlepos,str):
        raise ValueError(f"Unknown title position: {titlepos}.")
    elif titlepos is not None: 
        self.title.update({'position':titlepos, 'ha':'center', 'va':'center'})
    # Create axes numbering
    if self.number is not None and abc:
        abcedges = abcformat.split('a')
        self.abc = self.text(0, 1, abcedges[0] + ascii_lowercase[self.number-1] + abcedges[-1],
                transform=self.title._transform) # optionally include paren
        self.abc.update({'ha':'left', 'va':'baseline', **globals('abc')})
        if abcpos=='inside':
            self.abc.update({'position':(padding/self.width, 1-padding/self.height),
                'transform':self.transAxes, 'ha':'left', 'va':'top'})
        elif isinstance(abcpos,str):
            raise ValueError(f"Unknown abc position: {abcpos}.")
        elif abcpos is not None:
            self.abc.update({'position':abcpos, 'ha':'left', 'va':'top'})
    # Color setup, optional hatching in background of axes
    self.figure.patch.set_alpha(alpha) # make transparent by default
    self.patch.set_alpha(alpha) # make not transparent
    self.figure.patch.set_color(color)
    self.patch.set_color(color) # color
    self.patch.set_zorder(-1)
    self.patch.set_clip_on(False)
    if hatch: # non-empty string or not none
        self.fill_between([0,1], 0, 1, hatch=hatch, zorder=0, # put in back
            facecolor='none', edgecolor='k', transform=self.transAxes)

    #--------------------------------------------------------------------------
    # Process projection/map axes
    #--------------------------------------------------------------------------
    # Basemap axes setup
    # For now force background to never be transparent, logic being that the background
    # itself contains information (e.g. "this is ocean" or "this is land")
    if getattr(self, 'm', None) is not None: # the attribute exists and isn't None
        # Coastlines, parallels, meridians
        m = self.m
        if coastlines:
            p = m.drawcoastlines(**globals('coastlines'))
        if continents:
            p = m.fillcontinents(**globals('continents'))
        # Longitude/latitude lines
        # Make sure to turn off clipping by invisible axes boundary; otherwise
        # get these weird flat edges where map boundaries, parallel/meridian markers come up to the axes bbox
        if latlocator is not None:
            try: iter(latlocator)
            except TypeError:
                latlocator = _autolocate(m.latmin+latlocator, m.latmax-latlocator, latlocator)
            p = m.drawparallels(latlocator, labels=latlabels)
            for pi in p.values(): # returns dict, where each one is tuple
                for _ in [i for j in pi for i in j]: # magic
                    if isinstance(_, mtext.Text):
                        _.update(globals('ticklabels'))
                    else:
                        _.set_clip_on(True) # no gridlines past boundary
                        _.update(globals('lonlatlines'))
                        # _.set_linestyle(linestyle)
                # tried passing clip_on to the above, but it does nothing; must set
                # for lines created after the fact
        if lonlocator is not None:
            try: iter(lonlocator)
            except TypeError:
                lonlocator = _autolocate(m.lonmin+lonlocator, m.lonmax-lonlocator, lonlocator)
            p = m.drawmeridians(lonlocator, labels=lonlabels)
            for pi in p.values():
                for _ in [i for j in pi for i in j]: # magic
                    if isinstance(_, mtext.Text):
                        _.update(globals('ticklabels'))
                    else:
                        _.set_clip_on(True) # no gridlines past boundary
                        _.update(globals('lonlatlines'))
                        # _.set_linestyle(linestyle)
        # Map boundary
        # * First have to MANUALLY REPLACE the old boundary by just deleting
        #   the original one; note this requires drawmapboundary() was called
        #   when the basemap was first instantiated; see notes in subplots() command
        # * If boundary is drawn successfully should be able to call
        #   m._mapboundarydrawn.set_visible(False) and edges/fill color disappear
        # * For now will enforce that map plots ALWAYS have background whereas
        #   axes plots can have transparent background
        if m._mapboundarydrawn:
            m._mapboundarydrawn.remove()
        if m.projection in m._pseudocyl:
            self.patch.set_alpha(0) # make patch invisible
            p = m.drawmapboundary(fill_color=color, **globals('spine')) # set fill_color to 'none' to make transparent
            p.set_rasterized(False) # not sure about this; might be rasterized
            p.set_clip_on(False) # so edges of LINE denoting boundary aren't cut off
        else: # use the settings to apply to Axes patch; the basemap API fails here
            self.patch.set_facecolor(color)
            self.patch.set_edgecolor('none')
            for spine in self.spines.values():
                spine.update(globals('spine'))
        # p.set_zorder(-1) # is already zero so this is dumb
        # p.set_facecolor(None) # don't do this as it will change the color
        return # skip everything else
    # Cartopy axes setup
    try: cgeoaxes
    except NameError:
        pass # not even available, so this is not a cartpoy axes
    else:
        if isinstance(self, cgeoaxes.GeoAxes): # the main GeoAxes class; others like GeoAxesSubplot subclass this
            print("WARNING: Cartopy axes setup not yet implemented.")
            # self.add_feature(cfeature.COASTLINE, **globals('outline'))
            # self.outline_patch.update(globals('outline'))
            return

    #--------------------------------------------------------------------------
    # Process normal axes, various x/y settings individually
    #--------------------------------------------------------------------------
    # Axes scaling, limits, and reversal options (alternatively, supply
    # your own xlim/ylim that go from high to low)
    # if xscale is not None: self.set_xscale(xscale, **globals('xscale'))
    # if yscale is not None: self.set_yscale(yscale, **globals('yscale'))
    if xscale is not None: self.set_xscale(xscale)
    if yscale is not None: self.set_yscale(yscale)
    if xlim is None: xlim = self.get_xlim()
    if ylim is None: ylim = self.get_ylim()
    if xreverse: xlim = xlim[::-1]
    if yreverse: ylim = ylim[::-1]
    self.set_xlim(xlim)
    self.set_ylim(ylim)
    for axis, label, dates, sides, tickloc, spineloc, gridminor, tickminor, tickminorlocator, \
            grid, ticklocator, tickformatter, tickrange, tickdir in \
        zip((self.xaxis, self.yaxis), (xlabel, ylabel), (xdates, ydates), \
            (('bottom','top'),('left','right')), (xtickloc,ytickloc), (xspineloc, yspineloc), # other stuff
            (xgridminor, ygridminor), (xtickminor, ytickminor), (xminorlocator, yminorlocator), # minor ticks
            (xgrid, ygrid), (xlocator, ylocator), (xformatter, yformatter), # major ticks
            (xtickrange, ytickrange), # range in which we label major ticks
            (xtickdir, ytickdir)): # tick direction
        # Axis spine and tick locations
        # May change settings if twin axes is present
        for spine, side in zip((self.spines[s] for s in sides), sides):
            # Line properties
            spine.update(globals('spine'))
            if axis==self.xaxis and self.xspine_override is not None:
                spineloc = self.xspine_override
            if axis==self.yaxis and self.yspine_override is not None:
                spineloc = self.yspine_override
            # Eliminate sides
            if spineloc=='neither':
                spine.set_visible(False)
            elif spineloc=='both':
                spine.set_visible(True)
            elif spineloc in sides: # make relevant spine visible
                b = True if side==spineloc else False
                spine.set_visible(b)
            elif spineloc is not None:
                # Special location
                if side==sides[0]: # move the left/bottom spine onto the specified location, with set_position
                    spine.set_visible(True)
                    spine.set_position(spineloc) # just gets passed to the function; options include 
                        # 'zero', 'center', and tuple with (units, location) where units can be axes, data, or outward
                else:
                    spine.set_visible(False)

        # Tick/tick gridline properties
        # * Some weird issue seems to cause set_tick_params to reset/forget that the grid
        #   is turned on if you access tick.gridOn directly, instead of passing through tick_params.
        #   So calling _format() a second time will remove the lines
        # * Can specify whether the left/right/bottom/top spines get ticks; sides will be 
        #   group of left/right or top/bottom
        # * Includes option to draw spines but not draw ticks on that spine, e.g.
        #   on the left/right edges
        # * Weirdly gridOn is undocumented feature; that's because it doesn't fucking
        #   work dummy. Don't use that method.
        ticklocs = sides if tickloc=='both' else () if tickloc=='neither' else tickloc
        if ticklocs is None: # only turn off ticks if the spine is invisible; don't explicitly turn on
            sides_kw = {side: False for side in sides if not self.spines[side].get_visible()}
        else:
            sides_kw = {side: self.spines[side].get_visible() and side in ticklocs for side in sides}
        major_kw = globals('tick') if tickdir is None else dict(globals('tick'), direction=tickdir)
        minor_kw = globals('tickminor') if tickdir is None else dict(globals('tickminor'), direction=tickdir)
        axis.set_tick_params(which='major', **sides_kw, **major_kw)
        axis.set_tick_params(which='minor', **sides_kw, **minor_kw) # have length
        # Major ticks/grids
        if type(grid) is bool: # grid changes must be after tick
            axis.grid(grid, which='major')
        for tick in axis.majorTicks:
            tick.gridline.update(globals('grid'))
        # Minor ticks/grids
        for tick in axis.minorTicks:
            if tickminor is not None:
                tick.set_visible(tickminor)
        if type(gridminor) is bool:
            axis.grid(gridminor, which='minor', alpha=1) # ignore if no minor ticks
        for tick in axis.minorTicks:
            tick.gridline.update(globals('gridminor'))

        # Label properties
        axis.label.update(globals('label'))
        if label is not None:
            axis.label.set_text(label)

        # First, major tick locators (should not affect limits)
        lim = axis.get_view_interval() # to be used, automatically
        if isinstance(ticklocator, mticker.Locator):
            axis.set_major_locator(ticklocator)
        elif ticklocator is not None:
            try: iter(ticklocator)
            except TypeError: ticklocator = _autolocate(lim[0], lim[1], ticklocator)
            # axis.set_ticks(ticklocator)
            axis.set_major_locator(mticker.FixedLocator(ticklocator))

        # Next, minor tick locators (toggle visibility later)
        if isinstance(tickminorlocator, mticker.Locator):
            axis.set_minor_locator(tickminorlocator) # pass locator class/subclass (all documented ones subclass the parent class, mticker.Locator)
        elif tickminorlocator is not None:
            try: iter(tickminorlocator)
            except TypeError: tickminorlocator = _autolocate(lim[0], lim[1], tickminorlocator) # use **spacing/setp** as specified
            axis.set_minor_locator(mticker.FixedLocator(tickminorlocator))

        # Next, major tick formatters (enforce Null, always, for minor ticks), and text styling
        # Includes option for %-formatting of numbers and dates, passing a list of strings
        # for explicitly overwriting the text
        axis.set_minor_formatter(mticker.NullFormatter())
        if tickformatter in ['lat']:
            axis.set_major_formatter(LatFormatter(sine=False))
        elif tickformatter in ['sine']:
            axis.set_major_formatter(LatFormatter(sine=True))
        elif tickformatter is None: # default use my special super cool formatter
            axis.set_major_formatter(Formatter(2, tickrange))
        elif tickformatter in ['none','None','NONE']: # eliminate labels
            axis.set_major_formatter(mticker.NullFormatter())
        elif isinstance(tickformatter, mticker.Formatter): # formatter object
            axis.set_major_formatter(tickformatter)
        elif isinstance(tickformatter, str): # a %-style formatter
            if dates: axis.set_major_formatter(mdates.DateFormatter(tickformatter)) # %-style, dates
            else: axis.set_major_formatter(mticker.FormatStrFormatter(tickformatter)) # %-style, numbers
        else: # list of strings
            axis.set_major_formatter(mticker.FixedFormatter(tickformatter)) # list of strings
            # axis.set_ticklabels(tickformatter) # no issues with FixedFormatter so far
        for t in axis.get_ticklabels():
            t.update(globals('ticklabels'))
    return # we're done

#-------------------------------------------------------------------------------
# Primary plotting function; must be used to create figure/axes if user wants
# to use the other features
#-------------------------------------------------------------------------------
def subplots(array=None, nrows=1, ncols=1, emptycols=None, emptyrows=None, silent=False,
        tight=False, # whether to set up tight bbox from gridspec object
        sharex=True, sharey=True, # for sharing x/y axis limits/scales/locators for axes with matching GridSpec extents, and making ticklabels/labels invisible
        spanx=True, spany=True, # custom setting; share axis labels for axes with same xmin/ymin extents
            # what about bottom vs. top xlabels, left vs. right ylabels?
        aspect=None, height=None, width=None, # for controlling aspect ratio; default is control for width
        hspace=0.4, wspace=0.2, hratios=None, wratios=None, # options for gridspec (instead of gridpsec_kw)
            # spacing betwen axes, in inches; generally horizontal-spacing small, but vertical-spacing big to allow for title
        left=0.8, bottom=0.5, right=0.1, top=0.3,
            # edges of plot for GridSpec object, in inches; left needs a lot of space
        bottomcolorbar=False, rightcolorbar=False, bottomlegend=False,
            # for legend/colorbar referencing multiple subplots
        bottompanel=False, bottompanels=False, rightpanel=False, rightpanels=False,
        bwidth=0.25, bspace=0, rwidth=0.25, rspace=0, # default to no space between panels
            # also need to consider drawing legend *centered* so can put e.g. colorbar next to
            # legend in a bottompanel and have it not look super weird
        lwidth=0.15, cwidth=0.25, cspace=0.8, cshrink=0.9,
            # spacing for colorbar text, colorbar axes width, legend axes with, and padding for interior ABC label
        innerpanels=None, # same as below; list of numbers where we want subplotspecs
        whichpanels=None, hsep=None, wsep=None, hwidth=None, wwidth=None,
        maps=None, # set maps to True for maps everywhere, or to list of numbers
        package='basemap', projection='cyl', projectiondict={}, **projectionkw): # for projections; can be 'basemap' or 'cartopy'
    """
    Special creation of subplots grids, allowing for arbitrarily overlapping 
    axes objects. Will return figure handle and axes objects. Need to finish
    the documentation of this; extremely feature rich.
    * Easiest way to create subplots is with nrows=1 and ncols=1. If you want extra space
      between a row or column, specify the row/column number that you want to be 'empty' with
      emptyrows=row/emptycolumn=column, and adjust wratios/hratios for the desired width of that space.
    * For more complicated plots, can pass e.g. array=[[1,2,3,4],[0,5,5,0]] to create a grid
      of 4 plots on the top, single plot spanning the middle 2-columns on the bottom, and empty
      spaces where the 0 appears.
    * Use bottompanel/bottompanels to make several or multiple panels on the bottom
      that can be populated with multiple colorbars/legend; bottompanels=True will
      just make one 'space' for every column, and bottompanels=[1,1,2] for example will
      make a panel spanning the first two columns, then a single panel for the final column.
      This will add a bottompanel attribute to the figure; can index that attribute if there
      are multiple places for colorbars/legend.
    * Use rightpanel/rightpanels in the same way.
    * Use bottomcolorbar/bottomlegend/rightcolorbar convenience features to create empty
      axes, from which you can create objects with ax.bottomcolorbar.format and ax.bottomlegend.format;
      this was the old API before idea for 'panels' was hatched.
    * Create extra panels *within* a grid of subplots (e.g. a 2x2 grid, each of which has a teeny
      panel attached) innerpanels=True, and optionally filter to subplot numbers with whichpanels=[list];
      then use hsep/wsep/hwidth/wwidth to control the separation and widths of the subpanels.
    * Initialize cartopy plots with package='basemap' or package='cartopy'. Can control which plots
      we want to be maps with maps=True (everything) or maps=[numbers] (the specified subplot numbers).
    NOTES:
        * Matplotlib set_aspect option seems to behave strangely on some plots (trend-plots from
        SST paper); for this reason we override the fix_aspect option provided by basemap and
        just draw figure with appropriate aspect ratio to begin with. Otherwise get weird
        differently-shaped subplots that seem to make no sense.
        * Shared axes will generally end up with the same axis limits/scaling/majorlocators/minorlocators;
        the sharex and sharey detection algorithm really is just to get instructions to make the
        ticklabels/axis labels invisible for certain axes.
    TODO:
        * For spanning axes labels, right now only detect **x labels on bottom**
        and **ylabels on top**; generalize for all subplot edges.
        * Figure size should be constrained by the dimensions of the axes, not vice
        versa; might make things easier.
    """
    # Unit conversions
    cm2in = 0.3937
    mm2in = 0.03937
    pt2in = 1/72
    # Fill in some basic required settings
    if package not in ['basemap','cartopy']:
        raise ValueError("Plotting package must be one of basemap or cartopy.")
    if width is None and height is None: # at least one must have value
        width = 5
    if aspect is None:
        aspect = 1.5 # try this as a default; square plots (1) look too tall to me
    # Custom settings for various journals
    # Add to this throughout your career, or as standards change
    if type(width) is str:
        if width=='pnas1': # http://www.pnas.org/page/authors/submission
            width = 8.7*cm2in
        elif width=='pnas2':
            width = 11.4*cm2in
        elif width=='pnas3':
            width = 17.8*cm2in
        elif width=='ams1': # https://www.ametsoc.org/ams/index.cfm/publications/authors/journal-and-bams-authors/figure-information-for-authors/?utm_source=Pubs&utm_content=figure%20formatting%20info&&utm_campaign=StandingWords
            width = 3.2
        elif width=='ams2':
            width = 4.5
        elif width=='ams3':
            width = 5.5
        elif width=='ams4':
            width = 6.5
        elif width=='agu1': # https://publications.agu.org/author-resource-center/figures-faq/
            width = 95*mm2in
            height = 115*mm2in
        elif width=='agu2': # spans two columns, half-page
            width = 190*mm2in
            height = 115*mm2in
        elif width=='agu3': # entire column, half-page
            width = 95*mm2in
            height = 230*mm2in
        elif width=='agu4': # full page
            width = 190*mm2in
            height = 230*mm2in
        else:
            raise ValueError(f"Unknown journal figure width specifier \"{width}\".")
    # Automatically generate array of first *arg not provided, or use nrows/ncols
    if array is None:
        array = np.arange(1,nrows*ncols+1)[...,None]
        array = array.reshape((nrows, ncols)) # numpy is row-major, remember
    array = np.array(array) # enforce array type
    array[array==None] = 0 # use zero for placeholder; otherwise have issues
    # Include functionality to declare certian rows/columns empty, if user requested it
    # Useful if user wants to include extra space between some columns greater than the
    # spaces between axes in other columns
    if emptycols is not None:
        try: iter(emptycols)
        except TypeError:
            emptycols = [emptycols]
        for col in emptycols:
            array[:,col-1] = 0
    if emptyrows is not None:
        try: iter(emptyrows)
        except TypeError:
            emptyrows = [emptyrows]
        for row in emptyrows:
            array[row-1,:] = 0
    nrows = array.shape[0]
    ncols = array.shape[1]
    # # Enforce consistent numbering; row-major increasing from 1 every time
    # # a new axes is encountered; e.g. [[1,2],[1,3],[1,4],[1,4]]
    # # Maybe ignore for now, but this makes sure the output axes list is
    # # always in same row-major order, not random user-input order
    # number = 1
    # newarray = np.zeros(array.shape)
    # for row in newarray.shape[0]:
    #     for col in newarray.shape[1]:
    #         if array[row,col] not in array.flat: # not already declared
    #             newarray[array==array[row,col]] = number
    #             number += 1

    #--------------------------------------------------------------------------
    # Projection setup
    #--------------------------------------------------------------------------
    # First make sure user didn't mess up
    projectionkw.update(projectiondict)
    if projectionkw and not maps:
        raise ValueError(f"Unknown arguments: {', '.join(projectionkw.keys())}. If you want to "
                "create maps, you must change the \"maps\" kwarg.")
    # Basemap stuff
    if maps and package=='basemap':
        # Just determine the correct aspect ratio
        # To do this need to instantiate basemap object which has dual utility of
        # telling us before draw-time whether any kwpair in projectionkw is bad
        projectionkw.update({'fix_aspect':True})
        mexample = mbasemap.Basemap(projection=projection, **projectionkw)
        aspect = (mexample.urcrnrx-mexample.llcrnrx)/(mexample.urcrnry-mexample.llcrnry)
        if not silent: print(f"Forcing aspect ratio: {aspect:.3g}")
    # Cartopy stuff; get crs instance, and create dictionary to add to add_subplot calls
    cartopy_kw = {}
    if maps and package=='cartopy':
        # Get the projection instance from a string and determine the
        # correct aspect ratio (TODO) also prevent auto-scaling
        crs_dict = {
                'rectilinear':    ccrs.PlateCarree,
                'pcarree':        ccrs.PlateCarree,
                'cyl':            ccrs.PlateCarree, # matches basemap
                'platecarree':    ccrs.PlateCarree,
                'robinson':       ccrs.Robinson,
                'stereo':         ccrs.Stereographic,
                'stereographic':  ccrs.Stereographic,
                'moll':           ccrs.Mollweide,
                'mollweide':      ccrs.Mollweide,
                'aeqd':           ccrs.AzimuthalEquidistant,
                'np':             ccrs.NorthPolarStereo,
                'sp':             ccrs.SouthPolarStereo,
                }
        if projection not in crs_dict:
            raise ValueError(f"For cartopy, projection must be one of the following: "
                + f"{', '.join(crs_dict.keys())}.")
        cartopy_kw = {'projection': crs_dict[projection](**projectionkw)}
    elif not maps:
        projection = None
    # Aspect ratio test
    if maps:
        wtest = [0] if wratios is None else wratios
        htest = [0] if hratios is None else hratios
        if any(w!=wtest[0] for w in wtest) or any(h!=htest[0] for h in htest):
           raise ValueError("Aspect ratios of Axes boxes must be identical. "
                   "Improve this library to remove this restriction.")

    #--------------------------------------------------------------------------
    # Panel considerations; keep things general for future imporvements
    #--------------------------------------------------------------------------
    # Detect conflicts
    if bottomcolorbar and rightcolorbar:
        raise ValueError('You can only specify one global colorbar.')
    if bottomcolorbar and bottomlegend:
        raise ValueError('Can only place a global colorbar **or** global legend on bottom, not both.')

    # Spacings due to panel considerations
    if bottompanel or bottompanels:
        bottom_extra_axes = bwidth
        bottom_extra_hspace = bspace
    elif bottomcolorbar:
        bottom_extra_axes   = cwidth
        bottom_extra_hspace = cspace
    elif bottomlegend:
        bottom_extra_axes   = lwidth
        bottom_extra_hspace = 0 # don't need space
    else:
        bottom_extra_axes, bottom_extra_hspace = 0, 0
    bottom_extra = bottom_extra_axes + bottom_extra_hspace

    # And right spacings
    if rightpanel or rightpanels:
        right_extra_axes   = rwidth
        right_extra_wspace = rspace
    elif rightcolorbar:
        right_extra_axes   = cwidth
        right_extra_wspace = cspace
    else:
        right_extra_axes, right_extra_wspace = 0, 0
    right_extra = right_extra_axes + right_extra_wspace
     
    #--------------------------------------------------------------------------
    # Apply aspect ratio to axes, infer hspaces/wspaces/bottom/top/left/right
    #--------------------------------------------------------------------------
    # Fixed aspect, infer required figure size [try wspace=0.2 for gs with cols=4, axes gs[0,:2] and gs[0,2:] 
    # vs. gs with cols=2, axes gs[0,0] and gs[0,1], and spacing should differ])
    # FORMULA: aspect = ((width - left - right - (ncol-1)*wspace)/ncol) / ((height - top - bottom - (nrow-1)*hspace)/nrow)
    # Fixing height, determine figure aspect ratio
    if height is not None:
        axheight_ave_nopanel = (height - top - bottom - (nrows-1)*hspace - bottom_extra)/nrows
        if axheight_ave_nopanel<0:
            raise ValueError('Not enough room for axes. Reduce left/bottom/wspace.')
        axwidth_ave_nopanel = axheight_ave_nopanel*aspect
        width               = axwidth_ave_nopanel*ncols + left + right + (ncols-1)*wspace + right_extra

    # Fixing width, determine aspect ratio
    else:
        # print(width, left, right, ncols, wspace, right_extra, ncols)
        # print(width, left, right, ncols, wspace, right_extra)
        axwidth_ave_nopanel = (width - left - right - (ncols-1)*wspace - right_extra)/ncols
        if axwidth_ave_nopanel<0:
            raise ValueError('Not enough room for axes. Reduce left/bottom/wspace.')
        axheight_ave_nopanel = axwidth_ave_nopanel/aspect
        height               = axheight_ave_nopanel*nrows + top + bottom + (nrows-1)*hspace + bottom_extra

    # Figure size, and some other stuff
    # The "total" axes width include hspace/wspace 
    axwidth_total  = ncols*axwidth_ave_nopanel + (ncols-1)*wspace
    axheight_total = nrows*axheight_ave_nopanel + (nrows-1)*hspace
    figsize        = (width, height)

    # Properties for outer GridSpec object, need borders in fractional units
    ileft, ibottom, iright, itop = left, bottom, right, top
    left = left/width
    top  = 1-top/height
    if bottom_extra_axes>0:
        hspace_outer        = bottom/((axheight_total + bottom_extra_axes)/2) # same for main axes and bottom panel, but 'bottom'
        height_ratios_outer = np.array([axheight_total, bottom_extra_axes])/(axheight_total + bottom_extra_axes)
        bottom              = bottom_extra_hspace/height
    else:
        hspace_outer        = 0
        height_ratios_outer = np.array([1])
        bottom              = bottom/height
    if right_extra_axes:
        width_ratios_outer = np.array([axwidth_total, right_extra_axes])/(axwidth_total + right_extra_axes)
        wspace_outer       = right/((axwidth_total + right_extra_axes)/2) # want space between main axes and panel to be 'right'
        right              = 1-right_extra_wspace/width
    else:
        width_ratios_outer = np.array([1])
        wspace_outer       = 0
        right              = 1-right/width
    # Properties for inner GridSpec object
    wspace_orig = wspace
    hspace_orig = hspace
    wspace = wspace/axwidth_ave_nopanel
    hspace = hspace/axheight_ave_nopanel
    if wratios is not None:
        wratios = np.array(wratios)/sum(wratios)
    else:
        wratios = np.ones(ncols)/ncols
    if hratios is not None:
        hratios = np.array(hratios)/sum(hratios)
    else:
        hratios = np.ones(nrows)/nrows

    # Setup up figure and plot areas
    fig = plt.figure(FigureClass=Figure, figsize=figsize)
    fig.height = height
    fig.width = width
    # Outer area; includes regions for special panels
    GS = mgridspec.GridSpec(
            nrows         = 1+int(bottom_extra_axes>0),
            ncols         = 1+int(right_extra_axes>0),
            left          = left,
            bottom        = bottom,
            right         = right, # unique spacing considerations
            top           = top, # so far no panels allowed here
            wspace        = wspace_outer,
            hspace        = hspace_outer,
            width_ratios  = width_ratios_outer,
            height_ratios = height_ratios_outer
            ) # set wspace/hspace to match the top/bottom spaces
    # Initialize some stuff
    fig.left = ileft
    fig.bottom = ibottom
    fig.right = iright
    fig.top = itop
    fig.lwidth = lwidth
    fig.cwidth = lwidth
    fig.cspace = cspace
    fig.bwidth = bwidth
    fig.bspace = bspace
    fig.rwidth = rwidth
    fig.rspace = rspace
    fig.gridspec = GS # add to figure, for later reference
    # Initialize some more stuff
    fig.bottomlegend = None
    fig.bottomcolorbar = None
    fig.rightcolorbar = None
    fig.bottompanel = None
    fig.rightpanel = None
    # Main plotting area
    # Will draw individual axes within this GridSpec object later
    gs = mgridspec.GridSpecFromSubplotSpec(
            nrows         = nrows,
            ncols         = ncols,
            subplot_spec  = GS[0,0],
            wspace        = wspace,
            hspace        = hspace,
            width_ratios  = wratios,
            height_ratios = hratios
            )

    #--------------------------------------------------------------------------
    # Manage shared axes/axes with spanning labels
    #--------------------------------------------------------------------------
    # Find shared axes; get sets with identical spans in x or y (ignore panels)
    # Preliminary stuff
    axes_ids = [np.where(array==i) for i in np.unique(array) if i>0] # 0 stands for empty, -1 for colorbar, -2 for legend
        # note that these locations should be **sorted** by axes id
    yrange = np.array([[xy[0].min(), xy[0].max()+1] for xy in axes_ids]) # yrange is shared columns
    xrange = np.array([[xy[1].min(), xy[1].max()+1] for xy in axes_ids])
    xmin   = np.array([xy[0].min() for xy in axes_ids])
    xmax   = np.array([xy[0].max() for xy in axes_ids])
    ymin   = np.array([xy[1].min() for xy in axes_ids])
    ymax   = np.array([xy[1].max() for xy in axes_ids])
    num_axes = len(axes_ids)
    # Find axes that have special properties
    if maps is not None:
        if maps is True:
            maps = [*np.unique(array)]
        try: iter(maps)
        except TypeError:
            maps = [maps] # just want a single map
        else:
            maps = [*maps] # force into list, not array
        maps_ids = [i for i,a in enumerate(np.unique(array).flat) if a in maps]
    else:
        maps_ids = []
    if innerpanels is not None:
        if innerpanels is True:
            innerpanels = [*np.unique(array)]
        try: iter(innerpanels)
        except TypeError:
            innerpanels = [innerpanels]
        else:
            innerpanels = [*innerpanels] # force into list, not array
        innerpanels_ids = [i for i,a in enumerate(np.unique(array)) if a in innerpanels]
    else:
        innerpanels_ids = []
    # Find pairs with edges on same gridspec
    if spanx:
        xgroups_span_base, xgroups_span, grouped = [], [], []
        for i in range(num_axes):
            matching_axes = np.where(xmin[i]==xmin)[0]
            if i not in grouped and matching_axes.size>1:
                xgroups_span      += [matching_axes] # add ndarray of ids to list
                xgroups_span_base += [matching_axes[np.argmin(xmin[matching_axes])]]
                    # add the axes that is farthest down
            grouped += [*matching_axes] # bookkeeping; record ids that have been grouped already
    if spany:
        ygroups_span_base, ygroups_span, grouped = [], [], []
        for i in range(num_axes):
            matching_axes = np.where(ymax[i]==ymax)[0]
            if i not in grouped and matching_axes.size>1:
                ygroups_span      += [matching_axes] # add ndarray of ids to list
                ygroups_span_base += [matching_axes[np.argmax(ymax[matching_axes])]]
                    # add the axes that is farthest left
            grouped += [*matching_axes] # bookkeeping; record ids that have been grouped already
    # Get shared x axes
    if sharex:
        xgroups_base, xgroups, grouped = [], [], []
        for i in range(num_axes): # axes now have pseudo-numbers from 0 to num_axes-1
            matches       = (xrange[i:i+1,:]==xrange).all(axis=1) # broadcasting rules work here
            matching_axes = np.where(matches)[0] # gives ID NUMBER of matching_axes, from 0 to num_axes-1
            if i not in grouped and matching_axes.size>1:
                xgroups      += [matching_axes] # add ndarray of ids to list
                xgroups_base += [matching_axes[np.argmax(yrange[matching_axes,1])]]
                    # bottom-most axis with shared x; should be single number
            grouped += [*matching_axes] # bookkeeping; record ids that have been grouped already
    # Get shared y axes
    if sharey:
        ygroups_base, ygroups, grouped = [], [], []
        for i in range(num_axes):
            matches       = (yrange[i:i+1,:]==yrange).all(axis=1) # broadcasting rules work here
            matching_axes = np.where(matches)[0]
            if i not in grouped and matching_axes.size>1:
                ygroups      += [matching_axes] # add ndarray of ids to list
                ygroups_base += [matching_axes[np.argmin(xrange[matching_axes,0])]] # left-most axis with shared y, for matching_axes
            grouped += [*matching_axes] # bookkeeping; record ids that have been grouped already
    
    #--------------------------------------------------------------------------
    # Draw axes
    #--------------------------------------------------------------------------
    # Helper function for creating panelled axes
    # Will take in some arguments from parent function so don't have to pass them
    # every time
    def panelfactory(subspec, whichpanels=whichpanels,
            hsep=hsep, wsep=wsep,
            hwidth=hwidth, wwidth=wwidth,
            **kwarg):
        # Checks and defaults
        # Defaults format the plot to have tiny spaces between subplots
        # and narrow panels
        if whichpanels is None:
            whichpanels = 'b' # default is a bottom panel, cuz why not
        if hsep is None:
            hsep = 0.1
        if wsep is None:
            wsep = 0.1
        if hwidth is None:
            hwidth = 0.5
        if wwidth is None:
            wwidth = 0.5
        if any(s.lower() not in 'tblr' for s in whichpanels) or whichpanels=='':
            raise ValueError("Whichpanels argument can contain characters l (left), r (right), "
                    "b (bottom), or t (top).")
        # Determine number of rows/columns, position of the
        # main/primary axes, and potential position of corners that
        # we want to ignore for now
        nrows_i, ncols_i = 1, 1
        for s in whichpanels:
            if s in ('b','t'):
                nrows_i += 1
            if s in ('l','r'):
                ncols_i += 1
        bad_pos = []
        main_pos = [0,0]
        if 't' in whichpanels:
            main_pos[0] += 1
        if 'l' in whichpanels:
            main_pos[1] += 1
        corners = {'tl':(0,0),             'tr':(0,main_pos[1]+1),
                   'bl':(main_pos[0]+1,0), 'br':(main_pos[0]+1,main_pos[1]+1)}
        for corner,position in corners.items():
            if all(s in whichpanels for s in corner):
                bad_pos.append(position)
        # Fix wspace/hspace in inches, using the Bbox from get_postition
        # on the subspec object to determine physical width of axes to be created
        # * Consider writing some convenience funcs to automate this unit conversion
        bbox_i = subspec.get_position(fig) # valid since axes not drawn yet
        if hsep is not None:
            height_i = np.diff(bbox_i.intervaly)[0]*height - hsep*(nrows_i-1)
            hsep = hsep/(height_i/nrows_i)
        if wsep is not None:
            width_i = np.diff(bbox_i.intervalx)[0]*width - wsep*(ncols_i-1)
            wsep = wsep/(width_i/ncols_i)
        # Figure out hratios/wratios
        # Will enforce (main_width + panel_width)/total_width = 1
        wwidth_ratios = [width_i-wwidth*(ncols_i-1)]*ncols_i
        if wwidth_ratios[0]<0:
            raise ValueError(f"Panel wwidth is too large. Must be less than {width_i/(nrows_i-1):.3f}.")
        for i in range(ncols_i):
            if i!=main_pos[1]: # this is a panel entry
                wwidth_ratios[i] = wwidth
        hwidth_ratios = [height_i-hwidth*(nrows_i-1)]*nrows_i
        if hwidth_ratios[0]<0:
            raise ValueError(f"Panel hwidth is too large. Must be less than {height_i/(ncols_i-1):.3f}.")
        for i in range(nrows_i):
            if i!=main_pos[0]: # this is a panel entry
                hwidth_ratios[i] = hwidth
        # Determine axes to be shared
        if ncols_i==1:
            ybase = ()
            yshare = []
        elif 'l' in whichpanels:
            ybase = (main_pos[0], main_pos[1]-1) # the base axes
            yshare = [(main_pos[0], main_pos[1]+i) for i in range(ncols_i-1)]
        else:
            ybase = (main_pos[0], main_pos[1]) # the base axes
            yshare = [(main_pos[0], main_pos[1]+i+1) for i in range(ncols_i-1)]
        if nrows_i==1:
            xbase = ()
            xshare = []
        elif 'b' in whichpanels:
            xbase = (main_pos[0]+1, main_pos[1]) # the base axes
            xshare = [(main_pos[0]-i, main_pos[1]) for i in range(nrows_i-1)]
        else:
            xbase = (main_pos[0], main_pos[1]) # the base axes
            xshare = [(main_pos[0]-i-1, main_pos[1]) for i in range(nrows_i-1)]
        # Create subplotspec and draw the axes
        # Will create axes in order of rows/columns so that the "base" axes
        # are always built before the axes to be "shared" with them
        axlist = []
        gs_i = mgridspec.GridSpecFromSubplotSpec(
                nrows         = nrows_i,
                ncols         = ncols_i,
                subplot_spec  = subspec,
                wspace        = wsep,
                hspace        = hsep,
                width_ratios  = wwidth_ratios,
                height_ratios = hwidth_ratios,
                )
        ax_ybase, ax_xbase = None, None
        if 'sharex' in kwarg:
            kwarg.pop('sharex')
        if 'sharey' in kwarg:
            kwarg.pop('sharey')
        for r in range(nrows_i)[::-1]:
            for c in range(ncols_i):
                if (r,c) not in bad_pos:
                    # Add the subplot first
                    iax = fig.add_subplot(gs_i[r,c], **kwarg)
                    if r==main_pos[0] and c==main_pos[1]:
                        axmain = iax
                    else:
                        axlist.append(iax) # add axes
                    # Configure shared axes
                    if (r,c)==ybase:
                        ax_ybase = iax
                    if (r,c)==xbase:
                        ax_xbase = iax
                    if (r,c) in yshare:
                        if ax_ybase is None:
                            raise ValueError("Axes with base for x-axis not drawn.")
                        iax._sharey = ax_ybase
                        for t in iax.yaxis.get_ticklabels(): t.set_visible(False)
                        iax.yaxis.label.set_visible(False)
                    if (r,c) in xshare:
                        if ax_xbase is None:
                            raise ValueError("Axes with base for x-axis not drawn.")
                        iax._sharex = ax_xbase
                        for t in iax.xaxis.get_ticklabels(): t.set_visible(False)
                        iax.xaxis.label.set_visible(False)
        if len(axlist)==1:
            axlist = axlist[0] # so user doesn't have to unnecessarily index
        # Then should add panels as children of the main axes
        # * Can gain access to panel
        # * Unsure how the hell to do this
        return axmain, axlist

    # Base axes; to be shared with other axes as ._sharex, ._sharey attributes
    axps = [] # empty for now
    axs = num_axes*[None] # list of axes
    allgroups_base = []
    if sharex: allgroups_base += xgroups_base
    if sharey: allgroups_base += ygroups_base
    for i in allgroups_base: # this is just list of indices in axes_ids, yrange, etc.
        if axs[i] is None: # not created as a x-base already, for example
            if i in innerpanels_ids:
                axs[i], axp = panelfactory(gs[slice(*yrange[i,:]), slice(*xrange[i,:])],
                        **cartopy_kw) # main axes handle
                axps.append(axp) # panels in list; items are lists themselves
                    # if user wanted more than one panels, e.g. left and bottom
            else:
                axs[i] = fig.add_subplot(gs[slice(*yrange[i,:]), slice(*xrange[i,:])],
                        **cartopy_kw)

    # Dependent axes
    for i in range(num_axes):
        # Detect if we want to share this axis with another
        # If so, get that axis
        sharex_ax, sharey_ax = None, None # by default, don't share with other axes objects
        if sharex:
            igroup = np.where([i in g for g in xgroups])[0] # np.where works on lists
            if igroup.size==1:
                sharex_ax = axs[xgroups_base[igroup[0]]]
                if sharex_ax is None:
                    raise ValueError('Something went wrong; shared x axes was not already drawn.')
            elif igroup.size>1:
                raise ValueError(f'Something went wrong; axis {i:d} belongs to multiple groups.')
        if sharey:
            igroup = np.where([i in g for g in ygroups])[0] # np.where works on lists
            if igroup.size==1:
                sharey_ax = axs[ygroups_base[igroup[0]]]
                if sharey_ax is None:
                    raise ValueError('Something went wrong; shared x axes was not already drawn.')
            elif igroup.size>1:
                raise ValueError(f'Something went wrong; axis {i:d} belongs to multiple groups.')

        # Draw axes, and add to list
        if axs[i] is not None:
            # Axes is a BASE and has already been drawn, but might still need to add
            # a _sharex or _sharey property; e.g. is bottom-axes of three-column plot
            # and we want it to share a y-axis
            if axs[i] is not sharex_ax:
                axs[i]._sharex = sharex_ax
            else:
                sharex_ax = None
            if axs[i] is not sharey_ax:
                axs[i]._sharey = sharey_ax
            else:
                sharey_ax = None
        else:
            # Virgin axes; these are not an x base or a y base
            # We draw them now and pass the sharex/sharey as kwargs
            if i in innerpanels_ids:
                axs[i], axp = panelfactory(gs[slice(*yrange[i,:]), slice(*xrange[i,:])],
                        sharex=sharex_ax, sharey=sharey_ax,
                        **cartopy_kw)
                axps.append(axp) # panels in list; items are lists themselves
                    # if user wanted more than one panels, e.g. left and bottom
            else:
                axs[i] = fig.add_subplot(gs[slice(*yrange[i,:]), slice(*xrange[i,:])],
                        sharex=sharex_ax, sharey=sharey_ax,
                        **cartopy_kw)

        # Hide tick labels (not default behavior for manual sharex, sharey use)
        if sharex_ax is not None:
            for t in axs[i].xaxis.get_ticklabels(): t.set_visible(False)
            axs[i].xaxis.label.set_visible(False)
        if sharey_ax is not None:
            for t in axs[i].yaxis.get_ticklabels(): t.set_visible(False)
            axs[i].yaxis.label.set_visible(False)

    # Spanning axes; allow xlabels/ylabels to span them
    if spanx and len(xgroups_span)>0:
        for g, b in zip(xgroups_span, xgroups_span_base):
            axs[b].xaxis.label.set_transform(mtransforms.blended_transform_factory(
                    fig.transFigure, mtransforms.IdentityTransform()
                    ))
                # specify x, y transform in Figure coordinates
            xmin = min(axs[i].get_position().xmin for i in g)
            xmax = max(axs[i].get_position().xmax for i in g)
                # get min/max positions, in figure coordinates, of spanning axes
            # print('Group:', g, 'Base:', b, 'Span:', xmin, xmax)
            axs[b].xaxis.label.set_position(((xmin+xmax)/2, 0))
                # this is the shared xlabel
            for i in g:
                if i!=b: axs[i].xaxis.label.set_visible(False)
    if spany and len(ygroups_span)>0:
        for g, b in zip(ygroups_span, ygroups_span_base):
            axs[b].yaxis.label.set_transform(mtransforms.blended_transform_factory(
                    mtransforms.IdentityTransform(), fig.transFigure # specify x, y transform
                    ))
            ymin = min(axs[i].get_position().ymin for i in g)
            ymax = max(axs[i].get_position().ymax for i in g)
            # print('Group:', g, 'Base:', b, 'Span:', ymin, ymax)
            axs[b].yaxis.label.set_position((0, (ymin+ymax)/2))
                # this is the shared ylabel
            for i in g:
                if i!=b: axs[i].yaxis.label.set_visible(False)

    #---------------------------------------------------------------------------
    # Create panel axes
    # TODO: Fix lformat and cformat methods to apply to SubplotSpec objects
    # so they can be drawn immediately; can pass the figure handle needed to draw
    # the axes with add_subplot using a defaulted kwarg fig=fig
    #---------------------------------------------------------------------------
    # First the bottompanel options
    if bottompanel: # one spanning panel
        bottompanels = [1]*ncols
    elif bottompanels: # more flexible spec
        try: iter(bottompanels)
        except TypeError:
            bottompanels = [*range(ncols)] # pass True to make panel for each column
    if bottompanels: # non-empty
        # First get the number of columns requested and their width 
        # ratios to align with main plotting area
        num = bottompanels[0]
        npanel = len(bottompanels)
        widths_orig = [axwidth_ave_nopanel*ncols*wratio for wratio in wratios] # assumes wratios normalized
        widths_new = [widths_orig[0]] # start with this
        for p,panel in enumerate(bottompanels):
            if p==0:
                continue
            newnum = panel
            if newnum==num: # same as previous number
                widths_new[-1] += widths_orig[p] + wspace_orig
                npanel -= 1 # we want one less panel object
            else:
                widths_new += [widths_orig[p]] # add to width
            num = newnum
        rratios = [width/sum(widths_new) for width in widths_new] # just normalize it
        rspace = wspace_orig/(sum(widths_new)/npanel) # divide by new average width
        # Now create new GridSpec and add each of its
        # SubplotSpecs to the figure instance
        P = mgridspec.GridSpecFromSubplotSpec(
                nrows         = 1,
                ncols         = npanel,
                subplot_spec  = GS[1,0],
                wspace        = rspace, # same as above
                width_ratios  = rratios,
                )
        specs = [P[0,i] for i in range(npanel)] # pass the SubplotSpec objects
        for s in specs:
            s.figure = fig
            s.rightpanel = False
            s.bottompanel = True
            s.colorbar = MethodType(_cformat, s)
            s.legend = MethodType(_lformat, s)
        if len(specs)==1: specs = specs[0] # no indexing of singleton panels
        fig.bottompanel = specs
            # don't necessarily want to draw axes (e.g. for colorbar
            # need to make another SubplotSpec from each element)
    # Next the rightpanel options (very similar)
    if rightpanel:
        rightpanels = [1]*nrows
    elif rightpanels:
        try: iter(rightpanels)
        except TypeError:
            rightpanels = [*range(nrows)] # pass True to make panel for each row
    if rightpanels: # non-empty
        # First get the number of columns requested and their width 
        # ratios to align with main plotting area
        num = rightpanels[0]
        npanel = len(rightpanels)
        heights_orig = [axheight_ave_nopanel*nrows*hratio for hratio in hratios] # assumes wratios normalized
        heights_new = [heights_orig[0]] # start with this
        for p,panel in enumerate(rightpanels):
            if p==0:
                continue
            newnum = panel
            if newnum==num: # same as previous number
                heights_new[-1] += heights_orig[p] + hspace_orig
                npanel -= 1 # we want one less panel object
            else:
                heights_new += [heights_orig[p]] # add to width
            num = newnum
        rratios = [height/sum(heights_new) for height in heights_new] # just normalize it
        rspace = hspace_orig/(sum(heights_new)/npanel) # divide by new average width
        # Now create new GridSpec and add each of its
        # SubplotSpecs to the figure instance
        P = mgridspec.GridSpecFromSubplotSpec(
                ncols         = 1,
                nrows         = npanel,
                subplot_spec  = GS[0,1],
                hspace        = rspace,
                height_ratios = rratios,
                )
        specs = [P[i,0] for i in range(npanel)] # pass the SubplotSpec objects
        for s in specs:
            s.figure = fig
            s.rightpanel = True
            s.bottompanel = False
            s.colorbar = MethodType(_cformat, s)
            s.legend = MethodType(_lformat, s)
        if len(specs)==1: specs = specs[0]
        fig.rightpanel = specs
            # don't necessarily want to draw axes (e.g. for colorbar
            # need to make another SubplotSpec from each element)

    #--------------------------------------------------------------------------
    # Create colorbar and legend axes
    #--------------------------------------------------------------------------
    if bottomcolorbar:
        C = mgridspec.GridSpecFromSubplotSpec(
                nrows        = 1,
                ncols        = 3,
                wspace       = 0,
                subplot_spec = GS[1,0],
                width_ratios = ((1-cshrink)/2, cshrink, (1-cshrink)/2)
                )
        c = fig.add_subplot(C[0,1])
        c.bottomlegend, c.bottomcolorbar, c.rightcolorbar = False, True, False
        c.format = MethodType(_cformat, c) # MethodType approach
        fig.bottomcolorbar = c
        # fig.bottomcolorbar = MethodType(_cformat, c)
        # fig.colorbar = c
    if rightcolorbar:
        C = mgridspec.GridSpecFromSubplotSpec(
                nrows         = 3,
                ncols         = 1,
                hspace        = 0,
                subplot_spec  = GS[0,1],
                height_ratios = ((1-cshrink)/2, cshrink, (1-cshrink)/2)
                )
        c = fig.add_subplot(C[1,0])
        c.bottomlegend, c.bottomcolorbar, c.rightcolorbar = False, False, True
        c.format = MethodType(_cformat, c) # MethodType approach
        fig.rightcolorbar = c
        # fig.rightcolorbar = MethodType(_cformat, c)
        # fig.colorbar = c
    # Bottom legend panel
    if bottomlegend:
        l = fig.add_subplot(GS[1,0])
        l.bottomlegend, l.bottomcolorbar, l.rightcolorbar = True, False, False
        for s in l.spines.values():
            s.set_visible(False)
        l.xaxis.set_visible(False)
        l.yaxis.set_visible(False)
        l.patch.set_alpha(0)
        l.format = MethodType(_lformat, l) # MethodType approach
        fig.bottomlegend = l # had to set some properties first
        # fig.bottomlegend = MethodType(_lformat, l)
        # fig.legend = l

    #--------------------------------------------------------------------------
    # Dynamically add properties and methods to Axes objects, other setup
    #--------------------------------------------------------------------------
    # Some functions that need to be declared here
    # * TODO WARNING: If drawing more than x lines and don't explicitly set every item below
    #   its value will revert to the cycler; this may give unexpected results
    # * To print current cycle, use list(next(ax._get_lines.prop_cycler)['color'] for i in range(10))
    def _setup(self):
        # Set up some properties
        # self.set_prop_cycle(propcycle)
        self.bottomlegend, self.bottomcolorbar, self.rightcolorbar = False, False, False # identifiers
        self.xspine_override, self.yspine_override = None, None
        self.number = None # default
        self.projection = None # default
        self.width  = np.diff(self._position.intervalx)*width # position is in figure units
        self.height = np.diff(self._position.intervaly)*height
        self.m = None # optional basemap instance
        # Set up some methods
        # TODO Note severe change; twiny now means "share the x-axis but
        # now make two y-axes"; this makes way more sense to me than default behavior
        self._legend = self.legend # custom legend drawing on any axes
        self._twinx  = self.twinx
        self._twiny  = self.twiny
        self._text   = self.text
        self.legend  = MethodType(_lformat, self) # MethodType approach
        self.twinx   = MethodType(_twinx, self)
        self.twiny   = MethodType(_twiny, self)
        self.text    = MethodType(_text, self)
        self.format  = MethodType(_format, self)
    def _twinx(self, **kwargs):
        # Create secondary x-axes
        # Format function will read extra properties and *enforce* (ignoring
        # user settings) the spine locations.
        a = self._twiny(**kwargs)
        _setup(a) # basic setup
        self.xspine_override = 'top'
        a.xspine_override = 'bottom'
        a.yspine_override = 'neither'
        return a
    def _twiny(self, **kwargs):
        # Create secondary y-axes
        a = self._twinx(**kwargs)
        _setup(a) # basic setup
        self.yspine_override = 'left'
        a.yspine_override = 'right'
        a.xspine_override = 'neither'
        return a
    # Create some attributes; analagous to default behavior where title 'exists' but is not visible
    # or is empty string, methods in _format will make them visible
    for i,a in enumerate(axs):
        # Basic setup
        _setup(a) # default methods and stuff
        a.number = i+1 # know axes number ahead of time; start at 1
        # Instantiate the Basemap object and add contouring methods
        # Note we CANNOT modify the underlying AXES pcolormesh etc. because this
        # this will cause basemap's m.pcolormesh etc. to use my CUSTOM version and
        # cause a suite of weird errors
        # * Must set boundary before-hand, otherwise the set_axes_limits method called
        #   by mcontourf/mpcolormesh/etc draws two mapboundary Patch objects called "limb1" and
        #   "limb2" automatically: one for fill and the other for the edges
        # * Then, since the patch object in _mapboundarydrawn is only the fill-version, calling
        #   drawmapboundary() again will replace only *that one*, but the original visible edges
        #   are still drawn -- so e.g. you can't change the color
        # * If you instead call drawmapboundary right away, _mapboundarydrawn will contain
        #   both the edges and the fill; so calling it again will replace *both*
        if not maps:
            a._pcolormesh = a.pcolormesh
            a._pcolor     = a.pcolor
            a._contourf   = a.contourf # copy the old methods
            a._contour    = a.contour # copy the old methods
            a.pcolor     = MethodType(_pcolor, a)
            a.pcolormesh = MethodType(_pcolormesh, a)
            a.contourf   = MethodType(_contourf, a)
            a.contour    = MethodType(_contour, a)
        elif package=='basemap':
            a.m = mbasemap.Basemap(ax=a, projection=projection, **projectionkw)
            a.m.projection = projection # save projection here
            a.m._pseudocyl = ['moll','robin','eck4','kav7','sinu','mbtfpq','vandg','hammer']
            a.m._pcolormesh = a.m.pcolormesh
            a.m._pcolor     = a.m.pcolor
            a.m._contour    = a.m.contour
            a.m._contourf   = a.m.contourf # save old methods
            a.m._scatter   = a.m.scatter
            a.m._plot   = a.m.plot
            a.m.pcolormesh  = MethodType(_pcolormesh_basemap, a.m) # function calls the old methods
            a.m.pcolor      = MethodType(_pcolor_basemap, a.m)
            a.m.contour     = MethodType(_contour_basemap, a.m)
            a.m.contourf    = MethodType(_contourf_basemap, a.m)
            a.m.scatter    = MethodType(_scatter_basemap, a.m)
            a.m.plot     = MethodType(_plot_basemap, a.m)
            # these cannot be passed directly as elements of a, for some reason
            # can't override original name of axes object, because m.pcolor calls m.ax.pcolor
            if projection in a.m._pseudocyl:
                a.m.drawmapboundary() # just initialize (see above)
            # b = a.m.drawmapboundary() # **globals('line')
            # b.set_zorder(-10) # make sure is in back
        elif package=='cartopy':
            print("WARNING: Use of this library with cartopy projections untested. May need work.")
            pass # TODO nothing so far
    # Repeat some of the above for the panel axes
    # Will only need the format method really
    for axp in axps:
        try: iter(axp)
        except TypeError:
            axp = [axp]
        for a in axp: _setup(a)
    #--------------------------------------------------------------------------
    # Return results
    #--------------------------------------------------------------------------
    if not silent: print('Figure setup complete.')
    if len(axs)==1:
        axs = axs[0]
    if len(axps)==1:
        axps = axps[0] # this might itself be a list, if user e.g.
            # used the panel-API to create a single axes with bordering left/right panels
    if innerpanels:
        return fig, axs, axps
    else:
        return fig, axs

#------------------------------------------------------------------------------
# Normalization classes for mapping data to colors (i.e. colormaps)
#------------------------------------------------------------------------------
class Norm(mcolors.Normalize):
    """
    Like the default BoundaryNorm, except instead of drawing color 'x' directly
    from RGB array, out of n colors for n+1 levels, this *interpolates* from an RGB
    array at point '(level_index+0.5)/num_levels' along the array.
    Example: Your levels edges are weirdly spaced [-1000, 100, 0, 100, 1000] or
    even [0, 10, 12, 20, 22], but center "colors" are always at colormap
    coordinates [.2, .4, .6, .8] no matter the spacing; levels just must be monotonic.
    """
    def __init__(self, levels, midpoint=None, clip=False, **kwargs):
        # Very simple
        try: iter(levels)
        except TypeError:
            raise ValueError("Must call Norm with your boundary vaues.")
        # mcolors.Normalize.__init__(self, min(levels), max(levels), clip, **kwargs)
        super().__init__(min(levels), max(levels), clip)
        self.midpoint = midpoint
        self.levels = np.array(levels)

    def __call__(self, value, clip=None):
        # TOTO: Add optional midpoint; this class will probably end up being one of
        # my most used if so; midpoint would just ensure <value> corresponds to 0.5 in cmap
        # Some checks (maybe not necessary)
        try: iter(value)
        except TypeError:
            value = np.array([value])
        if value.ndim>1:
            raise ValueError("Array is multi-dimensional... not sure what to do.")
        # Map data values in range (vmin,vmax) to color indices in colormap
        nvalues = np.empty(value.shape)
        for i,v in enumerate(value.flat):
            if np.isnan(v):
                continue
            locs = np.where(v>=self.levels)[0]
            if locs.size==0:
                nvalues[i] = 0
            elif locs.size==self.levels.size:
                nvalues[i] = 1
            else:
                interpolee = self.levels[[locs[-1],locs[-1]+1]] # the boundary level values
                interpolant = np.array([locs[-1],locs[-1]+1])/(self.levels.size-1) # the boundary level integers
                    # so if 11 levels and between ids 9 and 10, interpolant is between .9 and 1
                nvalues[i] = np.interp(v, interpolee, interpolant)
                # nvalues[i] = max(0, nvalues[i]-.5/(self.levels.size-1))
                # print(self.vmin, self.vmax, min(self.levels), max(self.levels))
        return np.ma.masked_array(nvalues, np.isnan(value))

class WarpNorm(mcolors.Normalize):
    """
    Pass as norm=<instance>, when declaring new pcolor or contourf objects.
    Base class for warping either or both sides of colormap.
    In most cases it may be more suitable to use Norm.
    """
    def __init__(self, exp=0, extend='neither', midpoint=None, vmin=None, vmax=None, clip=None):
        # User will use -10 to 10 scale; converted to value used in equation
        if abs(exp) > 10: raise ValueError('Warping scale must be between -10 and 10.')
        super().__init__(vmin, vmax, clip)
        self.midpoint = midpoint
        self.exp = exp
        self.extend = extend
        # mcolors.Normalize.__init__(self, vmin, vmax, clip)

    def __call__(self, value, clip=None):
        # Function
        def warp(x, exp, exp_max=4):
            # Returns indices stretched so neutral/low values are sampled more heavily
            # ...will artifically use exp to signify stretching away from neutral vals,
            # ...or compressing toward neutral vals
            if exp > 0:
                invert = True
            else:
                invert, exp = False, -exp
            exp = exp*(exp_max/10)
            # ...apply function; approaches x=1 as a-->Inf, x=x as a-->0
            if invert: x = 1-x
            value =  (x-1+(np.exp(x)-x)**exp)/(np.e-1)**exp
            if invert: value = 1-value # flip on y-axis
            # ...and return
            return value
        # Initial stuff
        if self.midpoint is None:
            midpoint = self.vmin
        else:
            midpoint = self.midpoint
        # Get middle point in 0-1 coords, and value
        midpoint_scaled = (midpoint - self.vmin)/(self.vmax - self.vmin)
        value_scaled    = (value - self.vmin)/(self.vmax - self.vmin)
        try: iter(value_scaled)
        except TypeError:
            value_scaled = np.arange(value_scaled)
        value_cmap = np.ma.empty(value_scaled.size)
        for i,v in enumerate(value_scaled):
            # ...get values, accounting for midpoints
            if v < 0: v = 0
            if v > 1: v = 1
            if v >= midpoint_scaled:
                block_width = 1 - midpoint_scaled
                value_cmap[i] = (midpoint_scaled + 
                        block_width*warp((v - midpoint_scaled)/block_width, self.exp)
                        )
            else:
                block_width = midpoint_scaled
                value_cmap[i] = (midpoint_scaled - 
                        block_width*warp((midpoint_scaled - v)/block_width, self.exp)
                        )
        if self.extend=='both' or self.extend=='max':
            value_cmap[value_cmap>1] = 1
        if self.extend=='both' or self.extend=='min':
            value_cmap[value_cmap<0] = 0
        return value_cmap

class MidpointNorm(mcolors.Normalize):
    """
    Pass as norm=<instance>, when declaring new pcolor or contourf objects.
    Creates new normalization of existing registered cmap by changing midpoint
    away from (vmin+vmax)/2.
    """
    def __init__(self, vmin=None, vmax=None, midpoint=None, clip=False):
        # Default None values so can declare by name in any order
        # mcolors.Normalize.__init__(self, vmin, vmax, clip)
        super().__init__(vmin, vmax, clip)
        self.midpoint = midpoint
        if any(x is None for x in [vmin,vmax,midpoint]):
            raise ValueError("Must declare vmin, vmax, and midpoint explicitly.")

    def __call__(self, value, clip=None):
        # How to map data values in range (vmin,vmax) to color indices in colormap
        # if self.midpoint<self.vmin or self.midpoint>self.vmax:
        #     raise ValueError("Midpoint {self.midpoint} is not between"\
        #             "vmin {self.vmin} and vmax {self.vmax}.")
        # print(x, np.interp(value, x, y))
        x, y = [self.vmin, self.midpoint, self.vmax], [0, 0.5, 1]
        return np.ma.masked_array(np.interp(value, x, y), np.isnan(value))

#-------------------------------------------------------------------------------
# Formatting classes for mapping numbers (axis ticks) to formatted strings
#-------------------------------------------------------------------------------
def Formatter(sigfig=3, tickrange=None):
    """
    Format as a number, with N sigfigs, and trimming trailing zeros.
    Recall, must pass function in terms of n (number) and loc.
    """
    # Format definition
    def f(value, location, sigfig=sigfig, tickrange=tickrange):
        # Exit if not in tickrange
        if tickrange is not None:
            eps = value/1000
            if value<tickrange[0]-eps or value>tickrange[1]+eps:
                return '' # the data
        # Return special string
        # * Note CANNOT use "g" because "g" precision operator specifies count of
        #   significant digits, not places after decimal place.
        # * There is no format that specifies digits after decimal place AND trims trailing zeros.
        # print(string)
        string = f'{{{0}:.{sigfig:d}f}}'.format(value) # f-string compiled, then format run
        if '.' in string: # g-style trimming
            string = string.rstrip('0').rstrip('.')
        if string=='-0': # special case
            string = '0'
        return string
    # And create object
    return mticker.FuncFormatter(f)

def LatFormatter(sigfig=0, sine=False, cardinal=True):
    """
    Format latitude labels; can convert sine-lats back into lats (for
    areal weighting) and can apply N/S instead of postiive/negative.
    """
    def f(value, location, sine=sine, cardinal=cardinal, sigfig=sigfig):
        # Convert from sine to latitude number
        if sine:
            value = np.arcsin(value)*180/np.pi
        # Suffix to apply
        if cardinal and value<0:
            value *= -1
            suffix = 'S'
        elif cardinal:
            suffix = 'N'
        else:
            suffix = ''
        # string = formatstr % (value, string)
        # Return special string, as in Formatter method
        string = f'{{{0}:.{sigfig:d}f}}'.format(value) # f-string compiled, then call format
        if '.' in string: # g-style trimming
            string = string.rstrip('0').rstrip('.')
        if string=='-0': # special case
            string = '0'
        return string+suffix
    # And create object
    return mticker.FuncFormatter(f)

def LonFormatter(sigfig=0, cardinal=True):
    """
    Format latitude labels; can convert sine-lats back into lats (for
    areal weighting) and can apply N/S instead of postiive/negative.
    """
    def f(value, location, cardinal=cardinal, sigfig=sigfig):
        # Suffix to apply
        if cardinal and value<0:
            value *= -1
            suffix = 'W'
        elif cardinal:
            suffix = 'E'
        else:
            suffix = ''
        # string = formatstr % (value, string)
        # Return special string, as in Formatter method
        string = f'{{{0}:.{sigfig:d}f}}'.format(value) # f-string compiled, then call format
        if '.' in string: # g-style trimming
            string = string.rstrip('0').rstrip('.')
        if string=='-0': # special case
            string = '0'
        return string+suffix
    # And create object
    return mticker.FuncFormatter(f)

def FracFormatter(fact=np.pi, symbol=r'\pi'):
    """
    Format as fractions, multiples of some value.
    """
    # Start with fraction definition
    def f(n, loc, fact=fact, symbol=symbol): # must accept location argument
        frac = Fraction(n/fact).limit_denominator()
        if n==0: # zero
            return '0'
        elif frac.denominator==1: # denominator is one
            if frac.numerator==1:
                return r'$%s$' % (symbol,)
            elif frac.numerator==-1:
                return r'${-}%s$' % (symbol,)
            else:
                return r'$%d%s$' % (frac.numerator, symbol)
        elif frac.numerator==1: # numerator is +/-1
            return r'$%s/%d$' % (symbol, frac.denominator)
        elif frac.numerator==-1:
            return r'${-}%s/%d$' % (symbol, frac.denominator)
        else: # otherwise
            return r'$%d%s/%d$' % (frac.numerator, symbol, frac.denominator)
    # And create FuncFormatter class
    return mticker.FuncFormatter(f)

#------------------------------------------------------------------------------
# Initialization; stuff called on import
# Adds colormap names and lists available font names
# * If leave 'name' empty in register_cmap, name will be taken from the
#   Colormap instance. So do that.
# * Note that **calls to cmap instance do not interpolate values**; this is only
#   done by specifying levels in contourf call, specifying lut in get_cmap,
#   and using LinearSegmentedColormap.from_list with some N.
# * The cmap object itself only **picks colors closest to the "correct" one
#   in a "lookup table**; using lut in get_cmap interpolates lookup table.
#   See LinearSegmentedColormap doc: https://matplotlib.org/api/_as_gen/matplotlib.colors.LinearSegmentedColormap.html#matplotlib.colors.LinearSegmentedColormap
# * If you want to always disable interpolation, use ListedColormap. This type
#   of colormap instance will choose nearest-neighbors when using get_cmap, levels, etc.
#------------------------------------------------------------------------------
# List the current font names, original version; works on Linux but not Mac, because can't find mac system fonts?
# fonts = mfonts.get_fontconfig_fonts()
# fonts = [mfonts.FontProperties(fname=fname).get_name() for fname in flist]
# List the system font names, smarter version
# See: https://olgabotvinnik.com/blog/2012-11-15-how-to-set-helvetica-as-the-default-sans-serif-font-in/
fonts = [font.split('/')[-1].split('.')[0] for font in # system fonts
            mfonts.findSystemFonts(fontpaths=None, fontext='ttf')] + \
        [os.path.basename(font.rstrip('.ttf')) for font in # hack-installed fonts
            glob(f"{mpl.matplotlib_fname().rstrip('matplotlibrc')}/fonts/ttf/*.ttf")]
fonts = sorted(set(fonts)) # unique ones only
#-------------------------------------------------------------------------------
# Register colors by adding them to _colors_full_map
# * So far register opencolors and the "N most popular" xkcd colors; downloaded
#   them directly from the txt file.
_announcement = False
_opencolors = { "gray":   ["#f8f9fa", "#f1f3f5", "#e9ecef", "#dee2e6", "#ced4da", "#adb5bd", "#868e96", "#495057", "#343a40", "#212529"],
      "red":    ["#fff5f5", "#ffe3e3", "#ffc9c9", "#ffa8a8", "#ff8787", "#ff6b6b", "#fa5252", "#f03e3e", "#e03131", "#c92a2a"],
      "pink":   ["#fff0f6", "#ffdeeb", "#fcc2d7", "#faa2c1", "#f783ac", "#f06595", "#e64980", "#d6336c", "#c2255c", "#a61e4d"],
      "grape":  ["#f8f0fc", "#f3d9fa", "#eebefa", "#e599f7", "#da77f2", "#cc5de8", "#be4bdb", "#ae3ec9", "#9c36b5", "#862e9c"],
      "violet": ["#f3f0ff", "#e5dbff", "#d0bfff", "#b197fc", "#9775fa", "#845ef7", "#7950f2", "#7048e8", "#6741d9", "#5f3dc4"],
      "indigo": ["#edf2ff", "#dbe4ff", "#bac8ff", "#91a7ff", "#748ffc", "#5c7cfa", "#4c6ef5", "#4263eb", "#3b5bdb", "#364fc7"],
      "blue":   ["#e7f5ff", "#d0ebff", "#a5d8ff", "#74c0fc", "#4dabf7", "#339af0", "#228be6", "#1c7ed6", "#1971c2", "#1864ab"],
      "cyan":   ["#e3fafc", "#c5f6fa", "#99e9f2", "#66d9e8", "#3bc9db", "#22b8cf", "#15aabf", "#1098ad", "#0c8599", "#0b7285"],
      "teal":   ["#e6fcf5", "#c3fae8", "#96f2d7", "#63e6be", "#38d9a9", "#20c997", "#12b886", "#0ca678", "#099268", "#087f5b"],
      "green":  ["#ebfbee", "#d3f9d8", "#b2f2bb", "#8ce99a", "#69db7c", "#51cf66", "#40c057", "#37b24d", "#2f9e44", "#2b8a3e"],
      "lime":   ["#f4fce3", "#e9fac8", "#d8f5a2", "#c0eb75", "#a9e34b", "#94d82d", "#82c91e", "#74b816", "#66a80f", "#5c940d"],
      "yellow": ["#fff9db", "#fff3bf", "#ffec99", "#ffe066", "#ffd43b", "#fcc419", "#fab005", "#f59f00", "#f08c00", "#e67700"],
      "orange": ["#fff4e6", "#ffe8cc", "#ffd8a8", "#ffc078", "#ffa94d", "#ff922b", "#fd7e14", "#f76707", "#e8590c", "#d9480f"]}
mcolors.OPEN_COLORS = {} # create separate dictionary for them
for _name,_colors in _opencolors.items(): # iterate through json values
    for _i,_color in enumerate(_colors):
        mcolors.OPEN_COLORS[_name+str(_i)] = _color
_xkcdcolors = pd.read_csv(f"{os.path.dirname(__file__)}/xkcd.txt",
    delimiter='\t', header=None, usecols=(0,1)).values.tolist() # load myself so can sort by popularity
mcolors.XKCD_SORTED = {tup[0]:tup[1] for i,tup in enumerate(_xkcdcolors[::-1])
    if i<256} # filter to N most popular
colors = {**mcolors.XKCD_SORTED, **mcolors.OPEN_COLORS} # initialize the color dictionary
for name,value in colors.items():
    _color = name.split('xkcd:')[-1] # for now this is it
    if _color not in mcolors._colors_full_map:
        mcolors._colors_full_map[_color] = value # no more xkcd: now call them directly
        if not _announcement: # only do this if adding at least one new color
            _announcement = True
            print("Registered colors.")
#-------------------------------------------------------------------------------
# Register color new color styles
cycles = {'default':['#1f77b4', '#ff7f0e', '#2ca02c', '#d62728', '#9467bd', '#8c564b', '#e377c2', '#7f7f7f', '#bcbd22', '#17becf'], # default V2 matplotlib
    # copied from stylesheets; stylesheets just add color themese from every
    # possible tool, not already present as a colormap
    'ggplot':['E24A33', '348ABD', '988ED5', '777777', 'FBC15E', '8EBA42', 'FFB5B8'],
    'bmh': ['348ABD', 'A60628', '7A68A6', '467821', 'D55E00', 'CC79A7', '56B4E9', '009E73', 'F0E442', '0072B2'],
    'solarized': ['268BD2', '2AA198', '859900', 'B58900', 'CB4B16', 'DC322F', 'D33682', '6C71C4'],
    '538': ['008fd5', 'fc4f30', 'e5ae38', '6d904f', '8b8b8b', '810f7c'],
    'seaborn': ['4C72B0', '55A868', 'C44E52', '8172B2', 'CCB974', '64B5CD'],
    'colorblind': ['0072B2', 'D55E00', '009E73', 'CC79A7', 'F0E442', '56B4E9'],
    'pastel': ['92C6FF', '97F0AA', 'FF9F9A', 'D0BBFF', 'FFFEA3', 'B0E0E6'],
    'deep': ['4C72B0', '55A868', 'C44E52', '8172B2', 'CCB974', '64B5CD'],
    'muted': ['4878CF', '6ACC65', 'D65F5F', 'B47CC7', 'C4AD66', '77BEDB'],
    # copied using digital color meter from papers with pretty plots
    'colorblind2':[shade(color, saturation=1.3) for color in # appears to just be pale colorblind sheme
        [(68,139,177), (200,126,72), (68,163,137), (229,220,124), (205,154,182)]],
    # created with online tools
    'cinematic': [(51,92,103), (255,243,176), (224,159,62), (158,42,43), (84,11,14)],
    'cinematic2': [[1,116,152], [231,80,0], [123,65,75], [197,207,255], [241,255,47]],
    }
cycles = {**cycles, **{_cycle.lower():cmapcolors(_cycle) for _cycle in
    ['Accent','Dark2','Set2','Set3','Paired','cbLines1','cbLines2']}} # add in the colormap cycles
for _cycle in cycles.values():
    if isinstance(_cycle[0],str) and _cycle[0][0]!='#': # fix; absolutely necessary (try without)
        _cycle[:] = [f'#{_}' for _ in _cycle] # modify contents; super cool trick
    if not isinstance(_cycle[0],str) and any(c>1 for tup in _cycle for c in tup):
        _cycle[:] = [tuple(np.array(_)/255) for _ in _cycle] # tuple of decimal RGB values
    _cycle[:] = [mcolors.to_hex(_, keep_alpha=False) for _ in _cycle] # standardize; will also convert hes to lower case
#-------------------------------------------------------------------------------
_announcement = False
for _file in glob(f'{os.path.dirname(__file__)}/cmaps/*'):
    if '.rgb' in _file or '.hex' in _file:
        _name = os.path.basename(_file)[:-4]
        if _name not in plt.colormaps(): # don't want to re-register every time
            if '.rgb' in _file: # table or RGB values
                _load = {'hc':{'skiprows':1, 'delimiter':','}, 'cb':{'delimiter':','}}.get(_name[:2],{}) # default empty
                try: _cmap = np.loadtxt(_file, **_load)
                except:
                    print(f'Failed to load {_name}.')
                    continue
                if (_cmap>1).any(): _cmap = _cmap/255
            else: # list of hex strings
                _cmap = [*open(_file)][0] # just a single line
                _cmap = _cmap.strip().split(',') # csv hex strings
                _cmap = np.array([mcolors.to_rgb(_) for _ in _cmap]) # from list of tuples
            _N = len(_cmap) # simple as that; number of rows of colors
            if 'lines' not in _name.lower():
                _N = 256-len(_cmap)%1 # do this until figure out why colors get segmented
            plt.register_cmap(cmap=mcolors.LinearSegmentedColormap.from_list(_name, _cmap, _N))
            plt.register_cmap(cmap=mcolors.LinearSegmentedColormap.from_list(_name+'_r', _cmap[::-1], _N))
            if not _announcement: # only do this if register at least one new map
                _announcement = True
                print("Registered colormaps.")
#-------------------------------------------------------------------------------
# Now call the function to configure params
# Without arguments, will just apply my defaults
globals()<|MERGE_RESOLUTION|>--- conflicted
+++ resolved
@@ -117,12 +117,8 @@
                 mpl.rcExtras[f'{category}.{subcategory}'] = value
     # Mange input, and intialization
     category = None # not necessarily anything
-<<<<<<< HEAD
-    defaults = {'color':'k', 'linewidth':0.7, 'ssize':8, 'bsize':9, 'fontname':'DejaVu Sans', 'ticklen':4}
-=======
     defaults = {'color':'k', 'linewidth':0.7, 'ssize':8, 'bsize':9,
             'fontname':'DejaVu Sans', 'ticklen':4, 'cycle':'default'}
->>>>>>> acfff579
     if args and type(args[0]) is str: # second part of 'and' only tested if first part true
         category, *args = args # pull out category; but args might be a bunch of dictionaries
     for arg in args:
