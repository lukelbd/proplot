# Overrides for sphinx
# SVG because quality of examples is highest priority
# Larger font sizes than local configuration for visibility
# Tested SVG vs. PNG and speeds are comparable!
small: 9
large: 10
<<<<<<< HEAD
inlinefmt: svg
matplotlib: auto
docstring.hardcopy: True
=======
inlinefmt: svg
>>>>>>> f7b37fef
<|MERGE_RESOLUTION|>--- conflicted
+++ resolved
@@ -4,10 +4,5 @@
 # Tested SVG vs. PNG and speeds are comparable!
 small: 9
 large: 10
-<<<<<<< HEAD
 inlinefmt: svg
-matplotlib: auto
-docstring.hardcopy: True
-=======
-inlinefmt: svg
->>>>>>> f7b37fef
+docstring.hardcopy: True